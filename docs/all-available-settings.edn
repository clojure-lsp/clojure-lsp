;; All available settings and its default values
;; Check the settings documentation section for more details of each one.
{:source-paths #{"src" "test"} ;; auto-resolved for deps.edn, project.clj or bb.edn projects
 :test-locations-regex #{"_test\.clj[a-z]?$"} ;; Patterns matched with clojure.core/re-find
 :source-aliases #{:dev :test}
 :project-specs [] ;; Check the default at clojure-lsp.classpath/default-project-specs
 :source-paths-ignore-regex ["target.*"]
 :paths-ignore-regex []
 :lint-project-files-after-startup? true
 :notify-references-on-file-change true
 :compute-external-file-changes true
 :diagnostics {:range-type :full}
 :linters {:clj-kondo {:level :on
                       :report-duplicates true
                       :ns-exclude-regex ""}
           :clj-depend {:level :info} ;; Only if any clj-depend config is found
<<<<<<< HEAD
           :custom {}}
=======
           :clojure-lsp/unused-public-var {:level :info}
           :cloujure-lsp/different-aliases {:level :off}}
>>>>>>> 60e14635
 :clean {:automatically-after-ns-refactor true
         :ns-inner-blocks-indentation :next-line
         :ns-import-classes-indentation :next-line
         :sort {:ns true
                :require true
                :import true
                :import-classes {:classes-per-line 3} ;; -1 for all in single line
                :refer {:max-line-length 80}}}
 :hover {:hide-file-location? false
         :hide-signature-call? false
         :arity-on-same-line? false
         :clojuredocs true}
 :completion {:additional-edits-warning-text nil
              :analysis-type :fast-but-stale}
 :add-missing {:add-to-rcf :ask}
 :java {:jdk-source-uri "https://raw.githubusercontent.com/clojure-lsp/jdk-source/main/openjdk-19/reduced/source.zip" ; "file:///usr/lib/jvm/java-17-openjdk/lib/src.zip"
        :home-path nil ;; jdk-source-uri takes precedence
        :download-jdk-source? false
        :decompile-jar-as-project? true}
 :code-lens {:segregate-test-references true}
 :semantic-tokens? true
 :use-metadata-for-privacy? false
 :auto-add-ns-to-new-files? true
 :keep-parens-when-threading? false
 :document-formatting? true
 :document-range-formatting? true
 :dependency-scheme "zipfile"
 :text-document-sync-kind :full
 :cljfmt-config-path ".cljfmt.edn"
 :cljfmt {}
 :stubs {:generation {:namespaces #{}
                      :output-dir ".lsp/.cache/stubs"
                      :java-command "java"}
         :extra-dirs []}
 :additional-snippets []
 :classpath-config-paths []
 :api {:exit-on-errors? true}
 :show-docs-arity-on-same-line? false ; deprecated, will be removed soon, use :hover :arity-on-same-line?
 :lens-segregate-test-references true ; deprecated, will be removed soon, use :code-lens :segregate-test-references instead.
 :copy-kondo-configs? true
 :analysis {:keywords {:definitions true
                       :usages true}
            :java {:class-definitions true
                   :member-definitions true}
            :symbols true}
 :otlp {:enabled false
        :config {}} ;; map with properties to configure opentelemetry log via timbre.
 :cache-path ".lsp/.cache"
 :log-path "/tmp/clojure-lsp.*.out"}<|MERGE_RESOLUTION|>--- conflicted
+++ resolved
@@ -14,12 +14,9 @@
                        :report-duplicates true
                        :ns-exclude-regex ""}
            :clj-depend {:level :info} ;; Only if any clj-depend config is found
-<<<<<<< HEAD
+           :clojure-lsp/unused-public-var {:level :info}
+           :cloujure-lsp/different-aliases {:level :off}
            :custom {}}
-=======
-           :clojure-lsp/unused-public-var {:level :info}
-           :cloujure-lsp/different-aliases {:level :off}}
->>>>>>> 60e14635
  :clean {:automatically-after-ns-refactor true
          :ns-inner-blocks-indentation :next-line
          :ns-import-classes-indentation :next-line
