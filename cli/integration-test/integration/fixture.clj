(ns integration.fixture
  (:require
   [cheshire.core :as json]
   [clojure.java.io :as io]
   [integration.helper :as h]
   [integration.lsp :as lsp]))

(defn ^:private lsp-json-rpc [method params]
  (json/generate-string
    {:jsonrpc "2.0"
     :method method
     :params params
     :id (lsp/inc-request-id)}))

(def default-init-options {:lint-project-files-after-startup? false})

(defn initialize-request
  ([]
<<<<<<< HEAD
   (initialize-request default-init-options))
  ([settings]
   (initialize-request settings nil))
  ([settings capabilities]
   (lsp-json-rpc :initialize
                 (cond-> {:rootUri (h/file->uri (io/file h/root-project-path))
                          :initializationOptions settings}
                   capabilities (assoc :capabilities capabilities)))))

(defn initialize-emacs-request []
  (initialize-request
   default-init-options
   ;; Emacs' advertised client capabilities
   ;; LSP :: lsp-mode 20220115.1742, Emacs 27.2, darwin
   ;; Derived from a printout of client capabilities that was halfway through
   ;; the json -> java -> coerce process. It was messy. I hope this is accurate.
   ;; Emacs advertises many other capabilities, but this includes only the ones
   ;; that clojure-lsp cares about as of 2022-01-28.
   {:experimental {:testTree true}
    :textDocument {:hover      {:contentFormat ["markdown" "plaintext"]}
                   :completion {:completionItem {:snippetSupport true}}}
    :window       {:showDocument {:support true}}
    :workspace    {:workspaceEdit {:documentChanges true}
                   ;; does not advertise code lens refresh support, though clojure-lsp would use it
                   #_#_:codeLens  {:refreshSupport true}}}))
=======
   (initialize-request {:initializationOptions {:lint-project-files-after-startup? false}}))
  ([params]
   (lsp-json-rpc :initialize
                 (merge {:rootUri (h/file->uri (io/file h/root-project-path))}
                        params))))

(defn completion-request [path row col]
  (lsp-json-rpc :textDocument/completion
                {:textDocument {:uri (h/file->uri (h/source-path->file path))}
                 :position {:line row :character col}}))
>>>>>>> 5b98bf12

(defn definition-request [path row col]
  (lsp-json-rpc :textDocument/definition
                {:textDocument {:uri (h/source-path->uri path)}
                 :position {:line row :character col}}))

(defn declaration-request [path row col]
  (lsp-json-rpc :textDocument/declaration
                {:textDocument {:uri (h/source-path->uri path)}
                 :position {:line row :character col}}))

(defn formatting-full-request [path]
  (lsp-json-rpc :textDocument/formatting
                {:textDocument {:uri (h/source-path->uri path)}
                 :options {:tabSize 2
                           :insertSpaces true}}))

(defn rename-request [path new-name row col]
  (lsp-json-rpc :textDocument/rename
                {:textDocument {:uri (h/source-path->uri path)}
                 :position {:line row :character col}
                 :newName new-name}))

(defn formatting-range-request [path start-row start-col end-row end-col]
  (lsp-json-rpc :textDocument/rangeFormatting
                {:textDocument {:uri (h/source-path->uri path)}
                 :options {:tabSize 2
                           :insertSpaces true}
                 :range {:start {:line start-row :character start-col}
                         :end {:line end-row :character end-col}}}))

(defn document-symbol-request [path]
  (lsp-json-rpc :textDocument/documentSymbol
                {:textDocument {:uri (h/source-path->uri path)}}))

(defn document-highlight-request [path row col]
  (lsp-json-rpc :textDocument/documentHighlight
                {:textDocument {:uri (h/source-path->uri path)}
                 :position {:line row :character col}}))

(defn linked-editing-range-request [path row col]
  (lsp-json-rpc :textDocument/linkedEditingRange
                {:textDocument {:uri (h/source-path->uri path)}
                 :position {:line row :character col}}))

(defn code-action-request [path row col]
  (lsp-json-rpc :textDocument/codeAction
                {:textDocument {:uri (h/source-path->uri path)}
                 :context      {:diagnostics []}
                 :range        {:start {:line row :character col}}}))

(defn execute-command-request [command & args]
  (lsp-json-rpc :workspace/executeCommand
                {:command   command
                 :arguments args}))

(defn cursor-info-raw-request [path row col]
  (lsp-json-rpc "clojure/cursorInfo/raw"
                {:textDocument {:uri (h/source-path->uri path)}
                 :position {:line row :character col}}))

(defn initialized-notification []
  (lsp-json-rpc :initialized {}))

(defn did-open-notification [path]
  (let [file (h/source-path->file path)
        uri (h/file->uri file)
        text (slurp (.getAbsolutePath file))]
    (lsp-json-rpc :textDocument/didOpen
                  {:textDocument
                   {:uri uri
                    :languageId "clojure"
                    :version 0
                    :text text}})))<|MERGE_RESOLUTION|>--- conflicted
+++ resolved
@@ -13,47 +13,37 @@
      :id (lsp/inc-request-id)}))
 
 (def default-init-options {:lint-project-files-after-startup? false})
+(def emacs-capabilities
+  ;; Emacs' advertised client capabilities
+  ;; LSP :: lsp-mode 20220115.1742, Emacs 27.2, darwin
+  ;; Derived from a printout of client capabilities that was halfway through
+  ;; the json -> java -> coerce process. It was messy. I hope this is accurate.
+  ;; Emacs advertises many other capabilities, but this includes only the ones
+  ;; that clojure-lsp cares about as of 2022-01-28.
+  {:experimental {:testTree true}
+   :textDocument {:hover      {:contentFormat ["markdown" "plaintext"]}
+                  :completion {:completionItem {:snippetSupport true}}}
+   :window       {:showDocument {:support true}}
+   :workspace    {:workspaceEdit {:documentChanges true}
+                  ;; does not advertise code lens refresh support, though clojure-lsp would use it
+                  #_#_:codeLens  {:refreshSupport true}}})
 
 (defn initialize-request
   ([]
-<<<<<<< HEAD
-   (initialize-request default-init-options))
-  ([settings]
-   (initialize-request settings nil))
-  ([settings capabilities]
-   (lsp-json-rpc :initialize
-                 (cond-> {:rootUri (h/file->uri (io/file h/root-project-path))
-                          :initializationOptions settings}
-                   capabilities (assoc :capabilities capabilities)))))
-
-(defn initialize-emacs-request []
-  (initialize-request
-   default-init-options
-   ;; Emacs' advertised client capabilities
-   ;; LSP :: lsp-mode 20220115.1742, Emacs 27.2, darwin
-   ;; Derived from a printout of client capabilities that was halfway through
-   ;; the json -> java -> coerce process. It was messy. I hope this is accurate.
-   ;; Emacs advertises many other capabilities, but this includes only the ones
-   ;; that clojure-lsp cares about as of 2022-01-28.
-   {:experimental {:testTree true}
-    :textDocument {:hover      {:contentFormat ["markdown" "plaintext"]}
-                   :completion {:completionItem {:snippetSupport true}}}
-    :window       {:showDocument {:support true}}
-    :workspace    {:workspaceEdit {:documentChanges true}
-                   ;; does not advertise code lens refresh support, though clojure-lsp would use it
-                   #_#_:codeLens  {:refreshSupport true}}}))
-=======
-   (initialize-request {:initializationOptions {:lint-project-files-after-startup? false}}))
+   (initialize-request {:initializationOptions default-init-options}))
   ([params]
    (lsp-json-rpc :initialize
                  (merge {:rootUri (h/file->uri (io/file h/root-project-path))}
                         params))))
 
+(defn initialize-emacs-request []
+  (initialize-request {:initializationOptions default-init-options
+                       :capabilities          emacs-capabilities}))
+
 (defn completion-request [path row col]
   (lsp-json-rpc :textDocument/completion
-                {:textDocument {:uri (h/file->uri (h/source-path->file path))}
+                {:textDocument {:uri (h/source-path->uri path)}
                  :position {:line row :character col}}))
->>>>>>> 5b98bf12
 
 (defn definition-request [path row col]
   (lsp-json-rpc :textDocument/definition
