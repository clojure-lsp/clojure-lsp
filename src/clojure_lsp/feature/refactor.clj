--- conflicted
+++ resolved
@@ -2,11 +2,8 @@
   (:require
    [clojure-lsp.feature.add-missing-libspec :as f.add-missing-libspec]
    [clojure-lsp.feature.clean-ns :as f.clean-ns]
-<<<<<<< HEAD
    [clojure-lsp.feature.move-coll-entry :as f.move-coll-entry]
-=======
    [clojure-lsp.feature.resolve-macro :as f.resolve-macro]
->>>>>>> cf4093e3
    [clojure-lsp.feature.sort-map :as f.sort-map]
    [clojure-lsp.refactor.transform :as r.transform]
    [clojure-lsp.shared :as shared]
