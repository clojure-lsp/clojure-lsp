(ns clojure-lsp.feature.file-management
  (:require
   [clojure-lsp.clj-depend :as lsp.depend]
   [clojure-lsp.clojure-producer :as clojure-producer]
   [clojure-lsp.db :as db]
   [clojure-lsp.dep-graph :as dep-graph]
   [clojure-lsp.feature.diagnostics :as f.diagnostic]
   [clojure-lsp.feature.rename :as f.rename]
   [clojure-lsp.kondo :as lsp.kondo]
   [clojure-lsp.queries :as q]
   [clojure-lsp.settings :as settings]
   [clojure-lsp.shared :as shared]
   [clojure.core.async :as async]
   [clojure.java.io :as io]
   [clojure.set :as set]
   [clojure.string :as string]
   [lsp4clj.protocols.logger :as logger]
   [lsp4clj.protocols.producer :as producer]))

(set! *warn-on-reflection* true)

(defn create-ns-changes [uri text db]
  (when-let [new-ns (and (string/blank? text)
                         (contains? #{:clj :cljs :cljc} (shared/uri->file-type uri))
                         (not (get (:create-ns-blank-files-denylist db) uri))
                         (shared/uri->namespace uri db))]
    (when (settings/get db [:auto-add-ns-to-new-files?] true)
      (let [new-text (format "(ns %s)" new-ns)
            changes [{:text-document {:version (get-in db [:documents uri :v] 0) :uri uri}
                      :edits [{:range (shared/->range {:row 1 :end-row 999999 :col 1 :end-col 999999})
                               :new-text new-text}]}]]
        (shared/client-changes changes db)))))

(defn load-document! [uri text db*]
  (swap! db* #(assoc-in % [:documents uri] {:v 0 :text text :saved-on-disk false})))

(defn did-open [uri text db* allow-create-ns]
  (load-document! uri text db*)
  (let [kondo-result* (future (lsp.kondo/run-kondo-on-text! text uri db*))
        depend-result* (future (lsp.depend/analyze-filename! (shared/uri->filename uri) @db*))
        kondo-result @kondo-result*
        depend-result @depend-result*]
    (swap! db* (fn [state-db]
                 (-> state-db
                     (lsp.kondo/db-with-results kondo-result)
                     (lsp.depend/db-with-results depend-result))))
    (f.diagnostic/async-publish-diagnostics! uri @db*))
  (when allow-create-ns
    (when-let [create-ns-edits (create-ns-changes uri text @db*)]
      (async/>!! db/edits-chan create-ns-edits))))

<<<<<<< HEAD
;; See https://github.com/clojure-lsp/clojure-lsp/issues/1019
;; This includes increases and decreases as changed elems, but since those won't
;; change lint, we should limit to additions and removals.
=======
(defn ^:private set-xor [a b]
  (into (set/difference a b)
        (set/difference b a)))

>>>>>>> 137e661e
(defn ^:private find-changed-elems-by
  "Detect elements that went from 0 to 1 occurrence, or from 1 to 0
  occurrences."
  [signature-fn old-elems new-elems]
  (let [signature-with-elem (fn [elem]
                              (with-meta (signature-fn elem) {:elem elem}))
        old-signs (->> old-elems (map signature-with-elem) (into #{}))
        new-signs (->> new-elems (map signature-with-elem) (into #{}))]
    (map (comp :elem meta)
         (set-xor old-signs new-signs))))

(defn ^:private find-changed-var-definitions [old-local-elements new-local-elements]
  (let [old-var-defs (filter #(identical? :var-definitions (:bucket %)) old-local-elements)
        new-var-defs (filter #(identical? :var-definitions (:bucket %)) new-local-elements)
        definition-signature (juxt :ns :name :fixed-arities :defined-by)]
    (find-changed-elems-by definition-signature old-var-defs new-var-defs)))

(defn ^:private find-changed-var-usages
  [old-local-elements new-local-elements]
  (let [old-var-usages (filter #(identical? :var-usages (:bucket %)) old-local-elements)
        new-var-usages (filter #(identical? :var-usages (:bucket %)) new-local-elements)
        usage-signature (juxt :to :name)]
    (find-changed-elems-by usage-signature old-var-usages new-var-usages)))

;; TODO: this neglects to detect changes to the usages of registered keywords,
;; and to notify files where they are registered. Fixing this probably means we
;; have to use (:analysis project-db) instead of (q/file-dependencies-analysis
;; project-db filename), which will hurt performance. See
;; https://github.com/clojure-lsp/clojure-lsp/issues/1018
(defn reference-filenames [filename db-before db-after]
  (let [old-local-elements (get-in db-before [:analysis filename])
        new-local-elements (get-in db-after [:analysis filename])
        changed-var-definitions (find-changed-var-definitions old-local-elements new-local-elements)
        changed-var-usages (find-changed-var-usages old-local-elements new-local-elements)
        project-db (-> db-after
                       q/db-with-internal-analysis
                       ;; don't notify self (maybe possible to remove after
                       ;; use-dep-graph? is removed)
                       (update :analysis dissoc filename))
        dependent-filenames (when (seq changed-var-definitions)
                              (let [def-signs (->> changed-var-definitions
                                                   (map q/var-definition-signatures)
                                                   (apply set/union))]
                                (into #{}
                                      (comp
                                        (mapcat val)
                                        (filter #(identical? :var-usages (:bucket %)))
                                        (filter #(contains? def-signs (q/var-usage-signature %)))
                                        (map :filename))
                                      (q/file-dependents-analysis project-db filename))))
        dependency-filenames (when (seq changed-var-usages)
                               ;; If definition is in both a clj and cljs file, and this is a clj
                               ;; usage, we are careful to notify only the clj file. But, it wouldn't
                               ;; really hurt to notify both files. So, if it helps readability,
                               ;; maintenance, or symmetry with `dependent-filenames`, we could look
                               ;; at just signature, not signature and lang.
                               (let [usage-signs->langs (->> changed-var-usages
                                                             (reduce (fn [result usage]
                                                                       (assoc result (q/var-usage-signature usage) (q/elem-langs usage)))
                                                                     {}))]
                                 (into #{}
                                       (comp
                                         (mapcat val)
                                         (filter #(identical? :var-definitions (:bucket %)))
                                         (filter #(when-let [usage-langs (some usage-signs->langs (q/var-definition-signatures %))]
                                                    (some usage-langs (q/elem-langs %))))
                                         (map :filename))
                                       (q/file-dependencies-analysis project-db filename))))]
    ;; TODO: see note on `notify-references` We may want to handle these two
    ;; sets of files differently.
    (set/union (or dependent-filenames #{})
               (or dependency-filenames #{}))))

(defn analyze-reference-filenames! [filenames db*]
  (let [result (lsp.kondo/run-kondo-on-reference-filenames! filenames db*)]
    (swap! db* lsp.kondo/db-with-results result)))

(defn ^:private notify-references [filename db-before db-after {:keys [db* producer]}]
  (async/go
    (shared/logging-task
      :notify-references
      (let [filenames (shared/logging-task
                        :reference-files/find
                        (reference-filenames filename db-before db-after))]
        (when (seq filenames)
          (logger/debug "Analyzing references for files:" filenames)
          (shared/logging-task
            :reference-files/analyze
<<<<<<< HEAD
            ;; TODO: We process the dependent and dependency files together, but
            ;; it may be possible to be more efficient by processing them
            ;; separately.
            ;;
            ;; The dependents may have been affected by changes to var
            ;; definitions. Since some var definition data is copied to var
            ;; usage data, this will change their analysis slightly. They may
            ;; also gain or lose clj-kondo lint like unresolved-var or
            ;; invalid-arity.
            ;;
            ;; The dependencies may have been affected by changes to var usages.
            ;; Their analysis won't have changed, but they may gain or lose
            ;; custom unused-public-var lint.
            ;;
            ;; So, we could send the dependents to kondo, bypassing custom-lint.
            ;; And we could send the dependencies to custom-lint, bypassing
            ;; kondo. See
            ;; https://github.com/clojure-lsp/clojure-lsp/issues/1027 and
            ;; https://github.com/clojure-lsp/clojure-lsp/issues/1028.
            (crawler/analyze-reference-filenames! filenames db*))
=======
            (analyze-reference-filenames! filenames db*))
>>>>>>> 137e661e
          (let [db @db*]
            (doseq [filename filenames]
              (f.diagnostic/sync-publish-diagnostics! (shared/filename->uri filename db) db)))
          (producer/refresh-code-lens producer))))))

(defn ^:private offsets [lines line col end-line end-col]
  (loop [lines (seq lines)
         offset 0
         idx 0]
    (if (or (not lines)
            (= line idx))
      [(+ offset col line)
       (loop [lines lines
              offset offset
              idx idx]
         (if (or (not lines)
                 (= end-line idx))
           (+ offset end-col end-line)
           (recur (next lines)
                  (+ offset (count (first lines)))
                  (inc idx))))]
      (recur (next lines)
             (+ offset (count (first lines)))
             (inc idx)))))

(defn replace-text [original replacement line col end-line end-col]
  (let [lines (string/split original #"\n") ;; don't use OS specific line delimiter!
        [start-offset end-offset] (offsets lines line col end-line end-col)
        [prefix suffix] [(subs original 0 start-offset)
                         (subs original (min end-offset (count original)) (count original))]]
    (string/join [prefix replacement suffix])))

(defn ^:private handle-change
  "Handle a TextDocumentContentChangeEvent"
  [old-text change]
  (let [new-text (:text change)]
    (if-let [r (:range change)]
      (let [{{start-line :line
              start-character :character} :start
             {end-line :line
              end-character :character} :end} r]
        (replace-text old-text new-text start-line start-character end-line end-character))
      ;; If range and rangeLength are omitted the new text is considered to be
      ;; the full content of the document.
      new-text)))

(defn analyze-changes [{:keys [uri text version]} {:keys [producer db*] :as components}]
  (let [filename (shared/uri->filename uri)]
    (loop [state-db @db*]
      (when (>= version (get-in state-db [:documents uri :v] -1))
        (let [kondo-result* (future
                              (shared/logging-time
                                (str "changes analyzed by clj-kondo took %s")
                                (lsp.kondo/run-kondo-on-text! text uri db*)))
              depend-result* (future
                               (shared/logging-time
                                 (str "changes analyzed by clj-depend took %s")
                                 (lsp.depend/analyze-filename! filename state-db)))
              kondo-result @kondo-result*
              depend-result @depend-result*
              old-db @db*]
          (if (compare-and-set! db* state-db
                                (-> state-db
                                    (lsp.kondo/db-with-results kondo-result)
                                    (lsp.depend/db-with-results depend-result)
                                    (update :processing-changes disj uri)))
            (let [db @db*]
              (f.diagnostic/sync-publish-diagnostics! uri db)
              (when (settings/get db [:notify-references-on-file-change] true)
                (notify-references filename old-db db components))
              (clojure-producer/refresh-test-tree producer [uri]))
            (recur @db*)))))))

(defn did-change [uri changes version db*]
  (let [old-text (get-in @db* [:documents uri :text])
        final-text (reduce handle-change old-text changes)]
    (swap! db* (fn [state-db] (-> state-db
                                  (assoc-in [:documents uri :v] version)
                                  (assoc-in [:documents uri :text] final-text)
                                  (update :processing-changes conj uri))))
    (async/>!! db/current-changes-chan {:uri uri
                                        :text final-text
                                        :version version})))

(defn analyze-watched-created-files! [uris {:keys [db* producer]}]
  (let [filenames (map shared/uri->filename uris)
        result (shared/logging-time
                 "Created watched files analyzed, took %s"
                 (lsp.kondo/run-kondo-on-paths! filenames db* {:external? false} nil))]
    (swap! db* lsp.kondo/db-with-results result)
    (f.diagnostic/publish-all-diagnostics! filenames @db*)
    (clojure-producer/refresh-test-tree producer uris)))

(defn ^:private db-without-file [state-db uri filename]
  (-> state-db
      (dep-graph/remove-file filename)
      (shared/dissoc-in [:documents uri])
      (shared/dissoc-in [:analysis filename])
      (shared/dissoc-in [:findings filename])))

(defn did-change-watched-files [changes db*]
  (doseq [{:keys [uri type]} changes]
    (case type
      :created (async/>!! db/created-watched-files-chan uri)
      :changed (when (settings/get @db* [:compute-external-file-changes] true)
                 (shared/logging-task
                   :changed-watched-file
                   (did-change uri
                               [{:text (slurp (shared/uri->filename uri))}]
                               (get-in @db* [:documents uri :v] 0)
                               db*)))
      :deleted (shared/logging-task
                 :delete-watched-file
                 (let [filename (shared/uri->filename uri)]
                   (swap! db* db-without-file uri filename))))))

(defn did-close [uri db*]
  (let [filename (shared/uri->filename uri)
        source-paths (settings/get @db* [:source-paths])]
    (when (and (not (shared/external-filename? filename source-paths))
               (not (shared/file-exists? (io/file filename))))
      (swap! db* db-without-file uri filename)
      (f.diagnostic/publish-empty-diagnostics! uri @db*))))

(defn force-get-document-text
  "Get document text from db, if document not found, tries to open the document"
  [uri db*]
  (or (get-in @db* [:documents uri :text])
      (do
        (did-open uri (slurp uri) db* false)
        (get-in @db* [:documents uri :text]))))

(defn did-save [uri db*]
  (swap! db* #(assoc-in % [:documents uri :saved-on-disk] true)))

(defn will-rename-files [files db]
  (->> files
       (keep (fn [{:keys [oldUri newUri]}]
               (let [old-filename (shared/uri->filename oldUri)
                     new-ns (shared/uri->namespace newUri db)
                     ns-definition (q/find-namespace-definition-by-filename db old-filename)]
                 (when ns-definition
                   (f.rename/rename-element oldUri new-ns db ns-definition :rename-file)))))
       (reduce #(shared/deep-merge %1 %2) {:document-changes []})))<|MERGE_RESOLUTION|>--- conflicted
+++ resolved
@@ -49,16 +49,10 @@
     (when-let [create-ns-edits (create-ns-changes uri text @db*)]
       (async/>!! db/edits-chan create-ns-edits))))
 
-<<<<<<< HEAD
-;; See https://github.com/clojure-lsp/clojure-lsp/issues/1019
-;; This includes increases and decreases as changed elems, but since those won't
-;; change lint, we should limit to additions and removals.
-=======
 (defn ^:private set-xor [a b]
   (into (set/difference a b)
         (set/difference b a)))
 
->>>>>>> 137e661e
 (defn ^:private find-changed-elems-by
   "Detect elements that went from 0 to 1 occurrence, or from 1 to 0
   occurrences."
@@ -147,7 +141,6 @@
           (logger/debug "Analyzing references for files:" filenames)
           (shared/logging-task
             :reference-files/analyze
-<<<<<<< HEAD
             ;; TODO: We process the dependent and dependency files together, but
             ;; it may be possible to be more efficient by processing them
             ;; separately.
@@ -167,10 +160,7 @@
             ;; kondo. See
             ;; https://github.com/clojure-lsp/clojure-lsp/issues/1027 and
             ;; https://github.com/clojure-lsp/clojure-lsp/issues/1028.
-            (crawler/analyze-reference-filenames! filenames db*))
-=======
             (analyze-reference-filenames! filenames db*))
->>>>>>> 137e661e
           (let [db @db*]
             (doseq [filename filenames]
               (f.diagnostic/sync-publish-diagnostics! (shared/filename->uri filename db) db)))
