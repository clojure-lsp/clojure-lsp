--- conflicted
+++ resolved
@@ -6,17 +6,12 @@
   - Bump clj-kondo to `2024.08.01` fixing high memory usage issue.
   - Bump Clojure to `1.11.3`
   - Fix use of `:filename-pattern` from kondo breaking references.
-<<<<<<< HEAD
-  
-- Editor
-  - Add code action "Add require" for namespaced keywords. #1793
-=======
   - Add `api.dump` to the pod namespace so it can be used with babashka.
 
 - Editor
   - Add `clojure.test/deftest` option to resolve macro as code action. #1850
   - Allow starting clojure-lsp without a project root but with limited features. #1815
->>>>>>> a8956d91
+  - Add code action "Add require" for namespaced keywords. #1793
 
 ## 2024.04.22-11.50.26
 
