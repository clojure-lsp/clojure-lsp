--- conflicted
+++ resolved
@@ -29,9 +29,6 @@
         :same-line
         :next-line)))
 
-<<<<<<< HEAD
-(defn ^:private find-missing-ns-alias-require [zloc uri db]
-=======
 (defn ^:private cleaning-ns-edits [uri db edits]
   (if (settings/get db [:clean :automatically-after-ns-refactor] true)
     (->> edits
@@ -48,8 +45,7 @@
          seq)
     edits))
 
-(defn ^:private find-missing-ns-alias-require [zloc db]
->>>>>>> 691c51b2
+(defn ^:private find-missing-ns-alias-require [zloc uri db]
   (let [require-alias (some-> zloc safe-sym namespace symbol)
         alias->info (->> (q/find-all-aliases (:analysis @db) uri db)
                          (group-by :alias))
@@ -398,57 +394,36 @@
 
 (defn add-require-suggestion [zloc uri chosen-ns chosen-alias chosen-refer db]
   (when-let [cursor-sym (safe-sym zloc)]
-<<<<<<< HEAD
     (let [cursor-namespace-str (namespace cursor-sym)
           chosen-alias-or-ns (when-not chosen-refer (or chosen-alias chosen-ns))]
-      (seq
-        (concat
-          (cond
-            chosen-refer
-            (add-known-refer zloc (symbol chosen-refer) (symbol chosen-ns) db)
-
-            chosen-alias
-            (add-known-alias zloc (symbol chosen-alias-or-ns) (symbol chosen-ns) db)
-
-            :else
-            (add-simple-require zloc (symbol chosen-ns) db))
-          (when chosen-alias-or-ns
-            (cond
-              cursor-namespace-str
-              ;; When we're aliasing clojure.string to string, we want to change
-              ;; all nodes after the namespace like clojure.string/split to string/split.
-              (->> (find-forms (z/next (edit/find-namespace zloc))
-                               #(when-let [sym-ns (some-> % safe-sym namespace)]
-                                  (and (or
-                                         (= chosen-ns sym-ns)
-                                         (= cursor-namespace-str sym-ns))
-                                       (not= chosen-alias-or-ns sym-ns))))
-                   (map #(add-ns-to-loc-change % chosen-alias-or-ns)))
-
-              (some-> zloc safe-sym)
-              [(add-ns-to-loc-change zloc chosen-alias-or-ns)])))))))
-=======
-    (let [cursor-namespace-str (namespace cursor-sym)]
-      (->> (if chosen-alias
-             (concat (add-known-alias zloc (symbol chosen-alias) (symbol chosen-ns) db)
-                     (cond
-                       cursor-namespace-str
-                    ;; When we're aliasing clojure.string to string, we want to change
-                    ;; all nodes after the namespace like clojure.string/split to string/split.
-                       (->> (find-forms (z/next (edit/find-namespace zloc))
-                                        #(when-let [sym-ns (some-> % safe-sym namespace)]
-                                           (and (or
-                                                  (= chosen-ns sym-ns)
-                                                  (= cursor-namespace-str sym-ns))
-                                                (not= chosen-alias sym-ns))))
-                            (map #(add-ns-to-loc-change % chosen-alias)))
-
-                       (some-> zloc safe-sym)
-                       [(add-ns-to-loc-change zloc chosen-alias)]))
-             (add-known-refer zloc (symbol chosen-refer) (symbol chosen-ns) db))
+
+      (->> (concat
+             (cond
+               chosen-refer
+               (add-known-refer zloc (symbol chosen-refer) (symbol chosen-ns) db)
+
+               chosen-alias
+               (add-known-alias zloc (symbol chosen-alias-or-ns) (symbol chosen-ns) db)
+
+               :else
+               (add-simple-require zloc (symbol chosen-ns) db))
+             (when chosen-alias-or-ns
+               (cond
+                 cursor-namespace-str
+                 ;; When we're aliasing clojure.string to string, we want to change
+                 ;; all nodes after the namespace like clojure.string/split to string/split.
+                 (->> (find-forms (z/next (edit/find-namespace zloc))
+                                  #(when-let [sym-ns (some-> % safe-sym namespace)]
+                                     (and (or
+                                            (= chosen-ns sym-ns)
+                                            (= cursor-namespace-str sym-ns))
+                                          (not= chosen-alias-or-ns sym-ns))))
+                      (map #(add-ns-to-loc-change % chosen-alias-or-ns)))
+
+                 (some-> zloc safe-sym)
+                 [(add-ns-to-loc-change zloc chosen-alias-or-ns)])))
            seq
            (cleaning-ns-edits uri db)))))
->>>>>>> 691c51b2
 
 (defn add-missing-libspec
   [zloc uri db]
