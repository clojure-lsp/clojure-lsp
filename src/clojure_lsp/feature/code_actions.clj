--- conflicted
+++ resolved
@@ -89,38 +89,15 @@
 
 (defn all [zloc uri row col diagnostics client-capabilities]
   (let [workspace-edit-capability? (get-in client-capabilities [:workspace :workspace-edit])
-<<<<<<< HEAD
-        inside-function? (r.transform/inside-function? zloc)
-        [_ {def-uri :uri
-            definition :usage}] [] #_ (f.definition/definition-usage uri row col)
-        inline-symbol? (r.transform/inline-symbol? def-uri definition)
-        line (dec row)
-        character (dec col)
-        has-unknown-ns? (some #(= (compare "unresolved-namespace" (some-> % .getCode .get)) 0) diagnostics)
-        unresolved-symbol (some #(= (compare "unresolved-symbol" (some-> % .getCode .get)) 0) diagnostics)
-        known-refer? (when unresolved-symbol
-                       (get r.transform/common-refers->info (z/sexpr zloc)))
-        missing-require (when (or has-unknown-ns? known-refer?)
-                          (f.refactor/call-refactor {:loc zloc
-                                                     :refactoring :add-missing-libspec
-                                                     :uri uri
-                                                     :version 0
-                                                     :row row
-                                                     :col col
-                                                     :args {:source :code-action}}))
-        missing-import (when unresolved-symbol
-                          (r.transform/add-common-import-to-namespace zloc))]
-=======
         resolve-support?           (get-in client-capabilities [:text-document :code-action :resolve-support])
         inside-function?           (r.transform/inside-function? zloc)
         [_ {def-uri    :uri
-            definition :usage}]    (f.definition/definition-usage uri row col)
+            definition :usage}]    [] #_(f.definition/definition-usage uri row col)
         inline-symbol?             (r.transform/inline-symbol? def-uri definition)
         line                       (dec row)
         character                  (dec col)
         missing-requires           (find-missing-requires uri diagnostics)
         missing-imports            (find-missing-imports uri diagnostics)]
->>>>>>> 7016f365
     (cond-> []
 
       (seq missing-requires)
