--- conflicted
+++ resolved
@@ -9,10 +9,7 @@
   - Change alias/ns completions to return a label that matches the input.
   - Support sorting classes inside package imports during `clean-ns`. #932
   - Avoid saving duplicate source-paths, not calling clj-kondo to analyze same filenames multiple times, improving startup speed.
-<<<<<<< HEAD
-=======
   - Improve progress report both on editor and CLI using new clj-kondo callback feature.
->>>>>>> dacd3726
 
 - Editor
   - Support `workspace/willRenameFiles`, renaming namespaces and all its references when a file is renamed.
