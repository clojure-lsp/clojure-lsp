--- conflicted
+++ resolved
@@ -8,13 +8,8 @@
         com.googlecode.java-diff-utils/diffutils {:mvn/version "1.3.0"}
         medley/medley {:mvn/version "1.4.0"}
         anonimitoraf/clj-flx {:mvn/version "1.2.0"}
-<<<<<<< HEAD
-        clj-kondo/clj-kondo {#_#_:mvn/version "2023.02.17"
-                             :local/root "../../clj-kondo"
-=======
         clj-kondo/clj-kondo {:mvn/version "2023.03.17"
                              #_#_:local/root "../../clj-kondo"
->>>>>>> ff9e3ea3
                              :exclude [com.cognitect/transit-clj
                                        babashka/fs]}
         com.fabiodomingues/clj-depend {:mvn/version "0.6.1"}
