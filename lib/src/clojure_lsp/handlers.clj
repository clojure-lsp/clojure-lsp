(ns clojure-lsp.handlers
  (:require
   [clojure-lsp.crawler :as crawler]
   [clojure-lsp.dep-graph :as dep-graph]
   [clojure-lsp.feature.call-hierarchy :as f.call-hierarchy]
   [clojure-lsp.feature.clojuredocs :as f.clojuredocs]
   [clojure-lsp.feature.code-actions :as f.code-actions]
   [clojure-lsp.feature.code-lens :as f.code-lens]
   [clojure-lsp.feature.completion :as f.completion]
   [clojure-lsp.feature.diagnostics :as f.diagnostic]
   [clojure-lsp.feature.document-symbol :as f.document-symbol]
   [clojure-lsp.feature.file-management :as f.file-management]
   [clojure-lsp.feature.format :as f.format]
   [clojure-lsp.feature.hover :as f.hover]
   [clojure-lsp.feature.java-interop :as f.java-interop]
   [clojure-lsp.feature.linked-editing-range :as f.linked-editing-range]
   [clojure-lsp.feature.refactor :as f.refactor]
   [clojure-lsp.feature.rename :as f.rename]
   [clojure-lsp.feature.semantic-tokens :as f.semantic-tokens]
   [clojure-lsp.feature.signature-help :as f.signature-help]
   [clojure-lsp.feature.stubs :as stubs]
   [clojure-lsp.feature.workspace-symbols :as f.workspace-symbols]
   [clojure-lsp.kondo :as lsp.kondo]
   [clojure-lsp.logger :as logger]
   [clojure-lsp.parser :as parser]
   [clojure-lsp.producer :as producer]
   [clojure-lsp.queries :as q]
   [clojure-lsp.settings :as settings]
   [clojure-lsp.shared :as shared]
   [clojure.core.async :as async]
   [clojure.pprint :as pprint]))

(set! *warn-on-reflection* true)

;; e.g. 2^0, 2^1, ..., up to 200ms
(def backoff-start 5)
(def backoff-mult 1.2)
(def backoff-max 200)
(comment
  (->> backoff-start
       (iterate #(min backoff-max (Math/ceil (* backoff-mult %))))
       (reductions +)
       (take 15)))

<<<<<<< HEAD
(defmacro process-after-changes [task-id uri db* & body]
=======
(defmacro process-after-all-changes [task-id uris & body]
>>>>>>> 94146c0e
  (let [waiting-start-sym (gensym "waiting-start-time")
        start-sym (gensym "start-time")
        backoff-sym (gensym "backoff")
        uris-sym (gensym "uris")
        process-msg (str task-id " %s")
        wait-and-process-msg (str task-id " %s - waited %s")]
    `(let [~waiting-start-sym (System/nanoTime)]
       (loop [~backoff-sym backoff-start
              ~uris-sym ~uris]
         (if (> (quot (- (System/nanoTime) ~waiting-start-sym) 1000000) 60000) ; one minute timeout
           ~(with-meta
              `(logger/warn (format "Timeout in %s waiting for changes to %s" ~task-id (first ~uris-sym)))
              (meta &form))
<<<<<<< HEAD
           (if (contains? (:processing-changes @~db*) ~uri)
=======
           (if-let [processing-uris# (seq (filter (:processing-changes @db/db*) ~uris-sym))]
>>>>>>> 94146c0e
             (do
               (Thread/sleep ~backoff-sym)
               (recur (min backoff-max (* backoff-mult ~backoff-sym)) processing-uris#))
             (let [~start-sym (System/nanoTime)
                   result# (do ~@body)]
               ~(with-meta
                  `(logger/info
                     (if (= backoff-start ~backoff-sym)
                       (format ~process-msg (shared/start-time->end-time-ms ~waiting-start-sym))
                       (format ~wait-and-process-msg
                               (shared/start-time->end-time-ms ~start-sym)
                               (shared/format-time-delta-ms ~waiting-start-sym ~start-sym))))
                  (meta &form))
               result#)))))))

<<<<<<< HEAD
=======
(defmacro process-after-changes [task-id uri & body]
  `(process-after-all-changes ~task-id [~uri] ~@body))

(defn ^:private analyze-test-paths! [{:keys [db* producer]}]
  (clojure-producer/refresh-test-tree producer (dep-graph/internal-uris @db*)))

>>>>>>> 94146c0e
(defn initialize
  [{:keys [db* producer] :as components}
   project-root-uri
   client-capabilities
   client-settings
   work-done-token]
  (shared/logging-task
    :initialize
    (swap! db* assoc :project-analysis-type :project-and-deps)
    (if project-root-uri
      (do
        (crawler/initialize-project
          project-root-uri
          client-capabilities
          client-settings
          {}
          work-done-token
          components)
        (let [db @db*]
          (when (settings/get db [:lint-project-files-after-startup?] true)
            (async/thread
              (f.diagnostic/publish-all-diagnostics! (-> db :settings :source-paths) db)))
          (async/go
            (f.clojuredocs/refresh-cache! db*))
          (async/go
            (let [settings (:settings db)]
              (when (stubs/check-stubs? settings)
                (stubs/generate-and-analyze-stubs! settings db*))))
          ;; producer/refresh-test-tree is inherintly async
          (let [uris (dep-graph/internal-uris db)]
            (logger/info crawler/startup-logger-tag "Analyzing test paths for project root" project-root-uri)
            (producer/refresh-test-tree producer uris))
          (when (settings/get db [:java] true)
            (async/go
              (f.java-interop/retrieve-jdk-source-and-analyze! db*)))))
      (producer/show-message producer "No project-root-uri was specified, some features may not work properly." :warning nil))))

(defn did-open [{:keys [producer db*]} {:keys [text-document]}]
  (shared/logging-task
    :did-open
    (let [uri (:uri text-document)
          text (:text text-document)]
      (f.file-management/did-open uri text db* true)
      (producer/refresh-test-tree producer [uri])))
  nil)

(defn did-save [{:keys [db*]} {:keys [text-document]}]
  (shared/logging-task
    :did-save
    (f.file-management/did-save (:uri text-document) db*)))

;; TODO implement it, do we need to do anything?
#_(defn did-delete-files [{:keys [db*]} {:keys [text-document]}]
    (when (get-in @db [:documents (:uri text-document) :saved-on-disk])
      (swap! db #(update % :documents dissoc (:uri text-document)))))

(defn did-change [{:keys [db*]} {:keys [text-document content-changes]}]
  (f.file-management/did-change (:uri text-document) content-changes (:version text-document) db*))

(defn did-close [{:keys [db*]} {:keys [text-document]}]
  (shared/logging-task
    :did-close
    (f.file-management/did-close (:uri text-document) db*)))

(defn did-change-watched-files [{:keys [db*]} {:keys [changes]}]
  (f.file-management/did-change-watched-files changes db*))

(defn completion [{:keys [db*]} {:keys [text-document position]}]
  (shared/logging-results
    (str :completion " %s - total items: %s")
    count
    (let [db @db*
          row (-> position :line inc)
          col (-> position :character inc)]
      (f.completion/completion (:uri text-document) row col db))))

(defn references [{:keys [db*]} {:keys [text-document position context]}]
  (shared/logging-task
    :references
    (let [db @db*
          row (-> position :line inc)
          col (-> position :character inc)]
      (mapv (fn [reference]
              {:uri (-> (:filename reference)
                        (shared/filename->uri db)
                        (f.java-interop/uri->translated-uri db))
               :range (shared/->range reference)})
            (q/find-references-from-cursor db (shared/uri->filename (:uri text-document)) row col (:include-declaration context))))))

(defn completion-resolve-item [{:keys [db*]} item]
  (shared/logging-task
    :resolve-completion-item
    (f.completion/resolve-item item db*)))

(defn prepare-rename [{:keys [db*]} {:keys [text-document position]}]
  (shared/logging-task
    :prepare-rename
    (let [[row col] (shared/position->line-column position)]
      (f.rename/prepare-rename (:uri text-document) row col @db*))))

(defn rename [{:keys [db*]} {:keys [text-document position new-name]}]
  (shared/logging-task
    :rename
    (let [[row col] (shared/position->line-column position)]
      (f.rename/rename-from-position (:uri text-document) new-name row col @db*))))

(defn definition [{:keys [db*]} {:keys [text-document position]}]
  (shared/logging-task
    :definition
    (let [db @db*
          [line column] (shared/position->line-column position)]
      (when-let [definition (q/find-definition-from-cursor db (shared/uri->filename (:uri text-document)) line column)]
        {:uri (-> (:filename definition)
                  (shared/filename->uri db)
                  (f.java-interop/uri->translated-uri db))
         :range (shared/->range definition)}))))

(defn declaration [{:keys [db*]} {:keys [text-document position]}]
  (shared/logging-task
    :declaration
    (let [db @db*
          [line column] (shared/position->line-column position)]
      (when-let [declaration (q/find-declaration-from-cursor db (shared/uri->filename (:uri text-document)) line column)]
        {:uri (-> (:filename declaration)
                  (shared/filename->uri db)
                  (f.java-interop/uri->translated-uri db))
         :range (shared/->range declaration)}))))

(defn implementation [{:keys [db*]} {:keys [text-document position]}]
  (shared/logging-task
    :implementation
    (let [db @db*
          [row col] (shared/position->line-column position)]
      (mapv (fn [implementation]
              {:uri (-> (:filename implementation)
                        (shared/filename->uri db)
                        (f.java-interop/uri->translated-uri db))
               :range (shared/->range implementation)})
            (q/find-implementations-from-cursor db (shared/uri->filename (:uri text-document)) row col)))))

(defn document-symbol [{:keys [db*]} {:keys [text-document]}]
  (shared/logging-task
    :document-symbol
    (let [db @db*
          filename (shared/uri->filename (:uri text-document))
          namespace-definition (q/find-namespace-definition-by-filename db filename)]
      [{:name (or (some-> namespace-definition :name name)
                  filename)
        :kind (f.document-symbol/element->symbol-kind namespace-definition)
        :range shared/full-file-range
        :selection-range (if namespace-definition
                           (shared/->scope-range namespace-definition)
                           shared/full-file-range)
        :children (->> (q/find-var-definitions db filename true)
                       (mapv (fn [e]
                               (shared/assoc-some
                                 {:name (-> e :name name)
                                  :kind (f.document-symbol/element->symbol-kind e)
                                  :range (shared/->scope-range e)
                                  :selection-range (shared/->range e)}
                                 :tags (not-empty
                                         (cond-> []
                                           (:deprecated e) (conj 1)))
                                 :detail (when (:private e)
                                           "private")))))}])))

(defn document-highlight [{:keys [db*]} {:keys [text-document position]}]
  (process-after-changes
    :document-highlight (:uri text-document) db*
    (let [db @db*
          line (-> position :line inc)
          column (-> position :character inc)
          filename (shared/uri->filename (:uri text-document))
          local-db (update db :analysis select-keys [filename])
          references (q/find-references-from-cursor local-db filename line column true)]
      (mapv (fn [reference]
              {:range (shared/->range reference)})
            references))))

(defn workspace-symbols [{:keys [db*]} {:keys [query]}]
  (shared/logging-task
    :workspace-symbol
    (f.workspace-symbols/workspace-symbols query @db*)))

(defn ^:private server-info [{:keys [db*]}]
  (let [db-value @db*]
    {:project-root-uri (:project-root-uri db-value)
     :project-settings (:project-settings db-value)
     :classpath-settings (:classpath-settings db-value)
     :classpath (:classpath db-value)
     :client-settings (:client-settings db-value)
     :final-settings (settings/all db-value)
     :cljfmt-raw (binding [*print-meta* true]
                   (pr-str (f.format/resolve-user-cljfmt-config db-value)))
     :port (or (:port db-value)
               "NREPL only available on :debug profile (`make debug-cli`)")
     :server-version (shared/clojure-lsp-version)
     :clj-kondo-version (lsp.kondo/clj-kondo-version)
     :log-path (:log-path db-value)}))

(defn server-info-log [{:keys [producer] :as components}]
  (shared/logging-task
    :server-info-log
    (producer/show-message
      producer
      (with-out-str (pprint/pprint (server-info components)))
      :info
      nil)))

(def server-info-raw #'server-info)

(defn ^:private cursor-info [{:keys [db*]} [doc-id line character]]
  (let [db @db*
        elements (q/find-all-elements-under-cursor db (shared/uri->filename doc-id) (inc line) (inc character))]
    (shared/assoc-some {}
                       :elements (mapv (fn [e]
                                         (shared/assoc-some
                                           {:element e}
                                           :definition (q/find-definition db e)
                                           :semantic-tokens (f.semantic-tokens/element->token-type e)))
                                       elements))))

(defn cursor-info-log [{:keys [producer] :as components} {:keys [text-document position]}]
  (shared/logging-task
    :cursor-info-log
    (producer/show-message
      producer
      (with-out-str (pprint/pprint (cursor-info components
                                                [(:uri text-document) (:line position) (:character position)])))
      :info
      nil)))

(defn cursor-info-raw [components {:keys [text-document position]}]
  (shared/logging-task
    :cursor-info-raw
    (cursor-info components
                 [(:uri text-document) (:line position) (:character position)])))

(defn clojuredocs-raw [{:keys [db*]} {:keys [sym-name sym-ns]}]
  (shared/logging-task
    :clojuredocs-raw
    (f.clojuredocs/find-docs-for sym-name sym-ns db*)))

(defn ^:private refactor [{:keys [db*] :as components} refactoring [doc-id line character & args]]
  (let [db @db*
        row (inc (int line))
        col (inc (int character))
        ;; TODO Instead of v=0 should I send a change AND a document change
        v (get-in db [:documents doc-id :v] 0)
        loc (some-> (parser/zloc-of-file db doc-id)
                    (parser/to-pos row col))]
    (f.refactor/call-refactor {:refactoring (keyword refactoring)
                               :db          db
                               :loc         loc
                               :uri         doc-id
                               :row         row
                               :col         col
                               :args        args
                               :version     v}
                              components)))

(defn execute-command [{:keys [producer] :as components} {:keys [command arguments]}]
  (cond
    (= command "server-info")
    (server-info-log components)

    (= command "cursor-info")
    (cursor-info-log components
                     {:text-document (nth arguments 0)
                      :position {:line (nth arguments 1)
                                 :character (nth arguments 2)}})

    (some #(= % command) f.refactor/available-refactors)
    (shared/logging-task
      :execute-command
      ;; TODO move components upper to a common place
      (when-let [{:keys [edit show-document-after-edit]} (refactor components command arguments)]
        ;; waits for client to apply edit before showing doc/moving cursor
        (producer/publish-workspace-edit producer edit)
        (when show-document-after-edit
          (->> (update show-document-after-edit :range #(or (some-> % shared/->range)
                                                            shared/full-file-range))
               (producer/show-document-request producer)))
        edit))))

(defn hover [{:keys [db*]} {:keys [text-document position]}]
  (shared/logging-task
    :hover
    (let [[line column] (shared/position->line-column position)]
      (f.hover/hover (:uri text-document) line column db*))))

(defn signature-help [{:keys [db*]} {:keys [text-document position _context]}]
  (shared/logging-task
    :signature-help
    (let [[line column] (shared/position->line-column position)]
      (f.signature-help/signature-help (:uri text-document) line column db*))))

(defn formatting [{:keys [db*]} {:keys [text-document]}]
  (shared/logging-task
    :formatting
    (f.format/formatting (:uri text-document) db*)))

(defn range-formatting [{:keys [db*]} {:keys [text-document range]}]
  (process-after-changes
    :range-formatting (:uri text-document) db*
    (let [db @db*
          start (:start range)
          end (:end range)
          format-pos {:row (inc (:line start))
                      :col (inc (:character start))
                      :end-row (inc (:line end))
                      :end-col (inc (:character end))}]
      (f.format/range-formatting (:uri text-document) format-pos db))))

(defn dependency-contents [{:keys [db*]} {:keys [uri]}]
  (shared/logging-task
    :dependency-contents
    (f.java-interop/read-content! uri @db*)))

(defn code-actions
  [{:keys [db*]} {:keys [range context text-document]}]
  (process-after-changes
    :code-actions (:uri text-document) db*
    (let [db @db*
          diagnostics (-> context :diagnostics)
          line (-> range :start :line)
          character (-> range :start :character)
          row (inc line)
          col (inc character)
          root-zloc (parser/safe-zloc-of-file db (:uri text-document))
          client-capabilities (get db :client-capabilities)]
      (f.code-actions/all root-zloc (:uri text-document) row col diagnostics client-capabilities db))))

(defn code-lens
  [{:keys [db*]} {:keys [text-document]}]
  (process-after-changes
    :code-lens (:uri text-document) db*
    (f.code-lens/reference-code-lens (:uri text-document) @db*)))

(defn code-lens-resolve
  [{:keys [db*]} {[text-document row col] :data range :range}]
  (shared/logging-task
    :resolve-code-lens
    (f.code-lens/resolve-code-lens (:uri text-document) row col range @db*)))

(defn semantic-tokens-full
  [{:keys [db*]} {:keys [text-document]}]
  (process-after-changes
    :semantic-tokens-full (:uri text-document) db*
    (let [data (f.semantic-tokens/full-tokens (:uri text-document) @db*)]
      {:data data})))

(defn semantic-tokens-range
  [{:keys [db*]} {:keys [text-document] {:keys [start end]} :range}]
  (process-after-changes
    :semantic-tokens-range (:uri text-document) db*
    (let [db @db*
          range {:name-row (inc (:line start))
                 :name-col (inc (:character start))
                 :name-end-row (inc (:line end))
                 :name-end-col (inc (:character end))}
          data (f.semantic-tokens/range-tokens (:uri text-document) range db)]
      {:data data})))

(defn prepare-call-hierarchy
  [{:keys [db*]} {:keys [text-document position]}]
  (shared/logging-task
    :prepare-call-hierarchy
    (f.call-hierarchy/prepare (:uri text-document)
                              (inc (:line position))
                              (inc (:character position)) db*)))

(defn call-hierarchy-incoming
  [{:keys [db*]} {:keys [item]}]
  (shared/logging-task
    :call-hierarchy-incoming-calls
    (let [uri (:uri item)
          row (inc (-> item :range :start :line))
          col (inc (-> item :range :start :character))]
      (f.call-hierarchy/incoming uri row col db*))))

(defn call-hierarchy-outgoing
  [{:keys [db*]} {:keys [item]}]
  (shared/logging-task
    :call-hierarchy-outgoing-calls
    (let [uri (:uri item)
          row (inc (-> item :range :start :line))
          col (inc (-> item :range :start :character))]
      (f.call-hierarchy/outgoing uri row col db*))))

(defn linked-editing-ranges
  [{:keys [db*]} {:keys [text-document position]}]
  (shared/logging-task
    :linked-editing-range
    (let [db @db*
          row (-> position :line inc)
          col (-> position :character inc)]
      (f.linked-editing-range/ranges (:uri text-document) row col db))))

<<<<<<< HEAD
(defn will-rename-files [{:keys [db*]} {:keys [files]}]
  (shared/logging-task
    :will-rename-files
    (f.file-management/will-rename-files files @db*)))
=======
(defn will-rename-files [{:keys [files]} {:keys [db*]}]
  (process-after-all-changes
    :will-rename-files
    (map :oldUri files)
    (f.file-management/will-rename-files files @db*)))

(defrecord ClojureLSPFeatureHandler [components*]
  feature-handler/ILSPFeatureHandler
  (initialize [_ project-root-uri client-capabilities client-settings work-done-token]
    (initialize project-root-uri client-capabilities client-settings work-done-token @components*))
  (did-open [_ doc]
    (did-open doc @components*))
  (did-change [_ doc]
    (did-change doc))
  (did-save [_ doc]
    (did-save doc))
  (execute-command [_ doc]
    (execute-command doc @components*))
  (did-close [_ doc]
    (did-close doc))
  (did-change-watched-files [_ doc]
    (did-change-watched-files doc))
  (references [_ doc]
    (references doc @components*))
  (completion [_ doc]
    (completion doc))
  (completion-resolve-item [_ doc]
    (completion-resolve-item doc @components*))
  (prepare-rename [_ doc]
    (prepare-rename doc))
  (rename [_ doc]
    (rename doc))
  (hover [_ doc]
    (hover doc @components*))
  (signature-help [_ doc]
    (signature-help doc))
  (formatting [_ doc]
    (formatting doc))
  (code-actions [_ doc]
    (code-actions doc))
  (code-lens [_ doc]
    (code-lens doc))
  (code-lens-resolve [_ doc]
    (code-lens-resolve doc))
  (definition [_ doc]
    (definition doc @components*))
  (declaration [_ doc]
    (declaration doc @components*))
  (implementation [_ doc]
    (implementation doc @components*))
  (document-symbol [_ doc]
    (document-symbol doc))
  (document-highlight [_ doc]
    (document-highlight doc))
  (semantic-tokens-full [_ doc]
    (semantic-tokens-full doc))
  (semantic-tokens-range [_ doc]
    (semantic-tokens-range doc))
  (prepare-call-hierarchy [_ doc]
    (prepare-call-hierarchy doc))
  (call-hierarchy-incoming [_ doc]
    (call-hierarchy-incoming doc))
  (call-hierarchy-outgoing [_ doc]
    (call-hierarchy-outgoing doc))
  (linked-editing-ranges [_ doc]
    (linked-editing-ranges doc))
  (workspace-symbols [_ doc]
    (workspace-symbols doc))
  (will-rename-files [_ rename-files]
    (will-rename-files rename-files @components*))
  (range-formatting [_ doc]
    (range-formatting doc))
  ;; (did-delete-files [_ doc]
  ;;   (did-delete-files doc))
  clojure-feature/IClojureLSPFeature
  (cursor-info-log [_ doc]
    (cursor-info-log doc @components*))
  (cursor-info-raw [_ doc]
    (cursor-info-raw doc))
  (server-info-raw [_]
    (server-info-raw))
  (clojuredocs-raw [_ doc]
    (clojuredocs-raw doc @components*))
  (server-info-log [_]
    (server-info-log @components*))
  (dependency-contents [_ doc-id]
    (dependency-contents doc-id @components*)))
>>>>>>> 94146c0e
<|MERGE_RESOLUTION|>--- conflicted
+++ resolved
@@ -42,11 +42,7 @@
        (reductions +)
        (take 15)))
 
-<<<<<<< HEAD
-(defmacro process-after-changes [task-id uri db* & body]
-=======
-(defmacro process-after-all-changes [task-id uris & body]
->>>>>>> 94146c0e
+(defmacro process-after-all-changes [task-id uris db* & body]
   (let [waiting-start-sym (gensym "waiting-start-time")
         start-sym (gensym "start-time")
         backoff-sym (gensym "backoff")
@@ -60,11 +56,7 @@
            ~(with-meta
               `(logger/warn (format "Timeout in %s waiting for changes to %s" ~task-id (first ~uris-sym)))
               (meta &form))
-<<<<<<< HEAD
-           (if (contains? (:processing-changes @~db*) ~uri)
-=======
-           (if-let [processing-uris# (seq (filter (:processing-changes @db/db*) ~uris-sym))]
->>>>>>> 94146c0e
+           (if-let [processing-uris# (seq (filter (:processing-changes @~db*) ~uris-sym))]
              (do
                (Thread/sleep ~backoff-sym)
                (recur (min backoff-max (* backoff-mult ~backoff-sym)) processing-uris#))
@@ -80,15 +72,9 @@
                   (meta &form))
                result#)))))))
 
-<<<<<<< HEAD
-=======
-(defmacro process-after-changes [task-id uri & body]
-  `(process-after-all-changes ~task-id [~uri] ~@body))
-
-(defn ^:private analyze-test-paths! [{:keys [db* producer]}]
-  (clojure-producer/refresh-test-tree producer (dep-graph/internal-uris @db*)))
-
->>>>>>> 94146c0e
+(defmacro process-after-changes [task-id uri db* & body]
+  `(process-after-all-changes ~task-id [~uri] ~db* ~@body))
+
 (defn initialize
   [{:keys [db* producer] :as components}
    project-root-uri
@@ -488,97 +474,8 @@
           col (-> position :character inc)]
       (f.linked-editing-range/ranges (:uri text-document) row col db))))
 
-<<<<<<< HEAD
 (defn will-rename-files [{:keys [db*]} {:keys [files]}]
-  (shared/logging-task
-    :will-rename-files
-    (f.file-management/will-rename-files files @db*)))
-=======
-(defn will-rename-files [{:keys [files]} {:keys [db*]}]
   (process-after-all-changes
     :will-rename-files
-    (map :oldUri files)
-    (f.file-management/will-rename-files files @db*)))
-
-(defrecord ClojureLSPFeatureHandler [components*]
-  feature-handler/ILSPFeatureHandler
-  (initialize [_ project-root-uri client-capabilities client-settings work-done-token]
-    (initialize project-root-uri client-capabilities client-settings work-done-token @components*))
-  (did-open [_ doc]
-    (did-open doc @components*))
-  (did-change [_ doc]
-    (did-change doc))
-  (did-save [_ doc]
-    (did-save doc))
-  (execute-command [_ doc]
-    (execute-command doc @components*))
-  (did-close [_ doc]
-    (did-close doc))
-  (did-change-watched-files [_ doc]
-    (did-change-watched-files doc))
-  (references [_ doc]
-    (references doc @components*))
-  (completion [_ doc]
-    (completion doc))
-  (completion-resolve-item [_ doc]
-    (completion-resolve-item doc @components*))
-  (prepare-rename [_ doc]
-    (prepare-rename doc))
-  (rename [_ doc]
-    (rename doc))
-  (hover [_ doc]
-    (hover doc @components*))
-  (signature-help [_ doc]
-    (signature-help doc))
-  (formatting [_ doc]
-    (formatting doc))
-  (code-actions [_ doc]
-    (code-actions doc))
-  (code-lens [_ doc]
-    (code-lens doc))
-  (code-lens-resolve [_ doc]
-    (code-lens-resolve doc))
-  (definition [_ doc]
-    (definition doc @components*))
-  (declaration [_ doc]
-    (declaration doc @components*))
-  (implementation [_ doc]
-    (implementation doc @components*))
-  (document-symbol [_ doc]
-    (document-symbol doc))
-  (document-highlight [_ doc]
-    (document-highlight doc))
-  (semantic-tokens-full [_ doc]
-    (semantic-tokens-full doc))
-  (semantic-tokens-range [_ doc]
-    (semantic-tokens-range doc))
-  (prepare-call-hierarchy [_ doc]
-    (prepare-call-hierarchy doc))
-  (call-hierarchy-incoming [_ doc]
-    (call-hierarchy-incoming doc))
-  (call-hierarchy-outgoing [_ doc]
-    (call-hierarchy-outgoing doc))
-  (linked-editing-ranges [_ doc]
-    (linked-editing-ranges doc))
-  (workspace-symbols [_ doc]
-    (workspace-symbols doc))
-  (will-rename-files [_ rename-files]
-    (will-rename-files rename-files @components*))
-  (range-formatting [_ doc]
-    (range-formatting doc))
-  ;; (did-delete-files [_ doc]
-  ;;   (did-delete-files doc))
-  clojure-feature/IClojureLSPFeature
-  (cursor-info-log [_ doc]
-    (cursor-info-log doc @components*))
-  (cursor-info-raw [_ doc]
-    (cursor-info-raw doc))
-  (server-info-raw [_]
-    (server-info-raw))
-  (clojuredocs-raw [_ doc]
-    (clojuredocs-raw doc @components*))
-  (server-info-log [_]
-    (server-info-log @components*))
-  (dependency-contents [_ doc-id]
-    (dependency-contents doc-id @components*)))
->>>>>>> 94146c0e
+    (map :oldUri files) db*
+    (f.file-management/will-rename-files files @db*)))