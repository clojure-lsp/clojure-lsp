--- conflicted
+++ resolved
@@ -454,11 +454,7 @@
                                                              expr-meta)
                              (mapv :name))
               expr-edit (z/of-node (list* fn-sym used-syms))
-<<<<<<< HEAD
-              private? false ;; TODO: shouldn't this be true? See https://github.com/clojure-lsp/clojure-lsp/issues/1039
-=======
               private? true
->>>>>>> 137e661e
               defn-loc (new-defn-zloc fn-sym private? used-syms
                                       [(n/newlines 1)
                                        (n/spaces (+ defn-col 1))
