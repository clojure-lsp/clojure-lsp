# Changelog

## Unreleased
- Docs
  - update neovim editor configuration for clojure lsp

- General
  - New feature: Add `clojure-lsp/cyclic-dependencies` linter to detect cyclic dependencies between namespaces in the project.
  - New optional `:kondo-config-dir` setting to configure clj-kondo execution.
  - Parallelize and log the time spent on built-in linters execution.
<<<<<<< HEAD
  - Fix caching issue when :source-aliases changes. #2081
=======
  - Fix #1851: Error when source files have non-ASCII characters in their path or name
>>>>>>> 6b7acd78

## 2025.06.13-20.45.44

- General
  - Fix custom-linters not working for cases using `clojure-lsp.custom-linters-api/find-nodes`.
  - Improve `clojure-lsp.custom-linters-api/dir-uris->file-uris` to consider file-uris as well on input.

## 2025.06.06-19.04.49

- General
  - Fix .lsp/config.edn file not found diagnostic when it doesn't exist on project.
  - Fix custom linters source-paths analysis to consider all files in a source-path.
  - Fix crash on files with empty ignore comments.
  - Bump clj-kondo to `2025.06.05`.
  - Fix analysis consistency for internal files.

## 2025.05.27-13.56.57

- General
  - Consider `.lsp/config.edn` as part of project code, removing false positives of unused-public-var linter.
  - Consider full qualified symbols in edn files when checking for var references.
  - Improve clojure-lsp linter capabilities, migrating `unused-public-var` and `different-aliases` linters to be built-in linters. #2050
    - Migrate from clj-kondo `custom-lint-fn` but considering kondo settings to avoid breaking changes.
    - Considerably improve performance of `unused-public-var` and `different-aliases` linters.
  - Bump rewrite-clj to 1.2.50.
  - New feature: Add support for custom project linters. #2043 #2058
  - Publish to clojars `com.github.clojure-lsp/clojure-lsp-test-helper` to be able to test created custom linters.
  - Bump clj-kondo to `2025.04.08-20250526.195207-12`.
  - Small performance improvements across clojure-lsp, especially on places with comparassions inside big loops.
  - Bump clj-depend to `0.11.1`.
  - Provide analysis of unresolved namespaces, making features like definition, hover, references work.

- Editor
  - Add support for LSP feature `textDocument/selectionRange`. #1961
  - Fix outdated analysis for watched created/deleted files (git branch switchs for example). #2046

- API/CLI
  - Replace `tools.cli` with `babashka.cli`. #2036
  - Include `:clj-kondo-settings` to dump data.

## 2025.04.23-18.16.46

- General
  - Fix `unused-public-var` false positives when `:ignore-test-references? true`.
  - Bump clj-kondo to `2025.04.07`.

- Editor
  - Improve timbre context log.
  - Fix suggestion for add require code action. #2017
  - Improve find definition so it works on `declare` forms too. #1986

## 2025.03.27-20.21.36

- General
  - Bump rewrite-clj to `0bb572a03c0025c01f9c36bfca2815254683fbde`. #1984
  - Bump clj-kondo to `2025.02.21-20250314.135629-7`.
  - Add support for ignoring tests references for the `clojure-lsp/unused-public-var` linter. #1878
  - Add `:test-locations-regex` configuration to allow customizing test file detection for the `unused-public-var` linter's `:ignore-test-references?` and test code lenses. #1878
  - Improve and standardize all logs for better troubleshooting and metrics collection.

- Editor
  - Add `forward`, `forward-select`, `backward` and `backward-select` paredit actions.
  - Show add require code action for invalid syntax codes like `my-alias/`. #1957
  - Improve startup performance for huge projects avoiding publish empty diagnostics for every file of the project unnecessarily.

## 2025.03.07-17.42.36

- General
  - Bump clj-kondo to `2025.02.20`.
  - Add support for OpenTelemetry(otlp) log, enabled if configured. #1963

- Editor
  - Improve paredit slurp and barf corner cases. #1973 #1976
  - Add Semantic Tokens support for the Clojure Reader Dispatch macro `#_` (ignore next form). #1965
  - Fix regression on previous version on snippets completion. #1978

## 2025.02.07-16.11.24

- Editor
  - Add `:hover :hide-signature-call?` settings option to disable showing the surrounding call. #1954, @NoahTheDuke
  - Revert #1933, which caused a regression on completion adding extra text.
  - Fix fetching libs exception causing progress notification to be stuck. #1958
  - Bump clj-kondo to `2025.01.17-20250207.105015-9`.

## 2025.01.22-23.28.23

- General
  - Bump clj-kondo to `2025.01.16`
  - Bump lsp4clj to `1.11.0`.
  - Add semantic version sorting in completion lib versions. #1913
  - Fix internal error in range formatting. #1931
  - Drop support for jdk 8. #1942

- Editor
  - Change simple keyword completion to return all known keywords. #1920
  - Return textEdit to CompletionItems to fix completion in Zed #1933
  - Restrict linked edits to namespace aliases only, and fix a few related issues #1947

- API/CLI
  - Add `:project-and-shallow-analysis` type to `dump` command
  - Add `:diagnostics` to `dump` command output (successor of `:findings`)

## 2024.11.08-17.49.29

- General
  - Fix client capability check that prevents test file creation.
  - Fix move-form double edit problem in cljc files.
  - Fix disabling `:clojure-lsp/unused-public-var` linter also disabling `:clojure-lsp/different-aliases`
  - Bump clj-kondo to `2024.09.28-20240930.094425-2`
  - Bump lsp4clj to `1.10.0`.
  - Bump clojure to `1.12.0`.
  - Bump tools.cli to `1.0.230`.
  - Bump timbre to `6.6.0`.
  - Bump rewrite-clj to `1.1.48`.
  - Bump cljfmt to `1.13.0`.
  - Bump babashka/fs to `0.5.22`.
  - New feature: completion of lib versions on deps.edn, bb.edn and project.clj files. #1905
  - New feature: completion of clojure lib names from clojars and mvn-central for deps.edn, bb.edn and project.clj files. #1909

## 2024.08.05-18.16.00

- General
  - Fix CI for macos amd64. #1859
  - Replace CirrusCI with Github for macos-aarch64 binary standardizing deploy process.

## 2024.08.03-15.28.27

- General
  - Bump clj-kondo to `2024.08.01` fixing high memory usage issue.
  - Bump Clojure to `1.11.3`
  - Fix use of `:filename-pattern` from kondo breaking references.
  - Add `api.dump` to the pod namespace so it can be used with babashka.

- Editor
  - Add `clojure.test/deftest` option to resolve macro as code action. #1850
  - Allow starting clojure-lsp without a project root but with limited features. #1815
  - Add code action "Add require" for namespaced keywords. #1793

## 2024.04.22-11.50.26

- General
  - Bump clj-depend to `0.11.0`.
  - Fix renaming ns when one source path is a prefix of another (e.g. `src/clj` and `src/cljs`) #1805

- Editor
  - Use scope location instead of name location for folding feature.
  - Fix paredit commands to consider previous element when cursor inside a closing bracket.
  - Fix paredit commands to move cursor after applying command.
  - Fix corner case on paredit commands duplicating forms.
  - References of a var-definition now consider full quoted qualified symbols. #1804

## 2024.03.31-19.10.13

- Editor
  - Adding require command fails for requires without alias. #1791
  - Add require command without alias now add requires with brackets.
  - Project tree feature now support keyword definitions like re-frame sub/reg. #1789
  - Support `textDocument/foldingRange` LSP feature. #1602
  - Improve `textDocument/documentSymbol` considering keyword definitions and returning flatten elements.
  - Fix Add require/import usages count in code actions. #1794.

## 2024.03.13-13.11.00

- General
  - Bump clj-kondo to `2024.03.13` fixing high memory usage issue.

- Editor
  - Fix `workspace/didChangeConfiguration` exception causing noise on logs. #1784

## 2024.03.01-11.37.51

- General
  - Bump clj-kondo to `2024.02.13-20240228.191822-15`.
  - Add `:clojure-lsp/different-aliases` linter. #1770
  - Fix unused-public-var false positives for definterface methods. #1762
  - Fix rename of records when usage is using an alias. #1756

- Editor
  - Fix documentation resolve not working for clients without hover markdown support.
  - Added setting to allow requires and imports to be added within the current comment form during code action and completion: `:add-missing :add-to-rcf` #1316
  - Fix `suppress-diagnostics` not working on top-level forms when preceded by comment. #1678
  - Fix add missing import feature on some corner cases for java imports. #1754
  - Fix semantic tokens and other analysis not being applied for project files at root. #1759
  - Add support for adding missing requires and completion results referring to JS libraries which already have an alias in the project #1587

## 2024.02.01-11.01.59

- General
  - Fix binary not wokring on some aarch64 linux. #1748
  - Add new `Project tree` feature via the `clojure/workspace/projectTree/nodes` custom method. #1752
  - Fix `--log-path` setting to work with `listen`/empty arg, starting clojure-lsp server and logging properly.

- Editor
  - Fix `didChangeConfiguration` throwing exception. #1749
  - Fix `rename` of ns causing wrong ns names because of duplicate rename actions. #1751
  - Fix `range-formatting` throwing exceptions when unbalanced parens are sent from client. #1758
  - Fix rename functions need to clean up LSP state or restart in some clients implementing LSP method `didRenameFiles`. #1755
  - Fix `thread last all` failed after comment form `#_(...)`. #1745

## 2023.12.29-12.09.27

- General
  - Fix deep-merge of client settings with project settings.
  - Fix `max-line-length` on clean-ns feature not respecting some lines when contains a lot of refers. #1729
  - Bump cljfmt to 0.12.0.
  - Bump clj-kondo to `2023.12.15`.

- Editor
  - Fix edn tree visualization for keys with same name in the same level. #1558
  - Make clear when `hover` feature is in a calling and not in a specific symbol. #1281
  - Exclude keys that are already included in the function call from completion suggestions. #1720

- API/CLI
  - Drastically improves performance of `format` task matching `cljfmt`, avoiding analyzing the project. #1723

## 2023.10.30-16.25.41

- General
  - Bump clj-kondo to `2023.10.21-20231022.204832-4`.
  - Fix move-to-let/expand-let bug for multi-arity functions #1283
  - Fix `:dependency-scheme` setting for .java files from jars #1653
  - Bump graalvm to 21.
  - Improve overall performance using GraalVM 21 PGO (Profile-Guided Optimizations).
  - Extract the responsibility for merging clj-depend config #1265
  - Support passing configurations to clj-depend via CLI #1694
  - Bump clj-depend to `0.9.2`
  - Performance: remove keyword-usages elements from external analysis as they are not used for any feature and for big projects may affect memory. #1700

- Editor
  - New paredit refactorings:
    - `forward-slurp`
    - `forward-barf`
    - `backward-slurp`
    - `backward-barf`
    - `raise`
    - `kill`
  - Improve rename to avoid internal errors and show proper error messages. #1691
  - Exclude unused-public-vars when inside a comment block.
  - Add `:analysis-summary` field to `serverInfo` command to get information about project for performance analysis.
  - Add `:analysis` settings, with options to disable specific analysis for better performance on huge projects. #1700

## 2023.08.06-00.28.06

- General
  - Fix truncation of namespaced keywords #1640
  - Add rewrite-clj node to cursor-info.
  - Fixing semantic-tokens, collons not managed by lsp anymore. #1550
  - Fix `:paths-ignore-regex` setting to consider settings reload.
  - Bump clj-kondo to `2023.07.14-20230717.090255-3`. #1624
  - Fix inconsistencies with `:defined-by->lint-as`.
  - Improve memory usage during cache save, avoiding "Out of memory" exceptions.
  - Prevent file rename when a namespace is defined in multiple files #1574
  - Fix user formatting setting being override by :style/indent metadata in macros.
  - Bump cljfmt to `0.11.2`. #1634
  - Bump lsp4clj to `1.8.1`.
  - Added functionality to `workspace/didChangeConfiguration` so it changes configuration on runtime.

- Editor
  - Avoid returning all known keywords on empty keywords completion for performance reasons.

- API/CLI
  - Improve mem/cpu usage using less analysis for tasks.

## 2023.07.01-22.35.41

- General
  - Update flake.nix to build with babashka. #1373
  - Bump clj-kondo to `2023.06.02-20230630.144012-16`.
  - Improve support for ClojureDart `.cljd` files. #1589
  - Slightly reduce OutOfMemory exceptions that may happen with the JVM version.
  - Support ignore unused-public-vars via `:linters :clojure-lsp/unused-public-var :exclude-when-contains-meta` clj-kondo setting.
  - Fix restructure-keys when map has an `:or`. #1583
  - Bump lsp4clj to `1.8.0`.
  - Add post startup tasks progress feedbacks, like "Generating stubs", "Analyzing JDK source" and "Fetching Clojars".
  - Bump cljfmt to `0.10.6`. #1605

- Editor
  - New code actions: `Replace ':refer :all' with ':refer [my-refer]'` and `Replace ':refer :all' with alias`. #1575
  - Enhance java support for hover and completion of static class members.
  - Improve `:paths-ignore-regex` to ignore features avoiding impact in huge files that are intented to be excluded.
  - Fixed semantic-tokens for full qualified namespace
  - Add `score` to completion items for a better completion client sorting. #1595
  - Revamp keyword completion. #1599
  - Avoid LSP errors when cleaning a file without namespaces. #1603

- API/CLI
  - New feature: Find all references via API and CLI. #1572

## 2023.05.04-19.38.01

- General
  - Bump clj-kondo to `2023.04.15-20230503.152749-8`

- Editor
  - Fix edn tree to consider symbols. #1556
  - Fix edn tree to consider vector root nodes. #1557
  - Fix edn tree to handle invalid edn code and not throw exceptions while typing code.

- API/CLI
  - Avoid enabling unecessary analysis features for API/CLI lint, improving memory usage.

## 2023.04.19-12.43.29

- General
  - Fix reflection issue in JDK19 with `Thread/sleep` #1520
  - Bump clj-kondo to `2023.04.15-20230418.173453-3`, fixing analysis inconsistencies with `schema.core`
  - Ignore vars defined wrongly via config. #1510
  - Add support for `:output {:langs true}` in clj-kondo config to show `.cljc` language contexts

- Editor
  - Fix classpath issue message to properly ignore or retry after user input. #1500
  - Decreate debounce time for calculating changes and diagnostics, improving UX in cost of performance, it doesn't seem to highly affect performance though.
  - Add new setting to change diagnostics range type. #1530
  - Spec compliance: avoid registering client capabilities if dynamic registration is not set. #1535
  - Improve java support: using new `java-member-definitions` analysis, first feature is the allow completion of static members (fields and methods) for java classes.
  - Show edn tree when in edn files via `documentSymbol` feature.
  - Improve java db cache consistency + analysis performance.

## 2023.02.27-13.12.12

- Editor
  - Fix exception on hover feature on graal images.

## 2023.02.26-23.46.05

- General
  - Add new setting `:paths-ignore-regex` to allow ignore analyzing/linting specific paths, useful if you have folders or files that are not relevant to be linted and are huge which may affect performance.
  - Bump clj-kondo. Fixes missing lint class constructors, making clojure-lsp show add import code action always.
  - Fix wrong ns rename for cljc files. #1508

- Editor
  - Fix cache issue: wrong external dependencies analysis when running clojure-lsp in editor after running on CLI, affecting navigation. #1473
  - Bump lsp4clj fixing progress notifications during initialization for Calva.
  - Allow go to definition of namespace even when the var is not known. Ex: `clojure.string/foo` will go to the definition of `clojure.string`. This is useful for cases where the var was not created yet but user wants to go to the ns to check the available functions or check the correct name of the function.
  - Avoid basing results on old analysis.
  - Add new setting `:completion :analysis-type` to choose between `:fast-but-stale`(default) or `:slow-but-accurate`, this should define whether completion should wait for changes that may still happening, this by default reverts the behavior introduced after #1425. #1487
  - Fix `textDocument/hover` issue when doc metadata isn't a string literal.
  - Follow references to other vars in doc metadata for use in `textDocument/hover`.
  - Support `:arglists` meta when finding docs of functions via hover feature. #1504
  - Enhance hover to search clojuredocs on CLJS. #1506

## 2023.01.26-11.08.16

- General
  - Bump clj-kondo to `2023.01.20`
  - Avoid false-positives of unused-public-var for functions used in :gen-class that starts with `-` as convention. #1443
  - New jar available on releases: `clojure-lsp-server.jar`, an Uberjar not aot-ed containing both clojure-lsp core + server code, improving startup time for JVM clients, for example for `lein-clojure-lsp`. Any lib using `clojure-lsp-standalone.jar` should consider switch to this new jar.
  - Change `:source-paths-ignore-regex` default value to `["target.*"]`, removing resource folders. #1452
  - Bump cljfmt to 0.9.2
  - Bump lsp4clj to 1.7.0
  - Support `:style/indent` metadata for indentation with cljfmt #1420

- Editor
  - Fix add missing import code action when there are multiple options. #1422
  - Only show completion items if no changed code is being processed, avoiding wrong completion items. #1425
  - Improve semantic tokens for defprotocol, definterface coloring as `interface` tokens.
  - Include reffered vars in completion. #1440
  - Allow rename alias of function calls, renaming properly both function usages and alias definition.
  - Add support for keyword analysis in edn files, allowing find-references, document highlight and other lsp features to keywords.
  - find-definition and references for quoted symbols like `'clojure.core/inc` and symbols mentioned in `.edn` files. #1446
  - Show error messages when can't apply edits after commands. #1448

- API/CLI
  - Make diagnostics command print as json or edn. #1419
  - Make possible starting a chan server with clojure-lsp components, useful to other clients extend.
  - Consider edn files when linting project, allowing to format edn files. #1452
  - Report diagnostics lines and columns as 1 based, not 0 like LSP, following clj-kondo standard. #1459

## 2022.12.09-15.51.10

- General
  - Fix rename issue with VS-Code/Calva on MS-Windows. #1388
  - Only publish progress on initialize if client provided a `workDoneProgress`. #1363
  - Bump clj-kondo to `2022.12.08`.
  - Avoid wrong clj-kondo configs in case clojure-lsp process is spawned from a different directory than project-root.
  - Fall back on CLJS var when finding definition from Clojure and nothing was found. #1403

- Editor
  - Show better icons for multimethods, var-arg fns, protocols, records, interfaces and types on `workspace/symbol` and `textDocument/documentSymbol`.
  - Inlining the last binding of a let removes the let. #210
  - Allow import java classes via code-actions `Add import 'x.y.Z'`.
  - Make `add-import` command/code-action smarter, checking if there is already a package import to just include the classname instead of full import.
  - Add new refactoring `cycle-keyword-auto-resolve`, e.g. `::bar` -> `:foo/bar` and vice-versa. #1128
  - Supporting find definition/references/implementations of `definterface`.
  - Avoid watching ignored source-paths, causing find-definition/references and other features go to wrong files.

- API/CLI
  - Allow specify analysis type for `dump` command, default to analyze project only analysis. #1383
  - Add `:result` to the dump command. #1390
  - Important regression fix where clojure-lsp may do inconsistent lint when classpath scan fail without showing to user the error.

## 2022.11.03-00.14.57

- General
  - Bump clj-kondo to `2022.11.02` avoiding breaking changes on custom hooks.
  - Bump graalvm to 22.3.0. #1345

- Editor
  - Add refactorings to change param order of `defn`/`defmacro`, also changing call sites. #1131
  - Avoid shadowing existing locals when restructuring keys. #1229
  - Let editors control whether the server's log includes traces of the messages they are exchanging. https://github.com/clojure-lsp/lsp4clj/issues/27
  - Bump promesa to `9.0.470`
  - Bump lsp4clj to `1.5.0`
  - For users with fewer cores, avoid unnecessary waits for file analysis.
  - Reduce CPU usage by aborting requests that the client won't use.
  - Fix to mark some code actions as preferred, so editors can emphasize them. https://github.com/clojure-lsp/lsp4clj/issues/32
  - Adds java classes completions, since clj-kondo now knows all java classes defined on external dependencies. #1329
  - Fix completion to consider required namespaces without alias or refers. #1352

## 2022.10.05-16.39.51

- General
  - Improve clj-depend merge config to overwrite `source-paths` only if it is nil or empty.  #1264
  - Fix stubs generation issue on MS-Windows, coming out of enabling all integrations tests on windows. #1211
  - Improve MS-Windows support by fixing various path, URI and line ending issues coming out of repairing the unit tests suite on windows. #1211
  - End dep-graph-queries experiment; clojure-lsp now uses the dep-graph to optimize queries whenever possible
  - Bump clj-kondo to `2022.10.05`. #1226
  - Fix issue with changes being reporting with spurious and incorrect line endings on MS-Windows text files. #1211
  - Index internal data by URI instead of filename, to minimize conversion between these formats when running queries. #1207
  - Add support to enable trace logs on server via `--trace` flag. (For latest Emacs's lsp-mode this can be enabled easyly via `lsp-clojure-trace-enable` variable)
  - Bump graalvm version for MS-Windows to 22.2.0, in sync with the other archs. #1211

- Editor
  - Fix to avoid error when checking code actions from an #_x uneval node. #1227
  - Add support to decompile jar as a java project when finding the definition of a java class, allowing to have LSP features on that java project. #1187
  - Add refactorings similar to `Sort map`: `Sort vector`, `Sort list`, `Sort set`, and `Sort clauses` for functions like `assoc`. #1155
  - Support java class decompilation for zipfile scheme (vim users).
  - Avoid keeping diagnostics of external closed files for Calva. https://github.com/BetterThanTomorrow/calva/issues/1864
  - Lint opened files after a clojure-lsp or clj-kondo config file is saved on disk, avoiding users to re-edit files. #1247
  - Allow find definition of java class usages where definition comes from clojure, like defrecords.
  - Fix: wait for rename to apply before allowing another rename, to ensure suggested name is correct. #1270
  - Process requests in parallel, to prevent typing lag and other performance problems introduced during migration away from lsp4j. #1240
  - Fix: Avoid wrong ns require after `Create ns and require` code-action/command.
  - Fix: Avoid errors when a file starts with a comment. #1252
  - Bump promesa to `9.0.462` and use it for parallel request processing.

- API/CLI
  - Fix missing diagnostics when `--project-root` is different than current directory. #1245
  - Add new `dump` feature, returning analysis, project information, dependency-graph and others. Check `clojure-lsp.api/dump` for more information. #744
  - Improve CLI output avoiding logs from clj-kondo which are already available via verbose log.

## 2022.09.01-15.27.31

- General
  - Remove dependency on lsp4j. https://github.com/clojure-lsp/lsp4clj/issues/8
  - Fix extra space on :import when sorting classes. #1152
  - Bump Graalvm from 22.0.0.2 to 22.2.0 improving binary performance/size. #1154
  - Bump clj-kondo to `2022.08.03`.
  - General release of dep-graph-queries, improving query performance. See prior release for feature details.
  - Generate nightly builds for macos aarch64 (M1/M2) every push on master.
  - Bump lsp4clj to `1.2.1`.
  - Bump cljfmt to `0.9.0`.
  - Fix issue with classpath clojure build tools invocation on MS-Windows. #1132
  - Bump babashka/fs to `0.1.11`.

- Editor
  - Improve completion sorting, showing locals before functions and other completion items. #1158
  - Fix hover to show current var definition docs instead of `def`/`defn`. #1157
  - Improve hover for requires to show ns docstring. #1171
  - Fix destructuring of things that have been destructured before. #1156
  - Some completions require that a new alias be added to the ns form. Fix this feature for Calva users, and improve performance for all users. #1068
  - Fix resolve-macro-as code action corner case. #1084
  - Ensure line numbers provided by document-symbol correspond to the latest version of the file. #1178
  - Avoid exceptions when clients use URIs that don't exist on disk.
  - Fix documentation on completion items. #1181
  - Fix rename of defrecords. #1165
  - Fix to send all diagnostics to client at startup, even in very large projects. #1153
  - Fix to preserve kebab-casing in server-info-raw. #1195
  - Add refactoring `Restructure keys`, the inverse of `Destructure keys`. #1170
  - Add refactorings to convert between `(:x m)` and `(get m :x)` or `(:y (:x m))` and `(get-in m [:x :y])`. #1172
  - Add support to imported java class on completion. #1193
  - Add new question to skip or retry classpath scan during startup if failed.
  - Improve performance of processing of changed files outside editor calling clj-kondo in batch. #1205
  - When renaming a keyword that is also a destructured key, rename its local usages too. #1192

## 2022.07.24-18.25.43

- General
  - Bump `cljfmt` from 0.8.0 -> 0.8.2

- Editor
  - Add clojure.core/fn to resolve-macro-as options. [#1094](https://github.com/clojure-lsp/clojure-lsp/issues/1094)
  - Restore #995 Improve element selected on `textDocument/hover` (previously reverted) with a fix that keeps it working for Calva even after a syntax error is introduced.
  - Improve call hierarchy performance by parsing less frequently. #1092
  - Improve system wide performance by keeping a graph of dependencies between namespaces. #990 #1053
    Enable setting `:experimental {:dep-graph-queries true}` to beta test this feature.
  - Improve performance by adding second level of analysis indexing.
  - Improve performance of things that need keyword definitions, like completion and custom lint.
  - Fix hover showing previous function elements on some cases. #1098
  - Fix: find definition will find registration of unnamespaced keyword.
  - Fix to update unused-public-var lint on registered keywords as usages change in other files. #1018
  - Fix to navigate to var defined by declare, when there aren't any later defs. #1107
  - Fix to always go to the definition of the correct var imported by potemkin. #1020
  - Fix to correctly rename namespaces. #1121
  - Fix to correctly :keep require and import indent spacing. #1141
  - Improve accuracy of progress reporting during uncached startup. #1134
  - Add refactoring `Destructure keys` to destructure keywords. #905
  - Add refactoring `Extract to def` to create a `def` from the thing under the cursor. #1136
  - Include defmethods in document and workspace symbols. #1016

## 2022.06.29-19.32.13

- Editor
  - Reverted #995 Improve element selected on `textDocument/hover`, as it caused clojure-lsp to stop working for Calva users after a syntax error was introduced. #1080

## 2022.06.22-14.09.50

- General
  - clojure-lsp has a flake.nix now, being able to be built using clj-nix. #999
  - Remove `use-source-paths-from-classpath` setting, its value was already true and disabling it could cause false-positives.
  - Add `compute-external-file-changes` setting as true by default, when enabled it will consider file changes outside editor like git branch changes and update analysis, avoiding the need to restart server when a file is changed outside editor, this will only work if client file-watchers is enabled. #1002
  - Bump lsp4clj to 0.4.1.
  - Remove deprecated disabled setting `:linters :clj-kondo :async-custom-lint?`. #1017
  - Fix references and code lens of defrecord/deftype for cljs files. #1055
  - Fix clean-ns to move reader conditionals to before normal requires. #1057
  - Add new optional linter: [clj-depend](https://github.com/clj-depend/clj-depend) integration. #957
  - Add new setting `:source-paths-ignore-regex` to filter source-paths that are auto generated for example for cljs projects, the default value should be enought for most cases (`["resources.*" "target.*"]`), replacing old `ignore-classpath-directories`.
  - Bump clj-kondo to 2022.06.22.

- Editor
  - Add support to rename namespace of namespaced keywords like re-frame events/subs. #978
  - Improve performance of find-declaration feature. #1021
  - Fix to avoid suggesting an alias from a clj file to a cljs file. #1024
  - Find references of namespace usages now find all namespace usages on project, not only the definition. #1022
  - Improve element selected on `textDocument/hover`, showing the function being called instead of the closest element found backwards. #995
  - Fix drag from quoted symbols and other special nodes #969
  - Drag requests two smaller edits, instead of one large edit, potentially avoiding flicker. #1043
  - Drag is disabled between clauses, to avoid arbitrarily choosing one to move. #1030
  - Cursor doesn't move within dragged clause. #1029
  - Improve performance of drag forward.
  - Avoid invalid cached analysis and document text after a rename. #1049
  - Improve lint performance by only linting references files when usage is added or removed. #1019
  - Extracted functions are private. #1039
  - Fix errors when Emacs lock files are linted. #1054

## 2022.05.31-17.35.50

- General
  - Bump clj-kondo to 2022.05.31
  - Consider `.clj_kondo` files as clj files.

## 2022.05.23-13.18.11

- General
  - Allow specify how many classes clojure-lsp should check before moving sorted package imported classes to next line. #966
  - Allow `:linters` to be configured by LSP clients passing string keys/values. #977
  - Support clj-kondo `:config-in-ns` and `:ns-groups` for `clojure-lsp/unused-public-var` linter. #981
  - Improve clean-ns correct positioning of multiple refers.

- Editor
  - Fix powershell.exe command execution error on Windows
  - Fix drag in `are` when `clojure.test` is aliased. #967
  - Reduce time to calculate semantic tokens, reducing CPU usage in large files. #970
  - Fix JDK global cache load when jdk source were already analyzed on previous sessions, fixing finding definition of jdk classes not working sometimes.
  - Fix command move-form not working.
  - Fix find definition of macros required by :require-macros on cljs files. #980
  - Add support to completion keywords found on function definition `:keys` destructuring, improving completion on api calls.
  - Avoid duplicate parens when inserting snippets during completion. #982

- CLI/API
  - Make all cli features open files faster, improving speed of all CLI/API features. Fixes #985

## 2022.05.03-12.35.40

- General
  - Bump clj-kondo to `2022.04.26-20220429.192438-2`.
  - Decrease uncached startup time by 60-70%, by instructing clj-kondo to skip var definition bodies when analyzing deps. [#1674](https://github.com/clj-kondo/clj-kondo/pull/1674)
  - Improve speed of alias/ns completions.
  - Change alias/ns completions to return a label that matches the input.
  - Support sorting classes inside package imports during `clean-ns`. #932
  - Avoid saving duplicate source-paths, not calling clj-kondo to analyze same filenames multiple times, improving startup speed.
  - Improve progress report both on editor and CLI using new clj-kondo callback feature.

- Editor
  - Support `workspace/willRenameFiles`, renaming namespaces and all its references when a file is renamed.
  - Don't save cache when classpath lookup failed.
  - Wait for editor to apply edits before requesting cursor re-positioning. Fixes cursor positioning after drag in Calva.
  - drag: Request edit only of changed clauses, not entire parent, reducing flicker.

- CLI/API
  - Bump lsp4clj to `0.3.0`.

This release was supported by [Clojurists Together](https://www.clojuriststogether.org/)

## 2022.04.18-00.59.32

- General
  - Improve settings documentation.
  - Fix completion performance regression from previous release.
  - Consider `.bb` and `.cljd` files as clj files. #906
  - Bump to clojure 1.11.0
  - Improve analysis query performance as a whole for lots of features. #916
  - Bump clj-kondo to `2022.04.09-20220414.123207-3` fixing semantic tokens for `:require`, `:refer` and `:as`. [#1609](https://github.com/clj-kondo/clj-kondo/issues/1609)
  - Move `lsp4clj` to outside clojure-lsp to its own repo/jar release.
  - Fix local files outside source-paths not being linted even if opened/changed.
  - Consider filename + lastModified as checksum for external files, avoiding analyzing it if analysis is already present.
  - graalvm: Compile static linux with --musl for better compatibility. #868
  - java: Use `XDG_CACHE_HOME` or `.cache/clojure-lsp` instead of config files for JDK cache.
  - java: Cache JDK analysis globally avoiding high CPU usages after startup.
  - java: Add `:java :home-path` setting for easier way to specify java location for JDK source analysis. #907

- Editor
  - Introduce ALPHA move-form command. #566
  - Rename "Move coll entry up/down" to "Drag forward/backward", matching Calva/Paredit terminology
  - drag: clauses move intuitively in `clojure.test/are`
  - drag: top-level forms can be dragged #891
  - Improve completion performance for most cases, reducing time to compute clj/cljs core symbols.
  - completion: suggest functions defined in Clojure 1.10 and 1.11
  - completion: Fix to no require extra ns when alias is already required. #920
  - promote-fn: *new feature* Promote a fn to a top-level defn. #783 @mainej
    - promote-fn can also promote a literal #() to a fn
  - demote-fn: Demote a fn to a literal #()
  - *breaking* remove cycle-fn-literal, since the same refactorings can be performed with the more clearly named promote-fn and demote-fn
  - drag: Fix to drag element-wise in destructured keys, not pair-wise. #927
  - test-tree: reduce CPU usage, especially during startup

- CLI
  - Reduce CPU and wall-clock time in cli commands clean-ns and diagnostics

This release was supported by [Clojurists Together](https://www.clojuriststogether.org/)

## 2022.03.31-20.00.20

- Fix URI resolver on java JDK logic.
- Fix zipfile scheme when finding external deps.

## 2022.03.31-14.21.14

- Add java class find-definition support, decompiling .class files when available. #762
- Add JDK source discoverability feature, searching for installed JDK for later analyze with clj-kondo and support java classes interop.
- Add `:java :download-jdk-source?` setting to download JDK source after startup if not cached before globally or found locally. Disabled by default.
- Avoid high CPU usage and freezes by more efficiently finding referenced files to notify on file change. #844 @mainej
- Bump clj-kondo to `2022.03.10-20220331.135739-32` improving java analysis and fixing a critical regression for re-frame. #888

This release was supported by [Clojurists Together](https://www.clojuriststogether.org/)

## 2022.03.26-18.47.08

- Fix unused-public-var not considering excluding comments, changing `async-custom-lint?` setting to false.

## 2022.03.25-12.02.59

- General
  - Fix cljfmt settings merge during refresh/classpath configs merge to avoid multiple config vectors on same symbol.
  - Fix install script for aarch64. #794
  - Fix handling cljfmt config files that end in `.clj` https://github.com/weavejester/cljfmt/issues/190
  - parser: more efficiently seek to cursor position, improving performance especially in large files. #793 @mainej
  - Fix clean-ns not sorting properly node requires for cljs. #815
  - Fix move-to-let to ensure locals don't move out of scope. #830
  - Improve logic around require suggestions. #837
  - Enhance move-to-let to introduce and expand let if an existing one doesn't exist. #829
  - Bump `org.clojure/clojure` to `1.11.0`.
  - Fix move-coll-entry to maintain cursor position instead of a range. #862
  - Clean ns automatically after adding missing require/imports, enabled by default under new `:clean :automatically-after-ns-refactor` flag. #558

- Editor
  - extract-function: Fix wrong args when extracting from multi-arity fn. #683
  - extract-function: Fix wrong args when extracting after a local usage. #812 @mainej
  - move-coll-entry: clauses move intuitively in `assoc`, `case`, `cond`, and similar functions. #780 @mainej
  - move-coll-entry: fix NPE when when invoked from top-level #803 @mainej
  - Generate stubs async after startup, improving startup time. #788
  - Improve and add lots of new snippets following practicalli config. #797
  - Improve how watched new files are analyzed avoiding infinite loops and performance issues. #796
  - Avoid infinite loops when several files are changed simultaneously. #796 @mainej
  - Fix "incoming call hierarchy" not considering usages inside defmethods. #808
  - range-formatting: more efficiently locate extent of range and reduce number of calls to cljfmt, improving performance especially when formatting large ranges. #795 @mainej
  - cycle-fn-literal: *new feature* convert between function-literal syntaxes `(fn [] ...)` <-> `#(...)`. #774
  - Add find-implementation feature to `defmulti` and `defmethod`. #751
  - Make find-implementation of `defprotocol` names find its implementations and find-implementation on `deftype`/`defrecord` methods find other implementations.
  - Add new code action `Introduce let` for existing command. #825
  - Make find-implementations consider `reify`. #827
  - Fix namespace on file creation when nested source-paths are available. #832
  - unused-public-var: fix to show warnings on vars defined with declare. #840
  - unused-public-var: large performance improvements, especially for large projects. #861 @mainej

- API/CLI
  - Extract lsp4clj as a seperate library. #807 @Cyrik Supported by [Scarlet](https://www.scarletcomply.com)
  - Fix inconsistency with clean-ns/format not copying kondo configs.

This release was supported by [Clojurists Together](https://www.clojuriststogether.org/)

## 2022.02.23-12.12.12

- General
  - Use `:source-aliases` setting during default deps.edn and lein project-spec aliases, avoiding the need to configure a whole project-spec just because of a additional alias.
  - Exclude from unused-public-var linter vars with metadata `^:export`. #753
  - Fix clean-ns multiple refers sort when there is a alias before the refers.
  - Bump clj-kondo from `2022.01.15` to `2022.02.09` adding support for implementation analysis and more improvements.
  - Medium performance improvement during startup when unused-public-var linter is disabled.
  - Medium performance improvement during startup on unused-public-var calculation parallelizing calculations.
  - Small performance improvement on code actions calcullation.
  - Add `:use-source-paths-from-classpath` setting defaulting to true, which makes clojure-lsp do not manually discovery source-paths but get from classpath excluding jar files and paths outside project-root. #752 #551
  - Improve completion performance when all clojure.core or cljs.core symbols are valid completions. #764, #771 @mainej
  - Fix scenarios where the lint findings in individual files differed from what you'd expect based on the .clj-kondo/config.edn settings.
  - Add `:exclude-regex` and `:exclude-when-definted-by-regex` to `:clojure-lsp/unused-public-var` linter.
  - Bump `org.clojure/clojure` to `1.11.0-rc1`.

- Editor
  - Fix exception during code actions calculation when in a invalid code of a map with not even key-pairs.
  - Don't return diagnostics for external files like files on jar dependencies, avoiding noise on lint when opening dependencies.
  - Support finding implementations of defprotocol and references of defrecord/deftype, implementing LSP method `textDocument/implementation`. #656
  - Make the actions and commands aware of when they were invoked from comments or whitespace. This will allow individual refactorings to be more deliberate about how they handle comments and whitespace. #716 @mainej
  - Correctly position the cursor after calling move-coll-entry-down on an entry with leading comments. #758 @mainej
  - Don't return completions when invoked from a comment, avoiding performance problems. #756
  - Fix small anomalies in parameter names of extracted private functions. #759 @mainej
  - Add semantic tokens for protocol implementations methods like defrecord and deftype.
  - Small performance improvevement on code lens calculation using transducers.

- API/CLI
  - Small performance improvement to `format`, `clean-ns`, `diagnostics`, and `rename` via parallelizing parts of the logic.
  - Fix edn->json parser of `serverInfo/raw` for Calva use cljfmt configuration. #763
  - Add `:cljfmt-raw` config to `serverInfo/raw` for Calva. #768
  - Add support for passing specific `--filenames` for most actions. #775

This release was supported by [Clojurists Together](https://www.clojuriststogether.org/)

## 2022.02.01-20.02.32

- General
  - Fix classpath hash regression introduced by last release

## 2022.02.01-16.53.14

- General
  - Migrate project from depstar -> tools.build. #711
  - Improve classpath hash to consider invaliding cache when local root deps was changed.
  - Replace datalevin cache db with transit. #703
  - Bump Graalvm from 21.3.0 to 22.0.0.2 improving binary performance/size
  - Update `XDG_CONFIG_HOME` to clojure-lsp directory in doc/settings.md

- Editor
  - Support going to namespace definition on an alias. #706
  - Add LSP `textDocument/declaration`, for now adding the making possible navigate to alias and namespaces declared on the namespace. #680
  - Fix removal of file analysis on didClose for external files like jars. #717
  - Fix cursor not moving when using code actions that move the cursor automatically.
  - Fix additional-snippets to work on top-level forms as well.
  - Fix resolve completion item not returning insertText. #719 @Cyrik
  - Remove support for LSP `codeAction/resolve`. It added complexity and was not used in a way that improved performance of the action menu. #722, #725, #726
  - Fix create public function refactoring not working when function is not a function call.

## 2022.01.22-01.31.09

- General
  - Fix freezing in some cases during clojure-lsp startup linting. #708

## 2022.01.20-14.12.43

- General
  - Bump clj-kondo to `2022.01.15`.
  - Add `:classpath` to `serverInfo` command for downstream usages.
  - Fix issues in `extract-function` that arise when operating over `.cljc` files.
  - Add setting `:copy-kondo-configs?` to allow disable auto clj-kondo config copy, enabled by default. #694
  - Lint unused public keywords, like unused re-frame events/subs. #691
  - Fix rename of namespaced keywords -> aliased keywords. #665
  - Huge refactor on clojure-lsp codebase, spliting code into submodules, this made possible remove a lot of deps from API jar and help separate clojure-lsp features in the future. #658
  - Send testTree notification for all project test files after clojure-lsp start. #697

- Editor
  - Improve 'create function' refactor code action handling multiple cases. #682
  - Fix 'resolve macro as ...' code action not working.
  - Fix `showDocumentRequest` issues when triggered via some refactor code action.
  - Add new code actions + commands `Move coll entry down` and `Move coll entry up` to move entries within collections. #684, #701

- API/CLI
  - Make `format`, `clean-ns` and `rename` features not need to scan whole classpath, analyzing only project code improving performance a lot.

## 2022.01.03-19.46.10

- Catch clj-kondo prints to stdout and log to clojure-lsp log file avoiding crashes on some clients like vscode/Calva.

## 2022.01.03-15.41.19

- General
  - Fix some analysis conflicts regarding `custom-async-lint?` feature introduced on latest release causing outdated analysis and some deadlocks.

- Editor
  - Fix inline symbol code action regression from previous releases. #678
  - Fix expand let refactor duplicating variables in some cases. #676
  - Add completion support to potemkin usages of a namespace.

- API/CLI
  - Wait for db cache upsert before end proccess, avoiding the need to re-lint whole classpath on next api/cli runs.
  - Fix the need to use `:raw? true` on babashka pod usage.

## 2021.12.20-00.36.56

- General
  - Bump clj-kondo to `2021.12.19`, supporting auto-load configs, improving potemkin support, adding more linters and more.
  - Merge `:cljfmt` settings with `:cljfmt-config-path` if file path exists.
  - Avoid high CPU and lockup when clj-kondo throws exceptions. #671
  - Allow absolute paths in deps.edn :local/root #672
  - Fix clojure-lsp not loading for some mono-repo cases, improving local/root support for polylith projects. #673
  - Avoid infinite loop because of cyclic dependencies on deps source-path discovery.
  - Add babashka pod. #555

- Editor
  - Change call hierarchy to return selection range of usage, not function definition.
  - Return `edits` in `codeAction/resolve` responses rather than `commands`. #655
  - Improve `:linters :clj-kondo :async-custom-lint?` to avoid infinite loops and default to `true`.
  - Add new custom LSP feature __Test Tree__, which shows all test hierarchy of a file. #653
  - Improve function name finding to consider other function definition types for some features. #666
  - Make `textDocument/hover` return the correct range from LSP spec, the element range instead of the element scope range.

- API/CLI
  - Exit process if any error during classpath lookup. Opt-out via `:api :exit-on-errors?` flag.

## 2021.12.01-12.28.16

- General
  - Add support for LSP method `textDocument/prepareRename` which it's the proper way to check if the rename will work correctly. #642
  - Expose new custom method `clojure/cursorInfo/raw` for custom hack on current cursor information code. #645
  - Support stub generation using `clj-easy/stub`, adding analysis and linting support for closed sources codes like Datomic. Check `:stubs` settings for more details. #637
  - Handle config deep merge differently for collections, concating instead of overwriting.
  - Fix unnecessary exception thrown on graal images during startup.
  - Support `deps.edn` `:local/root` source-paths discovery, improving support for monorepo projects like `polylith`. #652
  - New setting value for `:clean :sort :require`: `:lexicographic`. #654
  - Bump clj-kondo to `2021.10.20-20211126.151305-16`.

- Editor
  - Support completion on aliased keywords. #649
  - Add new `Sort map keys` refactoring code action. #651
  - Add new `Create function` code action, allowing to create a function on a existing namespace or creating a new namespace + the function. #646
  - Improve `Extract function` refactoring to consider comments above current function.
  - Experimental: new `:linters :clj-kondo :async-custom-lint?` setting, when true, scan unused-public-vars async improving lint/analysis UI feedback for huge buffers (> ~1000 lines). Default `false`.

This release was supported by [Clojurists Together](https://www.clojuriststogether.org/)

## 2021.11.16-16.52.14

- General
  - Improve rename feature to not heavily rely on valid source-paths for most cases.
  - Fix setTrace exception logs for graalvm native images.
  - Huge improvements on namespaces renames and namespaces references find. #573
  - Fix/Remove warnings during datalevin access.
  - Improve freezing for some MacOS cases. #631
  - Bump clj-kondo to `2021.10.20-20211116.110002-7` improving code parsing and other fixes.

- Editor
  - Fix "Add require" code actions adding multiple requires instead of the selected.
  - Improve "Add require" wording, making it easier to understand what each different action will do.
  - Smart check all available refers to require, adding refer options to `Add require` code actions. #627
  - Big improvements on keyword completions. #630
  - Add setting `keep-parens-when-threading?` to keep parens for single arity functions when threading. #636
  - Avoid adding duplicate requires when adding a new require via code action. #640
  - Improve common known snippets to replace completion items, improving completion UX. #638

This release was supported by [Clojurists Together](https://www.clojuriststogether.org/)

## 2021.11.02-15.24.47

- General
  - Bump Graalvm from 21.2.0 to 21.3.0 improving binary performance/size
  - Fix wrong parse of code when code contains namespaced maps like `#:foo{:bar 1}`. This issue was affecting a lot of features for example code actions.
  - Bump datalevin from 0.5.26 to 0.5.27.
  - Improve semantic tokens for dynamic vars, function definitions, namespaced and aliased keywords.
  - Fix bug where `:source-paths` settings could be hot-reloaded with wrong-value.

- Editor
  - Deprecates setting `:show-docs-arity-on-same-line?` in favor of `:hover` `:arity-on-same-line?`.
  - Add support to new LSP `LinkedEditingRange` feature. #341
  - Improve suggested `Add require ...` code actions, this should make clojure-lsp smarter when user wants to add a missing require. #614
  - Change `:notify-references-on-file-change` default from `false` to `true`, we had some performance improvements and I've been testing this for some time now and didn't see any new issues with that. This should improve a lot the UX when user change any code that is references on other files, updating the diagnostics for those files as well.
  - Improve rename feature UX to output errors when it's not possible rename.
  - Add support for `window/showDocument` LSP method, used on `create-test` command/code action after creating the test to show the test file.
  - Add new `Unwind thread once` and `Unwind whole thread` code actions to undo a thread call.
  - Improve code actions performance requesting async all actions.
  - Add new LSP custom method `clojure/clojuredocs/raw` which takes a symbol and a namespace (both strings) and returns any Clojuredocs entry found, otherwise `null`.
  - Fix missing keywords rename/references for destructured keywords.

- CLI
  - Show error/warning message when a classpath scan fail during analysis. Fixes #626
  - Add coloring to `diagnostics` output matching diagnostic severity.

This release was supported by [Clojurists Together](https://www.clojuriststogether.org/)

## 2021.10.20-16.49.47

- Editor
  - Hot fix clojuredocs on graalvm native image.
  - Bump clj-kondo to `2021.10.20-20211020.123254-3` to fix a specific issue with cljs.
  - Implement support to return to client LSP Errors, making user UX better since clojure-lsp can return specific errors for specific exceptions.

## 2021.10.20-13.04.11

- General
  - Improve intialization feedback report messages.
  - Consider `dev` and `test` alias for deps.edn projects as project-specs during classpath lookup. #586
  - Avoid scanning source-paths twice, as it was being considered as part of external classpath as well.
  - Change cache db from sqlite to datalevin for faster startup + better graalvm compatibility.
  - Make the cache analysis save async to make startup faster.
  - Support Auto refresh settings memoizing with a ttl of 1 second avoiding the need of restarting server when changing configs. #502
  - Bump clj-kondo adding new `gen-class` linter and other fixes/improvements. Fixes #589
  - Remove unused duplicate require if any. #527
  - Fix crash on clean-ns when ns contains comments.
  - Improve project analysis filter to check source-paths. #597

- Editor
  - Add reference code lens for ns forms. #578
  - Fix expand-let bug that occurs when a list form precedes let. #590
  - Add new command to create test for function at point. #582
  - Add new code action to create test for current function/var
  - Add `private` to documentSymbol to make clear that a var or function is  `private`.
  - Add new code action `Suppress xxx diagnostic`, adding clj-kondo comment code to ignore the diagnostic. #591
  - Add more semantic tokens: aliases for macros, variable and function definitions.
  - Add [clojuredocs](https://clojuredocs.org/) information during symbol hover. #571

This release was supported by [Clojurists Together](https://www.clojuriststogether.org/)

## 2021.09.30-15.28.01

- Editor
  - Hot fix hover content wrong type hinting.

## 2021.09.30-12.28.16

- General
  - Use lower-case for refer/import/require sorting. #560 #561
  - Avoid removing comments when sorting/cleaning namespace. #559
  - Break lines when sorting refers along with then new `:clean :sort :refer :max-line-length` setting with a default of `80`. #562
  - Deprecate `lens-segregate-test-references` in favor to `:code-lens :segregate-test-references`
  - Check for a default `.cljfmt.edn` config file for cljfmt config settings if no `:cljfmt-config-path` was provided. #563
  - Bump clj-kondo to `2021.09.25` fixing false-positives with potemkin import-var analysis.
  - Re-scan whole project if any clj-kondo config changed for better consistence. #331
  - Fix clojure-lsp not initializing when empty `project.clj`. #579
  - Support finding config in classpath via new setting`:classpath-config-paths ["my-org/my-lib"]`. #580

- Editor
  - Fix `resolve macro as` code action after regression introduced recently.
  - Fix `unused-public-var` not being suppressed during project startup. #554
  - Improve `hover` feature to return elements when inside a function call. #569
  - Fix `create-private-function` command and code action to consider when new function is inside thread macros.
  - Support `$/progress` LSP feature, sending notifications for client when server is starting, improving the feedback for the user.
  - Improve semantic tokens support for java classes and methods.

- API/CLI
  - Support renaming namespaces as well with `rename` feature.
  - Use relative paths instead of absolute paths on diff messages.
  - Add `analyze-project!` to analyze whole project only and cache analysis, useful for REPL usage for example.
  - Follow same exit status from clj-kondo for `diagnostics` feature. #572
  - Improve start project feedback reporting the percentage and specific message.

This release was supported by [Clojurists Together](https://www.clojuriststogether.org/)

## 2021.09.13-22.25.35

- Editor
  - Rollback change on `didChangeWatchedFiles` for `:change` events, avoiding outdated changes overwriting newer changes.

## 2021.09.13-19.32.00

- General
  - Create .clj-kondo folder if not exists in project root. #528
  - Fix exception when `:clojure-lsp/unused-public-var` linter is `:off`. #546
  - Bump clj-kondo to `2021.08.07-20210903.210340-28` to fix a false-positive with potemkin. https://github.com/clj-kondo/clj-kondo/issues/1370.
  - Bump clj-kondo to `2021.08.07-20210909.131804-29` fixing issues with built-in clj-kondo cache not present on graalvm binaries. #548
  - Exclude `cljs.test/deftest` from unused public vars linter.
  - Migrate default db file from `.lsp/sqlite.db` to `.lsp/.cache/sqlite.db`, this is necessary as in the future we will replace sqlite with other db implementation, for users they just need to consider/gitignore the `.lsp/.cache` folder, this way any next change on db implementations or any other cache will not affect user.
  - Auto migrate existing `.lsp/sqlite.db` to new `.lsp/.cache/sqlite.db` to avoid unnecessary project re-scan.
  - Deprecates `:sqlite-db-path` in place of `:cache-path`.

- Editor
  - Fix `didChangeWatchedFiles` to correctly create the file on server, properly change file content and re-scan with clj-kondo, or remove file analysis. This should improve LSP analysis reliability when changing files outside the editor. #536
  - Improve completion only showing valid local vars for current cursor.
  - Improve completion sorting adding priority to each item, showing most used symbols like variables and functions first before other completion items.

- API/CLI
  - New `diagnostics` command, which return all diagnostics found by clojure-lsp (using clj-kondo). Check the API section for more details.

This release was supported by [Clojurists Together](https://www.clojuriststogether.org/)

## 2021.09.04-17.11.44

- Hotfix java classes not present on jar, required for clojure-lsp downstreams.

## 2021.09.03-00.42.46

- General
  - Improve logging during startup for better troubleshooting.
  - Refactor allowing calls to `clojure-lsp.main/run!` for manually passing args, useful for `lein-clojure-lsp` for example.
  - Internal: Move graalvm configuration to sqlite-jdbc.
  - Recognize `deftest` as function definition form for refactoring features like `extract-function`.
  - Bump Graalvm from 21.1.0 to 21.2.0

- API/CLI
  - Use clj-kondo custom lint for API as well, required for correct diagnostics API feature.

- Editor
  - Fix regression, custom `source-paths` from initializationOptions were not being parsed correctly. #537

- Documentation
  - New domain for documentation and webpage https://clojure-lsp.io :rocket:

## 2021.08.24-14.41.56

- General
  - Fix classpath scan when classpath has other things like new lines or warning message besides the classpath. Fixes #523
  - Improve `clean-ns` to remove empty reader conditionals(`#?(:clj)` or `#?@(:clj [])` on ns form) after cleaning requires/imports.
  - Fix `clean-ns` false-positives removals to cljc files when the alias/refer/import is being used inside a reader conditional.
  - Add new setting `:linters :clj-kondo :ns-exclude-regex` which allows exclude diagnostics/findings for namespaces matching that regex.
  - Fix merge of configs resolved for projects with multiple configurations in parent folders and subprojects.

- Docs
  - Improved the settings docs with a new link to a file with all available clojure-lsp settings.

## 2021.08.16-19.02.30

- Fix `clojure-lsp --version`

## 2021.08.16-14.47.54

- General
  - Fix wrong parse of source-paths for bb.edn when :paths contains symbols not only strings. #507
  - Bump clj-kondo to fix a issue with clojure-lsp running in a lein process.

- Editor
  - Fix find-definition in jars for cljc files where the var is available on both cljs and clj files. #509
  - Add clojure.core.async common vars to common-refers to be required via code action.
  - Remove diagnostics when files are deleted, properly cleaning server. #513
  - Don't add ns form to blank edn files. #515
  - Fix initializationOptions parsing for some clients. #516
  - Fix refactor 'add missing refer' when there is already that namespace with a alias but no refers.
  - Improve `:notify-references-on-file-change` performance and use-cases, still disabled by default for some time.

- API
  - Rollback printing only via CLI to work with API as well. (can be disabled via :raw? option)
  - Support for release of lein-clojure-lsp

## 2021.08.05-19.36.09

- Bump clj-kondo to fix window path issues with analysis.
- Fix issue with references code lens for vim.

## 2021.08.05-18.25.54

- Fix async project lint after startup for huge projects. #506
- Fix `:lint-project-files-after-startup?` to be considered before clojure-lsp lint unusued public vars.
- Fix excluded symbols for code lens, making clojure-lsp check clj-kondo config as well for the `:clojure-lsp/unused-public-var` excludes

## 2021.08.03-13.33.03

- General
  - Parse correctly unescaped URIs sent from clients like vim avoiding errors on some features.
  - Bump clj-kondo fixing analysis position issue with `declare`, making rename and other features work.
  - Don't use PowerShell profiles on Windows when analyzing classpath. Fixes https://github.com/BetterThanTomorrow/calva/issues/1050
  - Support babashka classpath and source-paths discovery via bb.edn file. (needs babashka >= 0.5.1)

- Editor
  - Add `:hover :hide-file-location?` settings option to disable displaying the source path on hover.
  - Use new clj-kondo `:custom-lint-fn` for the `:unused-public-var`, this should improve performance and give the ability to suppress unused vars via code with `#_{:clj-kondo/ignore [:clojure-lsp/unused-public-var]}` or `#_:clj-kondo/ignore`

## 2021.07.28-14.24.06

- General
  - Minor fix on the analysis queries comparison.
  - Improve GraalVM configuration to use direct/less configurations.
  - Bump clj-kondo 2021.06.18 -> 2021.07.28 which adds support for macroexpanding.

- Editor
  - Fix outgoing/incoming call hierarchy when vars are outside project/external jars.
  - Fix completion of aliases without var names typed yet, for example: `string/`

- API/CLI
  - Fix filename in diffs with dry option.
  - Add coloring to diffs following git diff.
  - Add `ns-exclude-regex` for commands that check whole project, allowing to exclude certain namespaces via regex.

## 2021.07.19-14.46.52

- General
  - `clean-ns` now sorts ns children forms according to the ClojureStyleGuide, at the moment moving require form before import form, enabled by default under flag `:clean :sort :ns` setting.
  - Improve startup error handler and logging during project analysis. Related to #484
  - Performance improvements using transducers on analysis queries.
  - Fixed auto-resolve source-paths for lein projects that get source-paths dynamically, clojure-lsp will use the default source-paths for these cases

- Editor
  - Improve hover output, both markdown and plain text forms.
  - Allow calling thread-first/last and thread-first-all/last-all from within the list.
  - Improve resolve-macro-as messages and default excluded symbols.

- API/CLI
  - Fix empty `XDG_CONFIG_HOME` not defaulting to `$HOME/.config` #474
  - Improve verbose logging setting.

## 2021.07.12-12.30.59

- Editor
  - Make semantic-tokens return no token for unknown symbols which has `:clj-kondo/unknown-namespace` on its analysis.
  - Fix file uri location when hovering a symbol.
  - Add reference code lens to keyword definitions, e.g. `re-frame.core/reg-sub`.
  - Add `semantic-tokens` debug information to `cursor-info` response.

- API/CLI
  - Fix when ns form does not match filename. #466
  - Fix errors with project-root on graalvm binary
  - Improve API usage avoiding exceptions and returning just data instead.
  - Improve analysis cache to multiple API calls.
  - Add new `--raw` option allowing to display only raw data. Useful to integrate with other tools like reviewdog.

## 2021.07.05-20.31.12

- API/CLI
  - Add `--verbose` option for debugging purposes.
  - Fix usage as library parsing `:exec-args` correctly

## 2021.07.05-15.12.14

- General
  - Add `:clean :sort` settings option to disable sorting during `clean-ns`.
  - Add `:keep` value to `:ns-indent-blocks-indentation` setting to don't change indentation during `clean-ns`.
  - Deprecate `install-latest-clojure-lsp.sh` in place of `install` new script.
  - Improve source paths discoverability for `leiningen` projects following the same rules as `deps.edn` projects. For more information, check the [settings section](https://clojure-lsp.github.io/clojure-lsp/settings/#source-paths-discovery).

- API/CLI
  - Add `--dry` option to commands, useful to print only diffs instead of making changes.
  - Check the new [setup-clojure-lsp](https://github.com/marketplace/actions/setup-clojure-lsp) Github Action to run clojure-lsp on CI.
  - Add `format` feature using cljfmt.
  - Now, every release is available in clojars as `com.github.clojure-lsp/clojure-lsp`.

## 2021.07.01-19.49.02

- Fix --project-path option for API.
- Add --log-path option to API.

## 2021.07.01-13.46.18

- Fix find-references and references lens for `defrecord`.
- Improve `clean-ns` refactoring following the Clojure style guide.
- Fix `clean-ns` corner case issue where it would replace the `:as` value with the `:refer` value.
- Deprecate `:keep-require-at-start?` in favor of `:clean :ns-inner-blocks-indentation` with default value of `:next-line`.
- Bump `org.xerial/sqlite-jdbc` from 3.34.0 to 3.36.0.
- Avoid adding duplicated namespace for new blank files.
- Add API / CLI support, form more information check the [API](https://clojure-lsp.github.io/clojure-lsp/api/) section.

## 2021.06.24-14.24.11

- Fix missing LSP 3.16 graalvm reflection configs. #452

## 2021.06.24-01.20.01

- Fix graalvm reflect config for LSP 3.16 protocol. #449
- Use last definition when showing signature help. #446
- Create 2 new LSP custom methods: `clojure/serverInfo/raw` and `clojure/serverInfo/log` deprecating old commands `server-info` and `cursor-info`, check the documentation for more information.
- Add `:final-settings` to `serverInfo` methods. #450

## 2021.06.21-14.30.54

- Avoid removing whole require if unused refer but with used alias during clean-ns. #447
- Bump cljfmt 0.7.0 -> 0.8.0. Fixes #266
- Bump clj-kondo 2021.06.01 -> 2021.06.18

## 2021.06.14-17.00.47

- Improve source paths discoverability for `deps.edn` projects. Adds `:source-aliases` for customization. For more information, check the [settings section](https://clojure-lsp.github.io/clojure-lsp/settings/#source-paths-discovery).

## 2021.06.01-16.19.44

- Fix graalvm issue on completionItem InsertTextMode
- Bump clj-kondo and rewrite-clj to latest releases.

## 2021.05.27-17.42.34

- Fix corner case error with project paths with spaces or other special characters. #437
- Drastically improve didOpen performance, improving kondo findings parsing and making linting async avoiding blocking some editors. #435
- Fix `:auto-add-ns-to-new-files?` flag always being considered as `true`. #436

## 2021.05.22-16.50.45

- Fix completion item kind of clojure core items. Fixes #426
- Fix graalvm reflect config for SublimeText - #430
- Improve code lens for segregated code lens when on test files.

## 2021.05.14-15.26.02

- Include non full qualified vars on unused-public-var exclude filter.
- Improve hover documentation: use correct markdown for docstrings; remove unnecessary new lines; add link to filename location.
- Rollback full text changes on last release and change approach for a temporary fix. #424

## 2021.05.06-19.44.00

- Quick fix full text changes to handle it sync for semantic tokens
- Segregate main references from test references with option to disable via `lens-segregate-test-references`

## 2021.04.27-20.17.45

- Significantly improve the performance of workspace symbol filtering/searching. [See relevant commit](https://github.com/anonimitoraf/clj-flx/commit/61b2081b65b7d3be14851bac03ea508147c90054).
- Always sort refers when clean-ns.
- Add support for installing with homebrew on Linux.
- Bump clj-kondo to `2021.04.24-20210426.144134-2` adding support for finding re-frame by keyword. Fixes #411
- Fix find definition going to `declare` - Fixes #340
- Remove common already known clojure macros from `Resolve macro as` code action.

## 2021.04.23-15.49.47

- Improve resolve-macro-as command to check and log if couldn't resolve the macro.
- Improve workspace symbol filtering/searching. Now, the sole candidates shown are guaranteed to include all the characters contained in the filter/search string.
- Add more tokens to semantic tokens: keywords, functions/var usages, java classes, local variables.
- Bump Graalvm from 21.0.0 to 21.1.0
- Bump clj-kondo to 2021.04.23 fixing some keywords corner cases.

## 2021.04.13-12.47.33

- Add common snippets on completion. Check all available snippets [here](https://clojure-lsp.github.io/clojure-lsp/features/#snippets).
- Add support for custom snippets via `:additional-snippets`. Check [here](https://clojure-lsp.github.io/clojure-lsp/features/#snippets) for more information. - Fixes #403
- Bump lsp4j from 0.11.0 -> 0.12.0

## 2021.04.07-16.34.10

- Fix renaming keywords in cljc files producing duplicate edits.
- After project startup, publish all project only diagnostics. This is a approach done by other LSPs to make work features like [Project errors](https://emacs-lsp.github.io/lsp-mode/page/main-features/#project-errors-on-modeline). Feature flag via `lint-project-files-after-startup?` with default `true`.
- Add experimental support for aarch64 linux native binary
- Fix formatting issues with a regression introduced on a previous release. - Fixes #339 and #396

## 2021.04.03-18.43.55

- Fix textDocument/workspaceSymbols filter not working on native binaries.
- Report duplicate linters as default, can be disabled via `:linters :clj-kondo :report-duplicates` - Fixes #390
- Bump rewrite-clj to 1.0.605-alpha to fix exceptions when on clojure files with babashka interpreter on first line.
- Bump clj-kondo 2021.04.01-20210402.215253-6 to fix bug https://github.com/clj-kondo/clj-kondo/issues/1246

## 2021.03.30-20.42.34

- Bump clj-londo 2021.03.22-20210327.192113-4 - Fixes #385
- Add support for outgoing call hierarchy - Fixes #384
- Improve and fix missing completion item kinds.

## 2021.03.26-23.41.07

- Bump clj-kondo 2021.03.22-20210324.110254-3 - Fixes #382
- [graalvm] Fixes Unable to invoke no-args constructor for class org.eclipse.lsp4j.ShowDocumentCapabilities error.
- Fix/enhance keyword rename - #383

## 2021.03.24-00.41.55

- Migrate from lein to deps.edn
- Bump clj-kondo to 2021.03.22
- Fix clean-ns sorting according to symbols not brackets - Fixes #380
- Fix missing graalvm reflect config for CompletionItemTextEdit - Fixes #381

## 2021.03.21-23.29.19

- Add code action 'resolve macro as', it requires client to fill the chosen macro and clj-kondo config file.
- Bump rewrite-clj to 1.0.594-alpha
- Bump data.json to 2.0.1
- Bump lsp4j to 0.11.0

## 2021.03.18-19.23.41

- Add support for diagnostic tags: deprecated and unnecessary.
- Fix wrong textDocument/documentHighlight for function local-usages.
- Use new clj-kondo `copy-configs` flag to copy hooks during lint.
- Bunp clj-kondo to fix unused public linter check for `:exclude-when-defined-by`

## 2021.03.16-20.28.06

- Fix server not analyzing after a wrong code on cljs files - #367
- Rollback incremental didChange adding a new `:text-document-sync-kind` setting with `:full` as default.

## 2021.03.14-23.22.46

- Fix completion inside refers, re-add support for it - Fixes #364
- Change range of expression functions clj-kondo diagnostics to avoid collision with function signature.

## 2021.03.06-17.05.35

- Fix incremental didChange, debouncing distincting by uri, fixing some inconsistent file changes
when multiple files are changed at same time (rename, iedit, etc).
- Make unused-public-var ignore -main public functions.
- Add `:exclude-when-defined-by` option to `unused-public-var` linter, check settings documentation for more information.

## 2021.03.05-13.35.47

- Fix clojure-lsp lint crash when analyzing specific macros with clj-kondo hooks.
- Fix didChange for Nvim client.
- Add new clojure-lsp linter: unused-public-var - Fixes #359
- Add option to disable clj-kondo linter, check settings documentation for more details.

## 2021.03.01-19.18.54

- Bump clj-kondo fixing issues on require form not being analyzed.
- Fix textDocument/workspaceSymbols to use the query sent by client.

## 2021.02.27-23.35.55

- Add support to complete full qualified namespaces - Fixes #337
- Add `:log-path` setting to log to a custom file.
- Avoid exception on code actions when on cljc reader macros - Related to #346

## 2021.02.26-13.58.48

- Improve clojure-lsp config search checking always home dir considering XDG_CONFIG_HOME and project root up to system root (/) - Fixes #339.
- Handle incremental text changes on `textDocument/didChange` notifications following LSP protocol, improving performance for huge files.
- Add clj-kondo version to --version and server-info.
- Add new create private function code action.

## 2021.02.24-14.23.08

- Improve completion performance resolving the item only when documentation is requested
- Add new thread first/last all code actions

## 2021.02.21-21.02.51

- Implement support for textDocument/signatureHelp - Fixes #324
- Disable notify-references on didChange with a flag `notify-references-on-change`.
- Fix completion not working when reader macro on file - Fixes #332

## 2021.02.19-23.08.40

- Fix duplicated symbols for cljc files on textDocument/documentSymbols - Fixes #328
- Add namespace require when completing a unimported namespace - Fixes #309
- Fix completion not working for cljc files

## 2021.02.19-00.19.27

- Fix completion of invalid clojure core (e.g. `foo/`) - Fixes #270

## 2021.02.17-17.00.45

- Allow find all references across the project of simple keywords
- Allow specify custom sqlite.db location with `sqlite-db-path`, default to `<project>/.lsp/sqlite.db`

## 2021.02.14-19.46.47

- Removing false positive logs from invalid analysis from clj-kondo macro expand analysis
- Fix call hierarchy when the reference was not open yet in the editor.
- Smart re-analyze variable/function references when arguments of the definition were updated.
- Rollback Macos native image compress until it works for MacOS Big Sur - #322

## 2021.02.13-18.04.19

- Bump clj-kondo to fix false-positive unresolved-vars
- Prioritize project analysis on all analysis during find definition - Fixes #318
- Compress native binaries with UPX decreasing binary size.

## 2021.02.12-03.13.12

- Fix completion issues with graalvm native linux binaries when completing local variables.
- Fix completion exception when completing numbers - Fixes #310
- Completion inside a require suggests all available namespaces
- Change log pattern to `/tmp/clojure-lsp.<TIMESTAMP>.out` use default temp file. Should fix issues with permissions on tmp folder.

## 2021.02.11-12.43.06

- Fix auto add ns not working for projects.
- New code action: Move to let
- New code action: Change coll to map, list, set or vector

## 2021.02.10-03.01.19

- Fix config passed to clj-kondo during analysis - Fixes #308

## 2021.02.09-18.28.06

- Fix auto add ns to check project root and source paths
- Add alias on copmletion items - Fix completion items for Calva client

## 2021.02.07-22.51.26

- Fix install-latest-clojure-lsp.sh script - #304
- Fix clojure-lsp re-analysing classpath when project contains a keyword starting with a number - #305
- Allow clj-kondo to pick up config correctly in mono repos - #303

## 2021.02.07-03.04.31

- Make release's native binaries executable by default - #299
- Improve completion removing the necessity to call completion/resolveItem - #292
- New code action: Add suggested alias to namespaces - #302

## 2021.02.05-03.05.34

- Add support for keyword analysis (definition, references, completion, rename, hover)
- Reduce jar and binaries size excluding some dependencies (Need to fix a lein issue yet)

## 2021.02.04-02.08.58

 - Fix --version on graalvm native compiled binaries

## 2021.02.04-01.09.21

- Add integration tests to release process

## 2021.02.02-14.02.23

- Fix `clojure-lsp` embedded jar binary during release CI
- Fix duplicate references on cljc files

## 2021.02.02-03.06.46

- Add clojure.java.io to known requires - #291
- Add manual System/gc after first classpath scan, it should decrease memory after the first startup
- Add support for Windows GraalVM compiled native binary

## 2021.02.01-20.37.52

- Add native binaries for Linux and MacOS compiled with GraalVM #267 (Experimental)

## 2021.01.28-03.03.16

- Fix clj-kondo batch analysis when merging batchs - Fix #284

## 2021.01.27-21.47.42

- Fix missing printlng and avoid errors for next time (this was causing issues in clients like vim coc)

## 2021.01.26-22.35.27

- Fix document-symbol after #261 - Fixes #276
- Reduce memory usage on startup batch analyzing classpath via clj-kondo. - Fixes #268

## 2021.01.25-22.56.05

- Do not remove document on `textDocument/didClose`, related to #264.
- Fix default project-specs for shadow-cljs to use npx prefix.
- Fix range of `textDocument/hover` for definition usages.
- Fix `completionItem/resolve` broken after #261.

## 2021.01.25-17.22.05

- Remove references code-lens from `deftest` forms
- Fix completion for alias ns from external deps - Fixes #269

## 2021.01.22-13.04.28

Huge refactor https://github.com/clojure-lsp/clojure-lsp/pull/261 which uses clj-kondo `analysis`/ `findings` output to almost all `clojure-lsp` features.

- Should significantly increase performance and startup time
- Should fix almost all bugs/issues with windows Users since we now rely on clj-kondo analysis
- **Remove** all lint configs from `clojure-lsp` including `macro-defs`, they should be configured on `clj-kondo` side now via `.clj-kondo/config.edn`
- Move file path on documentation to bottom

## 2021.01.20-01.39.32

- Fixes args for extract-function refactoring - Fixes #263

## 2021.01.16-03.28.20

- Check for defintions when finding references with includeDeclaration as true - Fixes #260
- Add custom command cursor-info to debugging clojure-lsp.
- Fix unnecessary new-lines on imports when executing clean-ns

## 2021.01.14-23.15.54

- Check for the whole line to add-miising-* code actions instead of expect the cursor at the ns to be required/imported - Fixes #258
- Return all possible add-missing-* code actions to the same line.

## 2021.01.14-17.19.10

- Fix add missing import code actions after refactor

## 2021.01.14-12.44.42

- Fixes #208

## 2021.01.14-02.30.28

- LSP 3.16: Add support for `codeAction/resolve` improving performance if client supports it
- Bump extend lib
- [CI] Remove auto release, next releases should contain more than one PR/fix<|MERGE_RESOLUTION|>--- conflicted
+++ resolved
@@ -8,11 +8,9 @@
   - New feature: Add `clojure-lsp/cyclic-dependencies` linter to detect cyclic dependencies between namespaces in the project.
   - New optional `:kondo-config-dir` setting to configure clj-kondo execution.
   - Parallelize and log the time spent on built-in linters execution.
-<<<<<<< HEAD
   - Fix caching issue when :source-aliases changes. #2081
-=======
   - Fix #1851: Error when source files have non-ASCII characters in their path or name
->>>>>>> 6b7acd78
+  - Fix caching issue when :source-aliases changes. #2081
 
 ## 2025.06.13-20.45.44
 
