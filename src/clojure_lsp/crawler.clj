--- conflicted
+++ resolved
@@ -215,6 +215,7 @@
                    (if valid?
                      result
                      (do
+                       #_
                        (log/error "Cannot find position for:" (:name result ) (pr-str result) (some-> (:name result) meta))
                        nil))))))
            (into accum)))
@@ -242,7 +243,6 @@
         source-paths (mapv #(.getAbsolutePath (to-file root-path %)) (get settings :source-paths))
         ignore-directories? (get settings :ignore-classpath-directories)
         project-specs (or (get settings :project-specs) default-project-specs)
-<<<<<<< HEAD
         project (get-project-from root-path project-specs)
         result (if (some? project)
                  (project-analysis root-path source-paths project ignore-directories?)
@@ -251,11 +251,10 @@
                      (update :namespace-usages (fn [usages] (filterv #(string/starts-with? (:filename %) (str root-path)) usages)))
                      (update :var-usages (fn [usages] (filterv #(string/starts-with? (:filename %) (str root-path)) usages)))
                      (normalize-analysis))]
-    (log/spy (keys analysis))
     (swap! db/db assoc :analysis (group-by :filename analysis))
-    nil))
-=======
-        project (get-project-from root-path project-specs)]
+    nil)
+
+  #_
     (if (some? project)
       (let [project-hash (:project-hash project)
             loaded (db/read-deps root-path)
@@ -288,8 +287,7 @@
             crawler-output-chan (async/go (crawl-source-dirs source-paths))]
         (log/info "clj-kondo scanned source paths in"
                   (str (get-in (async/<!! kondo-source-chan) [:summary :duration]) "ms"))
-        (async/<!! crawler-output-chan)))))
->>>>>>> 9e44c2b6
+        (async/<!! crawler-output-chan))))
 
 (defn find-raw-project-settings [project-root]
   (let [config-path (Paths/get ".lsp" (into-array ["config.edn"]))]
