--- conflicted
+++ resolved
@@ -292,7 +292,6 @@
           project-db (q/db-with-internal-analysis db)
           db-of-uris (update project-db :analysis select-keys uris)
           empty-diags (reduce #(assoc %1 %2 []) {} uris)
-<<<<<<< HEAD
           ignores* (future (shared/logging-task
                              :internal/built-in-linters.find-linter-ignore-comments
                              (find-ignore-comments uris db)))
@@ -302,18 +301,11 @@
           different* (future (shared/logging-task
                                :internal/built-in-linters.different-aliases
                                (different-aliases db-of-uris project-db settings)))
+          cyclic* (future (shared/logging-task
+                            :internal/built-in-linters.cyclic-dependencies
+                            (cyclic-dependencies db-of-uris project-db settings)))
           all-diags (remove #(ignore-diag? % @ignores*)
-                            (concat @unused* @different*))]
-=======
-          ignores (future (shared/logging-task
-                            :internal/find-linter-ignore-comments
-                            (find-ignore-comments uris db)))
-          all-diags (->> (concat
-                           (unused-public-vars db-of-uris project-db settings)
-                           (different-aliases db-of-uris project-db settings)
-                           (cyclic-dependencies db-of-uris project-db settings))
-                         (remove #(ignore-diag? % @ignores)))]
->>>>>>> c79f964b
+                            (concat @unused* @different* @cyclic*))]
       (merge empty-diags
              (reduce
                (fn [acc diag]
