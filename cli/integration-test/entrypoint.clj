(ns entrypoint
  (:require
   [clojure.test :as t]))

(def namespaces
<<<<<<< HEAD
  '[integration.initialize-test
    integration.code-action-test
=======
  '[
    integration.initialize-test
>>>>>>> 5b98bf12
    integration.definition-test
    integration.completion-test
    integration.declaration-test
    integration.diagnostics-test
    integration.settings-change-test
    integration.formatting-test
    integration.rename-test
    integration.document-highlight-test
    integration.document-symbol-test
    integration.linked-editing-range-test
    integration.cursor-info-test
    integration.stubs-test
    integration.api.version-test
    integration.api.clean-ns-test
    integration.api.diagnostics-test
    integration.api.format-test
    integration.api.rename-test])

(defn timeout [timeout-ms callback]
  (let [fut (future (callback))
        ret (deref fut timeout-ms :timed-out)]
    (when (= ret :timed-out)
      (future-cancel fut))
    ret))

#_{:clj-kondo/ignore [:clojure-lsp/unused-public-var]}
(defn run-all [& args]
  (when-not (first args)
    (println "First arg must be path to clojure-lsp binary")
    (System/exit 0))

  (apply require namespaces)

  (let [test-results (timeout 600000
                              #(apply t/run-tests namespaces))]

    (when (= test-results :timed-out)
      (println "Timeout running integration tests!")
      (System/exit 1))

    (let [{:keys [fail error]} test-results]
      (System/exit (+ fail error)))))<|MERGE_RESOLUTION|>--- conflicted
+++ resolved
@@ -3,13 +3,9 @@
    [clojure.test :as t]))
 
 (def namespaces
-<<<<<<< HEAD
-  '[integration.initialize-test
-    integration.code-action-test
-=======
   '[
     integration.initialize-test
->>>>>>> 5b98bf12
+    integration.code-action-test
     integration.definition-test
     integration.completion-test
     integration.declaration-test
