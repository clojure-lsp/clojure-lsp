(ns clojure-lsp.feature.file-management
  (:require
   [clojure-lsp.clj-depend :as lsp.depend]
   [clojure-lsp.db :as db]
   [clojure-lsp.dep-graph :as dep-graph]
   [clojure-lsp.feature.diagnostics :as f.diagnostic]
   [clojure-lsp.feature.rename :as f.rename]
   [clojure-lsp.kondo :as lsp.kondo]
   [clojure-lsp.logger :as logger]
   [clojure-lsp.producer :as producer]
   [clojure-lsp.queries :as q]
   [clojure-lsp.settings :as settings]
   [clojure-lsp.shared :as shared]
   [clojure.core.async :as async]
   [clojure.java.io :as io]
   [clojure.set :as set]
   [clojure.string :as string]))

(set! *warn-on-reflection* true)

(defn create-ns-changes [uri text db]
  (when-let [new-ns (and (string/blank? text)
                         (contains? #{:clj :cljs :cljc} (shared/uri->file-type uri))
                         (not (get (:create-ns-blank-files-denylist db) uri))
                         (shared/uri->namespace uri db))]
    (when (settings/get db [:auto-add-ns-to-new-files?] true)
      (let [new-text (format "(ns %s)" new-ns)
            changes [{:text-document {:version (get-in db [:documents uri :v] 0) :uri uri}
                      :edits [{:range (shared/->range {:row 1 :end-row 999999 :col 1 :end-col 999999})
                               :new-text new-text}]}]]
        (shared/client-changes changes db)))))

(defn load-document! [uri text db*]
  (swap! db* #(assoc-in % [:documents uri] {:v 0 :text text :saved-on-disk false})))

(defn did-open [uri text db* allow-create-ns]
  (load-document! uri text db*)
  (let [kondo-result* (future (lsp.kondo/run-kondo-on-text! text uri db*))
        depend-result* (future (lsp.depend/analyze-filename! (shared/uri->filename uri) @db*))
        kondo-result @kondo-result*
        depend-result @depend-result*]
    (swap! db* (fn [state-db]
                 (-> state-db
                     (lsp.kondo/db-with-results kondo-result)
                     (lsp.depend/db-with-results depend-result))))
    (f.diagnostic/async-publish-diagnostics! uri @db*))
  (when allow-create-ns
    (when-let [create-ns-edits (create-ns-changes uri text @db*)]
      (async/>!! db/edits-chan create-ns-edits))))

(defn ^:private set-xor [a b]
  (into (set/difference a b)
        (set/difference b a)))

(defn ^:private find-changed-elems
  "Detect elements that went from 0 to 1 occurrence, or from 1 to 0
  occurrences."
  [old-local-buckets new-local-buckets bucket signature-fn]
  (let [signature-with-elem (fn [elem]
                              (with-meta (signature-fn elem) {:elem elem}))
        old-signs (into #{} (map signature-with-elem) (bucket old-local-buckets))
        new-signs (into #{} (map signature-with-elem) (bucket new-local-buckets))]
    (map (comp :elem meta)
         (set-xor old-signs new-signs))))

(def ^:private definition-signature
  "Attributes of a var definition that, if they change, merit re-linting files
  that use the var. This isn't the full list of attributets copied by kondo from
  defs to usages, but it includes the attributes we care about."
  (juxt :ns :name :private :fixed-arities :defined-by))

(defn reference-filenames [filename db-before db-after]
  (let [uri (shared/filename->uri filename db-before)
        old-local-buckets (get-in db-before [:analysis filename])
        new-local-buckets (get-in db-after [:analysis filename])
        changed-var-definitions (find-changed-elems old-local-buckets new-local-buckets :var-definitions definition-signature)
        changed-var-usages (find-changed-elems old-local-buckets new-local-buckets :var-usages q/var-usage-signature)
        changed-kw-usages (find-changed-elems old-local-buckets new-local-buckets :keyword-usages q/kw-signature)
        project-db (-> db-after
                       q/db-with-internal-analysis
                       ;; don't notify self
                       (update :analysis dissoc filename))
        var-dependent-filenames (when (seq changed-var-definitions)
                                  (let [def-signs (into #{}
                                                        (mapcat q/var-definition-signatures)
                                                        changed-var-definitions)
                                        usage-of-changed-def? (fn [var-usage]
                                                                (contains? def-signs (q/var-usage-signature var-usage)))]
                                    (into #{}
                                          (keep (fn [[filename {:keys [var-usages]}]]
                                                  (when (some usage-of-changed-def? var-usages)
                                                    filename)))
                                          (q/uri-dependents-analysis project-db uri))))
        var-dependency-filenames (when (seq changed-var-usages)
                                   ;; If definition is in both a clj and cljs file, and this is a clj
                                   ;; usage, we are careful to notify only the clj file. But, it wouldn't
                                   ;; really hurt to notify both files. So, if it helps readability,
                                   ;; maintenance, or symmetry with `dependent-filenames`, we could look
                                   ;; at just signature, not signature and lang.
                                   (let [usage-signs->langs (->> changed-var-usages
                                                                 (reduce (fn [result usage]
                                                                           (assoc result (q/var-usage-signature usage) (q/elem-langs usage)))
                                                                         {}))
                                         def-of-changed-usage? (fn [var-def]
                                                                 (when-let [usage-langs (some usage-signs->langs
                                                                                              (q/var-definition-signatures var-def))]
                                                                   (some usage-langs (q/elem-langs var-def))))]
                                     (into #{}
                                           (keep (fn [[filename {:keys [var-definitions]}]]
                                                   (when (some def-of-changed-usage? var-definitions)
                                                     filename)))
                                           (q/uri-dependencies-analysis project-db uri))))
        kw-dependency-filenames (when (seq changed-kw-usages)
                                  (let [usage-signs (into #{}
                                                          (map q/kw-signature)
                                                          changed-kw-usages)
                                        def-of-changed-usage? (fn [kw-def]
                                                                (contains? usage-signs (q/kw-signature kw-def)))]
                                    (into #{}
                                          (keep (fn [[filename {:keys [keyword-definitions]}]]
                                                  (when (some def-of-changed-usage? keyword-definitions)
                                                    filename)))
                                          (:analysis project-db))))]
    ;; TODO: see note on `notify-references` We may want to handle these
    ;; sets of files differently.
    (set/union (or var-dependent-filenames #{})
               (or var-dependency-filenames #{})
               (or kw-dependency-filenames #{}))))

(defn analyze-reference-filenames! [filenames db*]
  (let [result (lsp.kondo/run-kondo-on-reference-filenames! filenames db*)]
    (swap! db* lsp.kondo/db-with-results result)))

(defn ^:private notify-references [filename db-before db-after {:keys [db* producer]}]
  (async/thread
    (shared/logging-task
      :notify-references
      (let [filenames (shared/logging-task
                        :reference-files/find
                        (reference-filenames filename db-before db-after))]
        (when (seq filenames)
          (logger/debug "Analyzing references for files:" filenames)
          (shared/logging-task
            :reference-files/analyze
            ;; TODO: We process the dependent and dependency files together, but
            ;; it may be possible to be more efficient by processing them
            ;; separately.
            ;;
            ;; The dependents may have been affected by changes to var
            ;; definitions. Since some var definition data is copied to var
            ;; usage data, this will change their analysis slightly. They may
            ;; also gain or lose clj-kondo lint like unresolved-var or
            ;; invalid-arity.
            ;;
            ;; The dependencies may have been affected by changes to var usages.
            ;; Their analysis won't have changed, but they may gain or lose
            ;; custom unused-public-var lint.
            ;;
            ;; So, we could send the dependents to kondo, bypassing custom-lint.
            ;; And we could send the dependencies to custom-lint, bypassing
            ;; kondo. See
            ;; https://github.com/clojure-lsp/clojure-lsp/issues/1027 and
            ;; https://github.com/clojure-lsp/clojure-lsp/issues/1028.
            (analyze-reference-filenames! filenames db*))
          (let [db @db*]
            (doseq [filename filenames]
              (f.diagnostic/sync-publish-diagnostics! (shared/filename->uri filename db) db)))
          (producer/refresh-code-lens producer))))))

(defn ^:private offsets [lines line col end-line end-col]
  (loop [lines (seq lines)
         offset 0
         idx 0]
    (if (or (not lines)
            (= line idx))
      [(+ offset col line)
       (loop [lines lines
              offset offset
              idx idx]
         (if (or (not lines)
                 (= end-line idx))
           (+ offset end-col end-line)
           (recur (next lines)
                  (+ offset (count (first lines)))
                  (inc idx))))]
      (recur (next lines)
             (+ offset (count (first lines)))
             (inc idx)))))

(defn replace-text [original replacement line col end-line end-col]
  (let [lines (string/split original #"\n") ;; don't use OS specific line delimiter!
        [start-offset end-offset] (offsets lines line col end-line end-col)
        [prefix suffix] [(subs original 0 start-offset)
                         (subs original (min end-offset (count original)) (count original))]]
    (string/join [prefix replacement suffix])))

(defn ^:private handle-change
  "Handle a TextDocumentContentChangeEvent"
  [old-text change]
  (let [new-text (:text change)]
    (if-let [r (:range change)]
      (let [{{start-line :line
              start-character :character} :start
             {end-line :line
              end-character :character} :end} r]
        (replace-text old-text new-text start-line start-character end-line end-character))
      ;; If range and rangeLength are omitted the new text is considered to be
      ;; the full content of the document.
      new-text)))

(defn analyze-changes [{:keys [uri text version]} {:keys [producer db*] :as components}]
  (let [filename (shared/uri->filename uri)]
    (loop [state-db @db*]
      (when (>= version (get-in state-db [:documents uri :v] -1))
        (let [kondo-result* (future
                              (shared/logging-time
                                (str "changes analyzed by clj-kondo took %s")
                                (lsp.kondo/run-kondo-on-text! text uri db*)))
              depend-result* (future
                               (shared/logging-time
                                 (str "changes analyzed by clj-depend took %s")
                                 (lsp.depend/analyze-filename! filename state-db)))
              kondo-result @kondo-result*
              depend-result @depend-result*
              old-db @db*]
          (if (compare-and-set! db* state-db
                                (-> state-db
                                    (lsp.kondo/db-with-results kondo-result)
                                    (lsp.depend/db-with-results depend-result)
                                    (update :processing-changes disj uri)))
            (let [db @db*]
              (f.diagnostic/sync-publish-diagnostics! uri db)
              (when (settings/get db [:notify-references-on-file-change] true)
                (notify-references filename old-db db components))
              (producer/refresh-test-tree producer [uri]))
            (recur @db*)))))))

(defn did-change [uri changes version db*]
  (let [old-text (get-in @db* [:documents uri :text])
        final-text (reduce handle-change old-text changes)]
    (swap! db* (fn [state-db] (-> state-db
                                  (assoc-in [:documents uri :v] version)
                                  (assoc-in [:documents uri :text] final-text)
                                  (update :processing-changes conj uri))))
    (async/>!! db/current-changes-chan {:uri uri
                                        :text final-text
                                        :version version})))

(defn analyze-watched-created-files! [uris {:keys [db* producer]}]
  (let [filenames (map shared/uri->filename uris)
        result (shared/logging-time
                 "Created watched files analyzed, took %s"
                 (lsp.kondo/run-kondo-on-paths! filenames db* {:external? false} nil))]
    (swap! db* lsp.kondo/db-with-results result)
    (f.diagnostic/publish-all-diagnostics! filenames @db*)
    (producer/refresh-test-tree producer uris)))

(defn ^:private db-without-file [state-db uri filename]
  (-> state-db
      (dep-graph/remove-file uri filename)
      (shared/dissoc-in [:documents uri])
      (shared/dissoc-in [:analysis filename])
      (shared/dissoc-in [:findings filename])))

(defn ^:private file-deleted [db* uri filename]
  (swap! db* db-without-file uri filename)
  (f.diagnostic/publish-empty-diagnostics! uri @db*))

(defn did-change-watched-files [changes db*]
  (doseq [{:keys [uri type]} changes]
    (case type
      :created (async/>!! db/created-watched-files-chan uri)
      :changed (when (settings/get @db* [:compute-external-file-changes] true)
                 (shared/logging-task
                   :changed-watched-file
                   (did-change uri
                               [{:text (slurp (shared/uri->filename uri))}]
                               (get-in @db* [:documents uri :v] 0)
                               db*)))
      :deleted (shared/logging-task
                 :delete-watched-file
                 (file-deleted db* uri (shared/uri->filename uri))))))

(defn did-close [uri db*]
  (let [filename (shared/uri->filename uri)
        source-paths (settings/get @db* [:source-paths])]
    (when (and (not (shared/external-filename? filename source-paths))
               (not (shared/file-exists? (io/file filename))))
      (file-deleted db* uri filename))))

(defn force-get-document-text
  "Get document text from db, if document not found, tries to open the document"
  [uri db*]
  (or (get-in @db* [:documents uri :text])
      (do
        (did-open uri (slurp uri) db* false)
        (get-in @db* [:documents uri :text]))))

(defn did-save [uri db*]
  (swap! db* #(assoc-in % [:documents uri :saved-on-disk] true)))

(defn will-rename-files [files db]
  (->> files
<<<<<<< HEAD
       (keep (fn [{:keys [old-uri new-uri]}]
               (let [old-filename (shared/uri->filename old-uri)
                     new-ns (shared/uri->namespace new-uri db)
                     ns-definition (q/find-namespace-definition-by-filename db old-filename)]
                 (when (and new-ns ns-definition)
                   (f.rename/rename-element old-uri new-ns db ns-definition :rename-file)))))
=======
       (keep (fn [{:keys [oldUri newUri]}]
               (let [old-filename (shared/uri->filename oldUri)
                     new-ns (shared/uri->namespace newUri db)
                     old-ns-definition (q/find-namespace-definition-by-filename db old-filename)]
                 (when (and new-ns
                            old-ns-definition
                            (not= new-ns (name (:name old-ns-definition))))
                   (f.rename/rename-element oldUri new-ns db old-ns-definition :rename-file)))))
>>>>>>> 94146c0e
       (reduce #(shared/deep-merge %1 %2) {:document-changes []})))<|MERGE_RESOLUTION|>--- conflicted
+++ resolved
@@ -301,21 +301,12 @@
 
 (defn will-rename-files [files db]
   (->> files
-<<<<<<< HEAD
        (keep (fn [{:keys [old-uri new-uri]}]
                (let [old-filename (shared/uri->filename old-uri)
                      new-ns (shared/uri->namespace new-uri db)
-                     ns-definition (q/find-namespace-definition-by-filename db old-filename)]
-                 (when (and new-ns ns-definition)
-                   (f.rename/rename-element old-uri new-ns db ns-definition :rename-file)))))
-=======
-       (keep (fn [{:keys [oldUri newUri]}]
-               (let [old-filename (shared/uri->filename oldUri)
-                     new-ns (shared/uri->namespace newUri db)
                      old-ns-definition (q/find-namespace-definition-by-filename db old-filename)]
                  (when (and new-ns
                             old-ns-definition
                             (not= new-ns (name (:name old-ns-definition))))
-                   (f.rename/rename-element oldUri new-ns db old-ns-definition :rename-file)))))
->>>>>>> 94146c0e
+                   (f.rename/rename-element old-uri new-ns db old-ns-definition :rename-file)))))
        (reduce #(shared/deep-merge %1 %2) {:document-changes []})))