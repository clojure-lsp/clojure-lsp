--- conflicted
+++ resolved
@@ -3,16 +3,15 @@
 ## Unreleased
 
 - General
-<<<<<<< HEAD
-  - Fix binary not working on some aarch64 linux. #1748
-=======
   - Bump clj-kondo to `2023.12.16-20240202.114914-15`.
 
+- Editor
+  - Fix `suppress-diagnostics` not working on top-level forms when preceded by comment. #1678 
+  
 ## 2024.02.01-11.01.59
 
 - General
   - Fix binary not wokring on some aarch64 linux. #1748
->>>>>>> cdd28ffd
   - Add new `Project tree` feature via the `clojure/workspace/projectTree/nodes` custom method. #1752
   - Fix `--log-path` setting to work with `listen`/empty arg, starting clojure-lsp server and logging properly.
 
@@ -22,8 +21,7 @@
   - Fix `range-formatting` throwing exceptions when unbalanced parens are sent from client. #1758
   - Fix rename functions need to clean up LSP state or restart in some clients implementing LSP method `didRenameFiles`. #1755
   - Fix `thread last all` failed after comment form `#_(...)`. #1745  
-  - Fix `suppress-diagnostics` not working on top-level forms when preceded by comment. #1678
-
+  
 ## 2023.12.29-12.09.27
 
 - General
