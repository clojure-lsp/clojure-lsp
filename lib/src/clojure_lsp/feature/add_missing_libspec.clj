(ns clojure-lsp.feature.add-missing-libspec
  (:require
   [clojure-lsp.common-symbols :as common-sym]
   [clojure-lsp.feature.clean-ns :as f.clean-ns]
   [clojure-lsp.queries :as q]
   [clojure-lsp.refactor.edit :as edit]
   [clojure-lsp.settings :as settings]
   [clojure.string :as string]
   [medley.core :as medley]
   [rewrite-clj.node :as n]
   [rewrite-clj.paredit :as paredit]
   [rewrite-clj.zip :as z]
   [rewrite-clj.zip.subedit :as zsub]))

(set! *warn-on-reflection* true)

(defn safe-sexpr [zloc]
  (when (z/sexpr-able? zloc)
    (z/sexpr zloc)))

(defn safe-sym [zloc]
  (when-let [s (safe-sexpr zloc)]
    (when (symbol? s)
      s)))

(defn ^:private resolve-ns-inner-blocks-identation [db]
  (or (settings/get db [:clean :ns-inner-blocks-indentation])
      (if (settings/get db [:keep-require-at-start?])
        :same-line
        :next-line)))

(defn cleaning-ns-edits [uri db edits]
  (if (settings/get db [:clean :automatically-after-ns-refactor] true)
    (->> edits
         (map (fn [{:keys [loc range] :as edit}]
                (if (z/find-value loc z/next 'ns)
                  ;; re-read zloc to get a unchanged zloc with :forms
                  (some-> loc
                          z/root-string
                          z/of-string
                          (f.clean-ns/clean-ns-edits uri db)
                          first
                          (assoc :range range))
                  edit)))
         seq)
    edits))

(defn ^:private find-missing-ns-alias-require [zloc uri db]
  (let [require-alias (some-> zloc safe-sym namespace symbol)
<<<<<<< HEAD
        alias->info (->> (q/find-all-aliases (:analysis @db) uri db)
=======
        alias->info (->> (q/find-all-aliases (:analysis @db) db)
>>>>>>> 400592f5
                         (group-by :alias))
        possibilities (or (some->> (get alias->info require-alias)
                                   (medley/distinct-by (juxt :to))
                                   (map :to))
                          (->> [(get common-sym/common-alias->info require-alias)]
                               (remove nil?)))]
    (when (= 1 (count possibilities))
      {:ns (some-> possibilities first name symbol)
       :alias require-alias})))

(defn ^:private find-missing-ns-refer-require [zloc]
  (let [refer-to-add (safe-sym zloc)
        ns-loc (edit/find-namespace zloc)
        ns-zip (zsub/subzip ns-loc)]
    (when (not (z/find-value ns-zip z/next refer-to-add))
      (when-let [refer (get common-sym/common-refers->info refer-to-add)]
        {:ns refer
         :refer refer-to-add}))))

(defn find-missing-ns-require
  "Returns map with found ns and alias or refer."
  [zloc uri db]
  (if (some-> zloc safe-sym namespace)
    (find-missing-ns-alias-require zloc uri db)
    (find-missing-ns-refer-require zloc)))

(defn ^:private find-class-name [zloc]
  (when-let [sym (safe-sym zloc)]
    (let [value (z/string zloc)]
      (cond
        (string/ends-with? value ".")
        (->> value drop-last (string/join "") symbol)

        (namespace sym)
        (-> sym namespace symbol)

        :else sym))))

(defn find-missing-import [zloc]
  (->> zloc
       find-class-name
       (get common-sym/java-util-imports)))

(defn add-to-namespace* [zloc {libspec-type :type lib-sym :lib refer-sym :refer alias-sym :alias} db]
  (let [ns-loc (edit/find-namespace zloc)
        ns-zip (zsub/subzip ns-loc)
        need-to-add? (or
                       ;; missing import or namespace
                       (and lib-sym (not (z/find-value ns-zip z/next lib-sym)))

                       ;; missing refer
                       (and refer-sym (not (z/find-value ns-zip z/next refer-sym)))

                       ;; missing alias
                       (and alias-sym (not (z/find-value ns-zip z/next alias-sym))))]
    (when need-to-add?
      (let [form-to-add (cond
                          (= :import libspec-type)
                          lib-sym

                          (= :require libspec-type)
                          (cond-> (with-meta lib-sym nil)
                            (or alias-sym refer-sym) (vector)
                            alias-sym (conj :as (with-meta alias-sym nil))
                            refer-sym (conj :refer [(with-meta refer-sym nil)])))
            add-form-type? (not (z/find-value ns-zip z/next libspec-type))
            form-type-loc (z/find-value (zsub/subzip ns-loc) z/next libspec-type)
            ns-inner-blocks-indentation (resolve-ns-inner-blocks-identation db)
            col (if form-type-loc
                  (-> form-type-loc z/rightmost z/node meta :col)
                  (if (= :same-line ns-inner-blocks-indentation)
                    2
                    5))
            existing-unwrapped-require (when refer-sym (z/find-value ns-zip z/next lib-sym))
            existing-wrapped-require (when existing-unwrapped-require
                                       (let [wrapped-require (z/up existing-unwrapped-require)]
                                         (when (= :vector (z/tag wrapped-require))
                                           wrapped-require)))
            existing-refer (when existing-wrapped-require
                             (z/find-value (zsub/subzip existing-wrapped-require) z/next ':refer))
            result-loc (cond
                         existing-refer
                         (z/subedit-> ns-zip
                                      (z/find-value z/next lib-sym)
                                      (z/find-value z/next ':refer)
                                      z/right
                                      (z/append-child* (n/spaces 1))
                                      (z/append-child refer-sym))

                         existing-wrapped-require
                         (z/subedit-> ns-zip
                                      (z/find-value z/next lib-sym)
                                      z/up
                                      (z/append-child* (n/spaces 1))
                                      (z/append-child :refer)
                                      (z/append-child [refer-sym]))

                         existing-unwrapped-require
                         (z/subedit-> ns-zip
                                      (z/find-value z/next lib-sym)
                                      (paredit/wrap-around :vector)
                                      z/up
                                      (z/append-child* (n/spaces 1))
                                      (z/append-child :refer)
                                      (z/append-child [refer-sym]))

                         :else
                         (z/subedit-> ns-zip
                                      (cond->
                                       add-form-type? (z/append-child (n/newlines 1))
                                       add-form-type? (z/append-child (n/spaces 2))
                                       add-form-type? (z/append-child (list libspec-type)))
                                      (z/find-value z/next libspec-type)
                                      (z/up)
                                      (cond->
                                       (or (not add-form-type?)
                                           (= :next-line ns-inner-blocks-indentation)) (z/append-child* (n/newlines 1)))
                                      (z/append-child* (n/spaces (dec col)))
                                      (z/append-child form-to-add)))]
        [{:range (meta (z/node result-loc))
          :loc result-loc}]))))

(defn ^:private add-to-namespace
  [zloc type ns-sym sym db]
  (when (or (= :require-simple type) sym)
    (let [libspec (case type
                    :require-refer {:type :require :lib ns-sym :refer sym}
                    :require-alias {:type :require :lib ns-sym :alias sym}
                    :require-simple {:type :require :lib ns-sym}
                    :import {:type :import :lib sym})]
      (add-to-namespace* zloc libspec db))))

(defn add-missing-import [zloc uri import-name db]
  (when-let [import-name (or import-name
                             (find-missing-import zloc))]
    (->> (add-to-namespace zloc :import nil (symbol import-name) db)
         (cleaning-ns-edits uri db))))

(defn add-known-alias
  [zloc alias-to-add qualified-ns-to-add db]
  (when (and qualified-ns-to-add alias-to-add)
    (add-to-namespace zloc :require-alias qualified-ns-to-add alias-to-add db)))

(defn add-simple-require
  [zloc qualified-ns-to-add db]
  (when qualified-ns-to-add
    (add-to-namespace zloc :require-simple qualified-ns-to-add nil db)))

(defn ^:private add-known-refer
  [zloc refer-to-add qualified-ns-to-add db]
  (when (and qualified-ns-to-add refer-to-add)
    (add-to-namespace zloc :require-refer qualified-ns-to-add refer-to-add db)))

(defn ^:private sub-segment?
  [alias-segs def-segs]
  (loop [def-segs def-segs
         alias-segs alias-segs
         i 0
         j 0
         found-first-match? false]
    (if (empty? def-segs)
      (empty? alias-segs)
      (when-let [alias-seg (nth alias-segs i nil)]
        (if-let [def-seg (nth def-segs j nil)]
          (if (string/starts-with? def-seg alias-seg)
            (recur (subvec def-segs (inc j))
                   (subvec alias-segs (inc i))
                   0
                   0
                   true)
            (if found-first-match?
              nil
              (recur def-segs
                     alias-segs
                     i
                     (inc j)
                     found-first-match?)))
          (when found-first-match?
            (recur def-segs
                   alias-segs
                   (inc i)
                   0
                   found-first-match?)))))))

(defn ^:private resolve-best-alias-suggestions
  "Turns a namespace like clojure.data.json.internal into suggested aliases
   `[internal json.internal data.json.internal]`
   removing existing project aliases and limiting to 1 suggestion."
  [ns-str aliases->namespaces]
  (->> (string/split ns-str #"\.")
       reverse
       (drop-while #(= "core" %))
       (reductions
         (fn [accum ns-str]
           (str ns-str "." accum)))
       (remove aliases->namespaces)
       (remove #(= ns-str %))
       (take 1)))

(defn ^:private resolve-best-namespaces-suggestions
  [given-alias aliases->namespaces namespaces->aliases]
  (let [given-segments (string/split given-alias #"\.")
        all-definition-segments (mapv #(vec (string/split % #"\.")) (keys namespaces->aliases))]
    (->> all-definition-segments
         (filter #(sub-segment? given-segments %))
         (filter #(not (string/ends-with? (last %) "-test")))
         (sort)
         (mapcat (fn [suggested-ns-segments]
                   (let [suggested-ns (string/join "." suggested-ns-segments)]
                     (when (not (contains? aliases->namespaces suggested-ns))
                       ;; Does the ns have existing aliases
                       (if-let [aliases (->> (get namespaces->aliases suggested-ns)
                                             (map (fn [[alias n]]
                                                    {:ns suggested-ns
                                                     :alias alias
                                                     :count n}))
                                             seq)]
                         aliases
                         (let [single-segment? (= 1 (count given-segments))
                               matches-last? (= (last suggested-ns-segments) (last given-segments))
                               ns-like-search? (= (count suggested-ns-segments) (count given-segments))
                               expand-last? (and (not single-segment?) (not ns-like-search?) (not matches-last?))
                               best-alias (->> (resolve-best-alias-suggestions suggested-ns aliases->namespaces)
                                               (map (fn [suggested-alias]
                                                      {:ns suggested-ns
                                                       :alias suggested-alias
                                                       :heuristic-order (if matches-last? 0 1)})))]
                           (cond
                             single-segment?
                             best-alias

                             matches-last?
                             [{:ns suggested-ns
                               :alias given-alias
                               :heuristic-order 2}]

                             ns-like-search?
                             (concat
                               best-alias
                               [{:ns suggested-ns
                                 :heuristic-order 3}])

                             expand-last?
                             [{:ns suggested-ns
                               :alias (string/join "." (concat (butlast given-segments) [(last suggested-ns-segments)]))
                               :heuristic-order 4}])))))))
         (remove #(= (:ns %) (:alias %)))
         (sort-by (juxt :heuristic-order :ns))
         (map #(dissoc % :heuristic-order))
         distinct
         vec
         seq)))

(defn find-namespace-suggestions
  "Given a list of `[[\"ns\" \"alias\"]] pairs suggest possible requires.
   Will only suggest existing namespaces.
   Suggestions should be ordered from most commonly used to least."
  [cursor-namespace-str ns-alias-pairs]
  (let [aliases->namespaces (->> ns-alias-pairs
                                 (group-by second)
                                 (medley/map-vals (fn [vs]
                                                    (->> vs
                                                         (map first)
                                                         frequencies
                                                         (sort-by val)
                                                         reverse
                                                         (into (array-map))))))
        namespaces->aliases (->> ns-alias-pairs
                                 (group-by first)
                                 (medley/map-vals (fn [vs]
                                                    (->> vs
                                                         (map second)
                                                         (remove nil?)
                                                         frequencies
                                                         (sort-by val)
                                                         reverse
                                                         (into (array-map))))))
        alias-namespaces (get aliases->namespaces cursor-namespace-str)
        namespace-aliases (get namespaces->aliases cursor-namespace-str)
        common-namespace (some-> (get common-sym/common-alias->info (symbol cursor-namespace-str)) str)
        common-aliases (seq (get namespaces->aliases common-namespace))]
    (cond
      ;; This alias is used in the project, so suggest the aliased namespaces
      alias-namespaces
      (->> alias-namespaces
           (map (fn [[alias-namespace ns-count]]
                  {:ns alias-namespace
                   :alias cursor-namespace-str
                   :count ns-count})))

      ;; This namespace has existing aliases
      (and namespace-aliases (seq namespace-aliases))
      (->> namespace-aliases
           (mapv (fn [[namespace-alias alias-count]]
                   {:ns cursor-namespace-str
                    :alias namespace-alias
                    :count alias-count})))

      ;; This is not an existing alias, so assume an existing, fully qualified namespace
      ;; Derive suggestions for new aliases
      namespace-aliases
      (conj
        (->> (resolve-best-alias-suggestions cursor-namespace-str aliases->namespaces)
             (mapv (fn [suggestion]
                     {:ns cursor-namespace-str
                      :alias suggestion})))
        {:ns cursor-namespace-str})

      ;; Common namespace alias, aliased as something else
      (and common-namespace common-aliases)
      (->> common-aliases
           (mapv (fn [[common-alias n]]
                   {:ns common-namespace
                    :alias common-alias
                    :count n})))

      ;; Common namespace alias, not aliased as something else
      common-namespace
      [{:ns common-namespace
        :alias cursor-namespace-str}
       {:ns common-namespace}]

      ;; not a valid namespace maybe trying to fuzzy match like `c.f.a`)
      :else
      (resolve-best-namespaces-suggestions cursor-namespace-str aliases->namespaces namespaces->aliases))))

(defn find-alias-ns-pairs [analysis uri db]
  (concat (->> (q/find-all-aliases analysis uri db)
               (map (juxt (comp str :to) (comp str :alias))))
          (->> (q/find-all-ns-definition-names analysis)
               (map (juxt str (constantly nil))))))

(defn find-require-suggestions [zloc uri db]
  (when-let [cursor-sym (safe-sym zloc)]
    (let [cursor-namespace-str (namespace cursor-sym)
          cursor-name-str (name cursor-sym)
          analysis (:analysis @db)
<<<<<<< HEAD
=======
          langs (shared/uri->available-langs uri)
          all-aliases (->> (q/find-all-aliases analysis db)
                           (filter (fn [element]
                                     (seq (set/intersection (-> element
                                                                :filename
                                                                (shared/filename->uri db)
                                                                shared/uri->available-langs)
                                                            langs))))
                           (map (juxt (comp str :to) (comp str :alias))))
          ns-definition-names (->> (q/find-all-ns-definition-names analysis)
                                   (map (juxt str (constantly nil))))
          alias-ns-pairs (concat all-aliases ns-definition-names)
>>>>>>> 400592f5
          namespace-suggestions (find-namespace-suggestions
                                  (or cursor-namespace-str cursor-name-str)
                                  (find-alias-ns-pairs analysis uri db))
          suggestions (if (namespace cursor-sym)
                        namespace-suggestions
                        (concat
                          namespace-suggestions
                          (if-let [common-refer (get common-sym/common-refers->info (symbol cursor-name-str))]
                            [{:ns (name common-refer)
                              :refer cursor-name-str}]
                            (->> (q/find-all-var-definitions analysis)
                                 (filter #(= cursor-name-str (str (:name %))))
                                 (map (fn [element]
                                        {:ns (str (:ns element))
                                         :refer cursor-name-str}))))))]
      suggestions)))

(defn ^:private find-forms [zloc p?]
  (->> zloc
       (iterate z/next)
       (take-while (complement z/end?))
       (filter p?)))

(defn add-ns-to-loc-change [loc chosen-alias]
  (let [replaced-loc (-> loc
                         (z/replace (-> (symbol chosen-alias (-> loc safe-sym name))
                                        n/token-node
                                        (with-meta (meta (z/node loc))))))]
    {:range (meta (z/node replaced-loc))
     :loc replaced-loc}))

(defn add-require-suggestion [zloc uri chosen-ns chosen-alias chosen-refer db]
  (when-let [cursor-sym (safe-sym zloc)]
<<<<<<< HEAD
    (let [cursor-namespace-str (namespace cursor-sym)
          chosen-alias-or-ns (when-not chosen-refer (or chosen-alias chosen-ns))]

      (->> (concat
             (cond
               chosen-refer
               (add-known-refer zloc (symbol chosen-refer) (symbol chosen-ns) db)

               chosen-alias
               (add-known-alias zloc (symbol chosen-alias-or-ns) (symbol chosen-ns) db)

               :else
               (add-simple-require zloc (symbol chosen-ns) db))
             (when chosen-alias-or-ns
               (cond
                 cursor-namespace-str
                 ;; When we're aliasing clojure.string to string, we want to change
                 ;; all nodes after the namespace like clojure.string/split to string/split.
                 (->> (find-forms (z/next (edit/find-namespace zloc))
                                  #(when-let [sym-ns (some-> % safe-sym namespace)]
                                     (and (or
                                            (= chosen-ns sym-ns)
                                            (= cursor-namespace-str sym-ns))
                                          (not= chosen-alias-or-ns sym-ns))))
                      (map #(add-ns-to-loc-change % chosen-alias-or-ns)))

                 (some-> zloc safe-sym)
                 [(add-ns-to-loc-change zloc chosen-alias-or-ns)])))
           seq
           (cleaning-ns-edits uri db)))))
=======
    (let [cursor-namespace-str (namespace cursor-sym)]
      (->> (if chosen-alias
             (concat (->> (add-known-alias zloc (symbol chosen-alias) (symbol chosen-ns) db)
                          (cleaning-ns-edits uri db))
                     (cond
                       cursor-namespace-str
                       ;; When we're aliasing clojure.string to string, we want to change
                       ;; all nodes after the namespace like clojure.string/split to string/split.
                       (->> (find-forms (z/next (edit/find-namespace zloc))
                                        #(when-let [sym-ns (some-> % safe-sym namespace)]
                                           (and (or
                                                  (= chosen-ns sym-ns)
                                                  (= cursor-namespace-str sym-ns))
                                                (not= chosen-alias sym-ns))))
                            (map #(add-ns-to-loc-change % chosen-alias)))

                       (some-> zloc safe-sym)
                       [(add-ns-to-loc-change zloc chosen-alias)]))
             (->> (add-known-refer zloc (some-> chosen-refer symbol) (symbol chosen-ns) db)
                  (cleaning-ns-edits uri db)))
           seq))))
>>>>>>> 400592f5

(defn add-missing-libspec
  [zloc uri db]
  (when zloc
    (let [all-suggestions (find-require-suggestions zloc uri db)]
      (when-let [suggestion (some->> all-suggestions
                                     seq
                                     first)]
        (add-require-suggestion
          zloc
          uri
          (:ns suggestion)
          (:alias suggestion)
          (:refer suggestion)
          db)))))<|MERGE_RESOLUTION|>--- conflicted
+++ resolved
@@ -5,6 +5,8 @@
    [clojure-lsp.queries :as q]
    [clojure-lsp.refactor.edit :as edit]
    [clojure-lsp.settings :as settings]
+   [clojure-lsp.shared :as shared]
+   [clojure.set :as set]
    [clojure.string :as string]
    [medley.core :as medley]
    [rewrite-clj.node :as n]
@@ -47,11 +49,7 @@
 
 (defn ^:private find-missing-ns-alias-require [zloc uri db]
   (let [require-alias (some-> zloc safe-sym namespace symbol)
-<<<<<<< HEAD
         alias->info (->> (q/find-all-aliases (:analysis @db) uri db)
-=======
-        alias->info (->> (q/find-all-aliases (:analysis @db) db)
->>>>>>> 400592f5
                          (group-by :alias))
         possibilities (or (some->> (get alias->info require-alias)
                                    (medley/distinct-by (juxt :to))
@@ -389,21 +387,6 @@
     (let [cursor-namespace-str (namespace cursor-sym)
           cursor-name-str (name cursor-sym)
           analysis (:analysis @db)
-<<<<<<< HEAD
-=======
-          langs (shared/uri->available-langs uri)
-          all-aliases (->> (q/find-all-aliases analysis db)
-                           (filter (fn [element]
-                                     (seq (set/intersection (-> element
-                                                                :filename
-                                                                (shared/filename->uri db)
-                                                                shared/uri->available-langs)
-                                                            langs))))
-                           (map (juxt (comp str :to) (comp str :alias))))
-          ns-definition-names (->> (q/find-all-ns-definition-names analysis)
-                                   (map (juxt str (constantly nil))))
-          alias-ns-pairs (concat all-aliases ns-definition-names)
->>>>>>> 400592f5
           namespace-suggestions (find-namespace-suggestions
                                   (or cursor-namespace-str cursor-name-str)
                                   (find-alias-ns-pairs analysis uri db))
@@ -437,20 +420,20 @@
 
 (defn add-require-suggestion [zloc uri chosen-ns chosen-alias chosen-refer db]
   (when-let [cursor-sym (safe-sym zloc)]
-<<<<<<< HEAD
     (let [cursor-namespace-str (namespace cursor-sym)
           chosen-alias-or-ns (when-not chosen-refer (or chosen-alias chosen-ns))]
 
       (->> (concat
-             (cond
-               chosen-refer
-               (add-known-refer zloc (symbol chosen-refer) (symbol chosen-ns) db)
-
-               chosen-alias
-               (add-known-alias zloc (symbol chosen-alias-or-ns) (symbol chosen-ns) db)
-
-               :else
-               (add-simple-require zloc (symbol chosen-ns) db))
+             (->> (cond
+                    chosen-refer
+                    (add-known-refer zloc (symbol chosen-refer) (symbol chosen-ns) db)
+
+                    chosen-alias
+                    (add-known-alias zloc (symbol chosen-alias-or-ns) (symbol chosen-ns) db)
+
+                    :else
+                    (add-simple-require zloc (symbol chosen-ns) db))
+                  (cleaning-ns-edits uri db))
              (when chosen-alias-or-ns
                (cond
                  cursor-namespace-str
@@ -466,31 +449,7 @@
 
                  (some-> zloc safe-sym)
                  [(add-ns-to-loc-change zloc chosen-alias-or-ns)])))
-           seq
-           (cleaning-ns-edits uri db)))))
-=======
-    (let [cursor-namespace-str (namespace cursor-sym)]
-      (->> (if chosen-alias
-             (concat (->> (add-known-alias zloc (symbol chosen-alias) (symbol chosen-ns) db)
-                          (cleaning-ns-edits uri db))
-                     (cond
-                       cursor-namespace-str
-                       ;; When we're aliasing clojure.string to string, we want to change
-                       ;; all nodes after the namespace like clojure.string/split to string/split.
-                       (->> (find-forms (z/next (edit/find-namespace zloc))
-                                        #(when-let [sym-ns (some-> % safe-sym namespace)]
-                                           (and (or
-                                                  (= chosen-ns sym-ns)
-                                                  (= cursor-namespace-str sym-ns))
-                                                (not= chosen-alias sym-ns))))
-                            (map #(add-ns-to-loc-change % chosen-alias)))
-
-                       (some-> zloc safe-sym)
-                       [(add-ns-to-loc-change zloc chosen-alias)]))
-             (->> (add-known-refer zloc (some-> chosen-refer symbol) (symbol chosen-ns) db)
-                  (cleaning-ns-edits uri db)))
            seq))))
->>>>>>> 400592f5
 
 (defn add-missing-libspec
   [zloc uri db]
