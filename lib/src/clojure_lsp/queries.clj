(ns clojure-lsp.queries
  (:require
   [clojure-lsp.dep-graph :as dep-graph]
   [clojure-lsp.logger :as logger]
   [clojure-lsp.shared :as shared]
   [clojure.set :as set]
   [clojure.string :as string]
   [medley.core :as medley]))

(set! *warn-on-reflection* true)

(defn elem-langs [element]
  (or (some-> element :lang list set)
      (shared/uri->available-langs (:uri element))))

(defn defined-bys [element]
  (set [(:defined-by->lint-as element)
        (:defined-by element)]))

;;;; Filter analysis, using dep-graph

(defn external-analysis [{:keys [analysis] :as db}]
  (medley/remove-keys #(dep-graph/uri-internal? db %) analysis))

(defn internal-analysis [{:keys [analysis] :as db}]
  (medley/filter-keys #(dep-graph/uri-internal? db %) analysis))

(defn internal-plus-local-analysis [db uri]
  (assoc (internal-analysis db) uri (get-in db [:analysis uri])))

(defn ^:private uris-analysis [{:keys [analysis]} uris]
  (select-keys analysis uris))

(defn ns-analysis [db namespace]
  (uris-analysis db (dep-graph/ns-uris db namespace)))

(defn ns-dependents-analysis [db namespace]
  (uris-analysis db (dep-graph/ns-dependents-uris db namespace)))

(defn ns-and-dependents-analysis [db namespace]
  (uris-analysis db (dep-graph/ns-and-dependents-uris db namespace)))

(defn ns-dependencies-analysis [db namespace]
  (uris-analysis db (dep-graph/ns-dependencies-uris db namespace)))

(defn nses-analysis [db namespaces]
  (uris-analysis db (dep-graph/nses-uris db namespaces)))

(defn nses-and-dependents-analysis [db namespaces]
  (uris-analysis db (dep-graph/nses-and-dependents-uris db namespaces)))

(defn uri-dependents-analysis [{:keys [documents] :as db} uri]
  (transduce (map #(ns-dependents-analysis db %))
             merge
             {}
             (get-in documents [uri :namespaces])))

(defn uri-dependencies-analysis [{:keys [documents] :as db} uri]
  (transduce (map #(ns-dependencies-analysis db %))
             merge
             {}
             (get-in documents [uri :namespaces])))

(defn edn-analysis [{:keys [analysis]}]
  (into {}
        (filter (fn [[k _]] (string/ends-with? k ".edn")))
        analysis))

(defn db-with-analysis [db f & args]
  (assoc db :analysis (apply f db args)))

(defn db-with-internal-analysis [db]
  (db-with-analysis db internal-analysis))

(defn db-with-ns-analysis [db namespace]
  (db-with-analysis db ns-analysis namespace))

;;;; Filter elements in analysis

(def ^:private xf-analysis->by-bucket (map val))
(defn ^:private xf-by-bucket->bucket-elems [bucket-name]
  (mapcat bucket-name))
(defn ^:private xf-by-bucket->buckets-elems [bucket-names]
  (mapcat (fn [buckets]
            (mapcat buckets bucket-names))))
(defn ^:private xf-analysis->bucket-elems [bucket-name]
  (comp xf-analysis->by-bucket
        (xf-by-bucket->bucket-elems bucket-name)))
(defn ^:private xf-analysis->buckets-elems [& bucket-names]
  (comp xf-analysis->by-bucket
        (xf-by-bucket->buckets-elems bucket-names)))
(defn ^:private xf-analysis->scoped-path-analysis [path-uri]
  (filter #(string/starts-with? (:uri %) path-uri)))

(def xf-analysis->java-class-definitions (xf-analysis->bucket-elems :java-class-definitions))
(def xf-analysis->java-class-usages (xf-analysis->bucket-elems :java-class-usages))
(def xf-analysis->java-member-definitions (xf-analysis->bucket-elems :java-member-definitions))
(def xf-analysis->keyword-definitions (xf-analysis->bucket-elems :keyword-definitions))
(def xf-analysis->keyword-usages (xf-analysis->bucket-elems :keyword-usages))
(def xf-analysis->keywords (xf-analysis->buckets-elems :keyword-definitions :keyword-usages))
(def xf-analysis->namespace-definitions (xf-analysis->bucket-elems :namespace-definitions))
(def xf-analysis->namespace-usages (xf-analysis->bucket-elems :namespace-usages))
(def xf-analysis->protocol-impls (xf-analysis->bucket-elems :protocol-impls))
(def xf-analysis->var-definitions (xf-analysis->bucket-elems :var-definitions))
(def xf-analysis->var-usages (xf-analysis->bucket-elems :var-usages))
(def xf-analysis->var-usages-and-symbols (xf-analysis->buckets-elems :var-usages :symbols))
(def xf-analysis->symbols (xf-analysis->bucket-elems :symbols))
(def xf-analysis->vars (xf-analysis->buckets-elems :var-definitions :var-usages :symbols))

(defn ^:private safe-equal?
  "Fast equals for string and symbols."
  [a b]
  (if (instance? clojure.lang.Symbol a)
    (.equals ^clojure.lang.Symbol a b)
    (.equals ^String a b)))

;; Borrowed from https://github.com/cgrand/xforms
;; Copyright © 2015-2016 Christophe Grand
;; Distributed under the Eclipse Public License version 1.0

(defn ^:private rf-last
  "Reducing function that returns the last value."
  ([] nil)
  ([x] x)
  ([_ x] x))

(defn ^:private rf-some
  "Reducing function that returns the first logical true value."
  ([] nil)
  ([x] x)
  ([_ x] (when x (reduced x))))

;; End cgrand/xforms

(defn ^:private find-first [xf coll] (transduce xf rf-some coll))
(defn ^:private find-last  [xf coll] (transduce xf rf-last coll))

(defn ^:private find-last-order-by-project-analysis [xf db]
  (or (find-last xf (internal-analysis db))
      (find-last xf (external-analysis db))))

(defn ^:private var-definition-names [{:keys [name] :as element}]
  (let [defined-bys (defined-bys element)]
    (cond
      (some '#{clojure.core/defrecord
               cljs.core/defrecord} defined-bys)
      #{name (symbol (str "->" name)) (symbol (str "map->" name))}

      (some '#{clojure.core/deftype
               cljs.core/deftype} defined-bys)
      #{name (symbol (str "->" name))}

      :else
      #{name})))

(def kw-signature (juxt :ns :name))
(def var-usage-signature (juxt :to :name))
(def symbol-signature (juxt #(-> % :symbol namespace symbol) :name))
(defn var-definition-signatures [var-def]
  (into #{}
        (map (fn [var-name]
               [(:ns var-def) var-name]))
        (var-definition-names var-def)))

(defn xf-same-ns
  ([ns] (xf-same-ns ns :ns))
  ([ns get-ns]
   (cond
     (identical? :clj-kondo/unknown-namespace ns)
     , (filter #(identical? :clj-kondo/unknown-namespace (get-ns %)))
     ns
     , (filter #(safe-equal? ns (get-ns %)))
     :else
     , (remove get-ns))))

(defn xf-same-name
  ([name]
   (xf-same-name name :name))
  ([name get-name]
   (filter #(safe-equal? name (get-name %)))))

(defn xf-same-fqn
  ([ns name]
   (comp (xf-same-name name)
         (xf-same-ns ns)))
  ([ns name get-ns]
   (comp (xf-same-name name)
         (xf-same-ns ns get-ns)))
  ([ns name get-ns get-name]
   (comp (xf-same-name name get-name)
         (xf-same-ns ns get-ns))))

(defn xf-same-lang
  [element]
  (let [desired-langs (elem-langs element)]
    (filter (fn [candidate]
              (some (elem-langs candidate) desired-langs)))))

(defn ^:private var-usage-from-own-definition? [usage]
  (and (:from-var usage)
       (= (:from-var usage) (:name usage))
       (= (:from usage) (:to usage))))

(defn ^:private xf-under-form [{:keys [row col end-row end-col]}]
  (let [form-scope {:name-row row
                    :name-col col
                    :name-end-row end-row
                    :name-end-col end-col}]
    (filter (fn [local-usage]
              (shared/inside? local-usage form-scope)))))

(defn find-local-usages-under-form
  [db uri form-scope]
  (into [] (xf-under-form form-scope) (get-in db [:analysis uri :local-usages])))

(defn find-locals-under-form
  [db uri form-scope]
  (into [] (xf-under-form form-scope) (get-in db [:analysis uri :locals])))

(defn find-var-usages-under-form
  [db uri form-scope]
  (into [] (xf-under-form form-scope) (get-in db [:analysis uri :var-usages])))

(defn find-locals-defined-outside-form
  [db uri {:keys [row col end-row end-col]}]
  (let [form-scope {:name-row row
                    :name-col col
                    :name-end-row end-row
                    :name-end-col end-col}]
    (filter (fn [local-def]
              (shared/inside? form-scope local-def))
            (get-in db [:analysis uri :locals]))))

(defn find-local-usages-defined-outside-form
  [db uri form-scope]
  (let [local-def-ids (into #{}
                            (map :id)
                            (find-locals-defined-outside-form db uri form-scope))]
    (->> (find-local-usages-under-form db uri form-scope)
         (filter (fn [local-usage]
                   (contains? local-def-ids (:id local-usage))))
         (medley/distinct-by :id))))

(defn find-namespace-definitions [db uri]
  (vec (get-in db [:analysis uri :namespace-definitions])))

(defn find-namespace-definition-by-uri [db uri]
  (first (find-namespace-definitions db uri)))

(defn find-namespace-usage-by-alias [db uri alias]
  (find-last (filter #(= alias (:alias %)))
             (get-in db [:analysis uri :namespace-usages])))

(defn find-namespace-alias-by-alias [db uri alias]
  (find-last (filter #(= alias (:alias %)))
             (get-in db [:analysis uri :namespace-alias])))

(defmulti find-definition
  (fn [_db element]
    (:bucket element)))

(defmethod find-definition :namespace-alias
  [db {:keys [to] :as namespace-alias}]
  (find-definition db (assoc namespace-alias
                             :bucket :namespace-usages
                             :name to)))

(defmethod find-definition :namespace-usages
  [db namespace-usage]
  (find-last-order-by-project-analysis
    (comp xf-analysis->namespace-definitions
          (xf-same-name (:name namespace-usage))
          (xf-same-lang namespace-usage))
    (db-with-ns-analysis db (:name namespace-usage))))

(defmethod find-definition :var-usages
  [db var-usage]
  (or
    (find-last-order-by-project-analysis
      (comp xf-analysis->var-definitions
            (xf-same-fqn (:to var-usage) (:name var-usage))
            (xf-same-lang var-usage))
      (db-with-ns-analysis db (:to var-usage)))
    (when (contains? (elem-langs var-usage) :cljs)
      ;; maybe loaded by :require-macros, in which case, def will be in a clj file.
      (let [definition (find-definition db (assoc var-usage :lang :clj))]
        (when (:macro definition)
          definition)))
    ;; Fallback to navigate from clojure to clojurescript vars, see #1403
    (when-not (:fallbacking? var-usage)
      (find-definition db (assoc var-usage :lang :cljs :fallbacking? true)))
    ;; If alias exists but not var, go to the ns definition
    (when-let [alias (:alias var-usage)]
      (find-definition db (find-namespace-usage-by-alias db (:uri var-usage) alias)))))

(defmethod find-definition :symbols
  [db quoted-symbol]
  (if (:to quoted-symbol)
    (find-definition db (assoc quoted-symbol :bucket :var-usages))
    (let [sym (:symbol quoted-symbol)
          lang (:lang quoted-symbol)
          lang (if (= :edn lang)
                 ;; when referring to qualified-symbols in edn, pretend it's
                 ;; referenced from JVM Clojure
                 :clj
                 lang)]
      (find-definition db
                       (assoc quoted-symbol
                              :bucket :var-usages
                              ;; infer namespace from symbol
                              :to (symbol (namespace sym))
                              :lang lang)))))

(defmethod find-definition :local-usages
  [db {:keys [id uri] :as _local-usage}]
  (find-first (filter #(= (:id %) id))
              (get-in db [:analysis uri :locals])))

(defmethod find-definition :keyword-usages
  [db keyword-usage]
  (or (find-last-order-by-project-analysis
        (comp xf-analysis->keyword-definitions
              (xf-same-fqn (:ns keyword-usage) (:name keyword-usage)))
        db)
      keyword-usage))

(defmethod find-definition :var-definitions
  [db {:keys [imported-ns defined-by name ns] :as var-definition}]
  (let [actual-definition (delay (find-last-order-by-project-analysis
                                   (comp xf-analysis->var-definitions
                                         (xf-same-fqn ns name)
                                         (filter #(not= 'clojure.core/declare (:defined-by %)))
                                         (xf-same-lang var-definition))
                                   (db-with-ns-analysis db ns)))]
    (cond
      ;; Handle potemkin/import-vars
      (some #(safe-equal? 'potemkin/import-vars %) (defined-bys var-definition))
      (find-definition db (assoc var-definition
                                 :bucket :var-usages
                                 :to imported-ns))

      ;; Handle navigating from declare to actual definition
      (and (= defined-by 'clojure.core/declare)
           @actual-definition)
      @actual-definition

      ;; Default case, return the definition as-is
      :else var-definition)))

(defmethod find-definition :protocol-impls
  [db protocol-impl]
  (find-last-order-by-project-analysis
    (comp xf-analysis->var-definitions
          (xf-same-fqn (:protocol-ns protocol-impl) (:method-name protocol-impl))
          (xf-same-lang protocol-impl))
    (db-with-ns-analysis db (:protocol-ns protocol-impl))))

(defmethod find-definition :java-class-usages
  [db java-class-usage]
  (let [full-class-name (:class java-class-usage)
        method-name (:method-name java-class-usage)]
    (or (when method-name
          (->> (:analysis db)
               (into []
                     (comp
                       xf-analysis->java-member-definitions
                       (filter #(and (safe-equal? full-class-name (:class %))
                                     (safe-equal? method-name (:name %))))))
               first))
        (->> (:analysis db)
             (into []
                   (comp
                     xf-analysis->java-class-definitions
                     (filter #(safe-equal? full-class-name (:class %)))))
             (sort-by (complement #(string/ends-with? (:uri %) ".java")))
             first)
        ;; maybe class was defined by defrecord
        (let [split (string/split full-class-name #"\.")
              ns (symbol (string/replace (string/join "." (drop-last split)) "_" "-"))
              name (symbol (last split))]
          (find-definition db (assoc java-class-usage
                                     :bucket :var-usages
                                     :to ns
                                     :name name))))))

(defmethod find-definition :default
  [_db element]
  element)

(defmulti find-declaration
  (fn [_db element]
    (:bucket element)))

(defmethod find-declaration :var-usages
  [db {:keys [alias name to uri] :as var-usage}]
  (when-not (identical? :clj-kondo/unknown-namespace to)
    (let [buckets (get-in db [:analysis uri])
          find-last (fn [xf elems]
                      (find-last
                        (comp xf
                              (xf-same-lang var-usage))
                        elems))]
      (if alias
        (find-last (filter #(and (= to (:to %))
                                 (= alias (:alias %))))
                   (:namespace-alias buckets))
        (or (find-last (comp
                         (xf-same-fqn to name :to)
                         (filter :refer))
                       (:var-usages buckets))
            ;; :refer :all
            (find-last (xf-same-name to)
                       (:namespace-usages buckets)))))))

(defmethod find-declaration :default [_ _] nil)

(defmulti find-implementations
  (fn [_db element]
    (:bucket element)))

(defmethod find-implementations :var-definitions
  [db var-definition]
  (if-let [xf (cond
                ;; protocol method definition
                (and (some '#{clojure.core/defprotocol
                              clojure.core/definterface} (defined-bys var-definition))
                     (:protocol-name var-definition))
                (comp xf-analysis->protocol-impls
                      (xf-same-fqn (:ns var-definition) (:name var-definition)
                                   :protocol-ns :method-name))

                ;; protocol name definition
                (some '#{clojure.core/defprotocol
                         clojure.core/definterface} (defined-bys var-definition))
                (comp xf-analysis->var-usages
                      (xf-same-fqn (:ns var-definition) (:name var-definition) :to))

                ;; defmulti definition
                (some #(safe-equal? 'clojure.core/defmulti %) (defined-bys var-definition))
                (comp xf-analysis->var-usages
                      (xf-same-fqn (:ns var-definition) (:name var-definition) :to)
                      (filter :defmethod))

                :else
                nil)]
    (into []
          (comp
            xf
            (xf-same-lang var-definition)
            (medley/distinct-by (juxt :uri :name :row :col)))
          (ns-and-dependents-analysis db (:ns var-definition)))
    []))

(defmethod find-implementations :var-usages
  [db var-usage]
  (if (= (:to var-usage) :clj-kondo/unknown-namespace)
    []
    (let [xf-defmethod (comp (xf-same-fqn (:to var-usage) (:name var-usage) :to)
                             (filter :defmethod))
          xf (if (:defmethod var-usage)
               ;; defmethod declaration
               (comp xf-analysis->var-usages xf-defmethod)
               ;; protocol method usage or defmethod usage
               (comp xf-analysis->by-bucket
                     (mapcat (fn [{:keys [protocol-impls var-usages]}]
                               (concat (into []
                                             (xf-same-fqn (:to var-usage) (:name var-usage)
                                                          :protocol-ns :method-name)
                                             protocol-impls)
                                       (into [] xf-defmethod var-usages))))))]
      (into []
            (comp
              xf
              (xf-same-lang var-usage)
              (medley/distinct-by (juxt :uri :name :row :col)))
            (ns-and-dependents-analysis db (:to var-usage))))))

(defmethod find-implementations :default [_ _] [])

(defmulti find-references
  (fn [_db element _include-definition?]
    (case (:bucket element)
      (:locals :local-usages) :local
      (:keyword-definitions :keyword-usages) :keywords
      (:bucket element))))

(defmethod find-references :namespace-definitions
  [db {:keys [name] :as namespace-definition} include-definition?]
  (concat
    (when include-definition?
      [namespace-definition])
    (vec
      (concat
        (into []
              (comp
                xf-analysis->namespace-usages
                (xf-same-name name)
                (medley/distinct-by (juxt :uri :name :row :col)))
              (ns-and-dependents-analysis db name))
        ;; TODO: do we always need these keywords? If not, probably better to
        ;; split this into a fast version that uses ns-and-dependents-analysis,
        ;; and a slow version that adds these keywords.
        (into []
              (comp
                xf-analysis->keywords
                (xf-same-ns name)
                (medley/distinct-by (juxt :uri :name :row :col))
                (remove #(or (:auto-resolved %)
                             (:namespace-from-prefix %))))
              (:analysis db))))))

(defmethod find-references :namespace-usages
  [db namespace-usage include-definition?]
  (let [namespace-definition (assoc namespace-usage :bucket :namespace-definitions)]
    (find-references db namespace-definition include-definition?)))

(defmethod find-references :namespace-alias
  [db {:keys [alias uri] :as namespace-alias} include-definition?]
  (concat
    (when include-definition?
      [namespace-alias])
    (let [{:keys [var-usages keyword-usages keyword-definitions]} (get-in db [:analysis uri])]
      (into []
            (comp
              (filter #(= (:alias %) alias))
              (medley/distinct-by (juxt :uri :name :name-row :name-col)))
            (concat keyword-definitions keyword-usages var-usages)))))

(defmethod find-references :var-usages
  [db var-usage include-definition?]
  (if (= (:to var-usage) :clj-kondo/unknown-namespace)
    [var-usage]
    (let [var-definition {:ns (:to var-usage)
                          :name (:name var-usage)
                          :bucket :var-definitions}]
      (find-references db var-definition include-definition?))))

(defmethod find-references :var-definitions
  [db var-definition include-definition?]
  (let [names (var-definition-names var-definition)]
    (into []
          (comp
            (if include-definition? xf-analysis->vars xf-analysis->var-usages-and-symbols)
            (filter #(contains? names (:name %)))
<<<<<<< HEAD
            (filter #(safe-equal? (:ns var-definition) (or (:ns %) (:to %))))
            (filter #(or include-definition?
=======
            (filter #(safe-equal? (:ns var-definition) (or (:ns %)
                                                           (:to %)
                                                           (some-> (:symbol %) namespace symbol))))
            (filter #(or include-declaration?
>>>>>>> 9c06f06c
                         (not (var-usage-from-own-definition? %))))
            (medley/distinct-by (juxt :uri :name :row :col)))
          (merge (ns-and-dependents-analysis db (:ns var-definition))
                 (edn-analysis db)))))

(defmethod find-references :keywords
  [db {:keys [ns name uri] :as keyword-element} include-definition?]
  (let [analysis (if (contains? (elem-langs keyword-element) :edn)
                   (internal-plus-local-analysis db uri)
                   (internal-analysis db))]
    (into []
          (comp
            (if include-definition? xf-analysis->keywords xf-analysis->keyword-usages)
            (xf-same-fqn ns name)
            (medley/distinct-by (juxt :uri :name :row :col)))
          analysis)))

(defmethod find-references :local
  [db {:keys [id name uri] :as element} include-definition?]
  (if (or id name)
    (let [{:keys [locals local-usages]} (get-in db [:analysis uri])]
      (filter #(= (:id %) id)
              (concat (when include-definition? locals)
                      local-usages)))
    [element]))

(defmethod find-references :protocol-impls
  [db {:keys [method-name protocol-ns] :as element} include-definition?]
  (concat
    (when include-definition?
      [element])
    (into []
          (comp
            xf-analysis->var-usages
            (xf-same-fqn protocol-ns method-name :to)
            (medley/distinct-by (juxt :uri :name :row :col)))
          (ns-and-dependents-analysis db protocol-ns))))

(defmethod find-references :symbols
  [db quoted-symbol include-definition?]
  (let [analysis (if (contains? (elem-langs quoted-symbol) :edn)
                   (internal-plus-local-analysis db (:uri quoted-symbol))
                   (internal-analysis db))
        lang (:lang quoted-symbol)
        lang (if (= :edn lang)
               ;; when referring to qualified-symbols in edn, pretend it's
               ;; referenced from JVM Clojure
               :clj
               lang)
        name (:name quoted-symbol)
        original-to (:to quoted-symbol)
        to (or original-to
               (symbol (namespace (:symbol quoted-symbol))))]
    (concat
      (when include-definition?
        [quoted-symbol])

      ;; symbols references
      (into []
            (comp
              xf-analysis->symbols
              (xf-same-fqn original-to name)
              (medley/distinct-by (juxt :uri :name :row :col)))
            analysis)

      ;; var-usages references
      (find-references db (assoc quoted-symbol
                                 :bucket :var-usages
                                 :lang lang
                                 :to to) include-definition?))))

(defmethod find-references :default
  [_db element _]
  [element])

(defn ^:private xf-under-cursor [row col]
  (filter (fn [{:keys [name-row name-col name-end-row name-end-col]}]
            (and (<= name-row row name-end-row)
                 (<= name-col col name-end-col)))))

(defn find-element-under-cursor
  [db uri row col]
  (find-first (comp (mapcat val)
                    (xf-under-cursor row col))
              (get-in db [:analysis uri])))

(defn find-all-elements-under-cursor
  [db uri row col]
  (into []
        (comp (mapcat val)
              (xf-under-cursor row col))
        (get-in db [:analysis uri])))

(defn find-local-under-cursor
  [db uri line column]
  (find-first (xf-under-cursor line column)
              (get-in db [:analysis uri :locals])))

(defn find-definition-from-cursor [db uri row col]
  (try
    (when-let [element (find-element-under-cursor db uri row col)]
      (find-definition db element))
    (catch Throwable e
      (logger/error e "can't find definition"))))

(defn find-declaration-from-cursor [db uri row col]
  (try
    (when-let [element (find-element-under-cursor db uri row col)]
      (find-declaration db element))
    (catch Throwable e
      (logger/error e "can't find declaration"))))

(defn find-implementations-from-cursor [db uri row col]
  (try
    (when-let [element (find-element-under-cursor db uri row col)]
      (find-implementations db element))
    (catch Throwable e
      (logger/error e "can't find implementation"))))

(defn find-references-from-cursor [db uri row col include-definition?]
  (try
    (when-let [element (find-element-under-cursor db uri row col)]
      (find-references db element include-definition?))
    (catch Throwable e
      (logger/error e "can't find references"))))

(defn ^:private xf-var-defs [include-private?]
  (comp
    (filter #(or include-private?
                 (not (get % :private))))
    (medley/distinct-by (juxt :ns :name :row :col))
    (remove #(or (and (some #{'clojure.core/defrecord
                              'cljs.core/defrecord} (defined-bys %))
                      (or (string/starts-with? (str (:name %)) "->")
                          (string/starts-with? (str (:name %)) "map->")))
                 (and (some #{'clojure.core/deftype
                              'cljs.core/deftype} (defined-bys %))
                      (string/starts-with? (str (:name %)) "->"))))))

(defn find-var-definitions [db uri include-private?]
  (into []
        (xf-var-defs include-private?)
        (get-in db [:analysis uri :var-definitions])))

(defn find-all-var-definitions [db]
  (into []
        (comp
          xf-analysis->var-definitions
          (xf-var-defs false))
        (:analysis db)))

(defn find-all-path-namespace-definitions [db path-uri]
  (into []
        (comp
          xf-analysis->namespace-definitions
          (xf-analysis->scoped-path-analysis path-uri))
        (:analysis db)))

(defn find-all-path-java-class-definitions [db path-uri]
  (into []
        (comp
          xf-analysis->java-class-definitions
          (xf-analysis->scoped-path-analysis path-uri))
        (:analysis db)))

(defn find-keyword-definitions [db uri]
  (into []
        (medley/distinct-by (juxt :ns :name :row :col))
        (get-in db [:analysis uri :keyword-definitions])))

(defn find-all-keyword-definitions [db]
  (into []
        (comp
          xf-analysis->keyword-definitions
          (medley/distinct-by (juxt :ns :name :row :col)))
        (:analysis db)))

(def ^:private xf-defmethods
  (comp (filter :defmethod)
        (medley/distinct-by (juxt :to :name :name-row :name-col))))

(defn find-defmethods [db uri]
  (into []
        xf-defmethods
        (get-in db [:analysis uri :var-usages])))

(defn find-element-definitions
  [db uri]
  (concat []
          (some-> (find-namespace-definition-by-uri db uri) vector)
          (find-var-definitions db uri true)
          (find-keyword-definitions db uri)
          (find-defmethods db uri)))

(defn find-all-element-definitions
  "All ns definitions, var definitions and defmethods."
  [db]
  (let [analysis (internal-analysis db)]
    (concat (into []
                  (xf-analysis->buckets-elems :namespace-definitions :var-definitions)
                  analysis)
            (into []
                  (comp xf-analysis->var-usages
                        xf-defmethods)
                  analysis))))

(defn find-local-by-destructured-keyword [db uri keyword-element]
  (find-first (filter #(and (= (:name-row %) (:name-row keyword-element))
                            (= (:name-col %) (:name-col keyword-element))
                            (= (:name-end-row %) (:name-end-row keyword-element))
                            (= (:name-end-col %) (:name-end-col keyword-element))))
              (get-in db [:analysis uri :locals])))

(defn find-unused-aliases [db uri]
  (let [local-var-usages (get-in db [:analysis uri :var-usages])]
    (into #{}
          (comp
            (filter (comp #(identical? :unused-namespace %) :type))
            (remove (fn [finding]
                      (some #(and (not (:refer %))
                                  (safe-equal? (:ns finding) (:to %)))
                            local-var-usages)))
            (map :ns))
          (get-in db [:findings uri]))))

(defn find-unused-refers [db uri]
  (let [local-var-usages (get-in db [:analysis uri :var-usages])]
    (into #{}
          (comp
            (filter (comp #(identical? :unused-referred-var %) :type))
            (remove (fn [finding]
                      (> (->> local-var-usages
                              (filter #(and (safe-equal? (:refer finding) (:name %))
                                            (safe-equal? (:ns finding) (:to %))))
                              (medley/distinct-by (juxt :name :to :row :col :end-row :end-col))
                              count)
                         1)))
            (map #(symbol (-> % :ns str) (-> % :refer str))))
          (get-in db [:findings uri]))))

(defn find-unused-imports [db uri]
  (let [{:keys [var-usages java-class-usages]} (get-in db [:analysis uri])]
    (into #{}
          (comp
            (filter (comp #(identical? :unused-import %) :type))
            (remove (fn [finding]
                      (or
                        (some #(safe-equal? (str (:class finding))
                                            (str (:to %) "." (:name %)))
                              var-usages)
                        (some #(and (safe-equal? (str (:class finding))
                                                 (:class %))
                                    (not (:import %)))
                              java-class-usages))))
            (map :class))
          (get-in db [:findings uri]))))

(defn find-duplicate-requires [db uri]
  (into #{}
        (comp
          (filter (comp #(identical? :duplicate-require %) :type))
          (map :duplicate-ns))
        (get-in db [:findings uri])))

(defn find-element-from-sym [db from-ns from-name]
  (let [xf
        (if from-name
          (comp
            xf-analysis->var-definitions
            (xf-same-fqn from-ns from-name))
          (comp
            xf-analysis->namespace-definitions
            (xf-same-name from-ns)))]
    (find-last xf (internal-analysis (db-with-ns-analysis db from-ns)))))

(def default-public-vars-defined-by-to-exclude
  '#{clojure.test/deftest
     cljs.test/deftest
     state-flow.cljtest/defflow
     potemkin/import-vars})

(def default-public-vars-name-to-exclude
  '#{-main})

(defn exclude-public-definition? [kondo-config definition]
  (let [excluded-syms (get-in kondo-config [:linters :clojure-lsp/unused-public-var :exclude] #{})
        excluded-defined-by-syms (get-in kondo-config [:linters :clojure-lsp/unused-public-var :exclude-when-defined-by] #{})
        excluded-full-qualified-vars (set (filter qualified-ident? excluded-syms))
        excluded-ns-or-var (set (filter simple-ident? excluded-syms))
        keyword-definition? (identical? :keyword-definitions (:bucket definition))
        fqsn (symbol (-> definition :ns str) (-> definition :name str))
        default-excludes (set/union default-public-vars-defined-by-to-exclude excluded-defined-by-syms)]
    (or (if keyword-definition?
          (contains? default-excludes (:reg definition))
          (some default-excludes (defined-bys definition)))
        ;; definterface methods
        (and (some #{'clojure.core/definterface} (defined-bys definition))
             (:protocol-name definition))
        (contains? (set/union excluded-ns-or-var default-public-vars-name-to-exclude)
                   (if keyword-definition?
                     ;; FIXME: this creates a qualified symbol, but the set is
                     ;; all unqualified symbols, and so this check will always
                     ;; be false for keywords. What should it be? Needs a test.
                     (symbol (str (:ns definition)) (:name definition))
                     (:name definition)))
        (contains? (set excluded-ns-or-var) (:ns definition))
        (-> excluded-full-qualified-vars
            set
            (contains? fqsn)))))

(defn xf-all-var-usages-and-symbols-to-namespaces [namespaces]
  (comp
    xf-analysis->var-usages-and-symbols
    (filter #(contains? namespaces (or (:to %) (some-> % :symbol namespace symbol))))
    (remove var-usage-from-own-definition?)))

(defn find-local-var-usages-to-namespace [db uri namespace]
  (into []
        (filter #(= namespace (:to %)))
        (get-in db [:analysis uri :var-usages])))

(defn find-keyword-usages-by-keyword [db uri kwd-ns kwd-name]
  (into []
        (xf-same-fqn kwd-ns kwd-name)
        (get-in db [:analysis uri :keyword-usages])))

(defn xf-all-java-definitions-by-class-name [class-name]
  (comp
    xf-analysis->java-class-definitions
    (filter (fn [element]
              (= class-name (last (string/split (:class element) #"\.")))))))

(defn find-all-java-class-usages-on-imports-by-class [db class-name]
  (into []
        (comp
          xf-analysis->java-class-usages
          (filter #(and (:import %)
                        (safe-equal? class-name (:class %)))))
        (:analysis db)))

(defn find-all-project-namespace-definitions [db namespace]
  (into []
        (comp
          xf-analysis->namespace-definitions
          (xf-same-name namespace)
          (medley/distinct-by :uri))
        (internal-analysis (db-with-ns-analysis db namespace))))

(defn analysis-summary [db]
  (let [summary-fn (fn [analysis]
                     (reduce-kv
                       (fn [acc k v]
                         (assoc acc k (count v)))
                       {}
                       (->> analysis
                            vals
                            (reduce (fn [acc analysis]
                                      (merge-with into acc analysis)) {}))))]
    {:internal (summary-fn (internal-analysis db))
     :external (summary-fn (external-analysis db))}))

(def ^:private defines-interface?
  '#{clojure.core/defprotocol cljs.core/defprotocol
     clojure.core/definterface cljs.core/definterface
     clojure.core/defmulti cljs.core/defmulti})

(def ^:private defines-class?
  '#{clojure.core/defrecord cljs.core/defrecord
     clojure.core/deftype cljs.core/deftype})

(defn element->symbol-kind [{:keys [bucket] :as el}]
  (case bucket
    (:namespace-usages :namespace-definitions) :namespace
    :var-definitions (cond
                       (or (:fixed-arities el) (:varargs-min-arity el) (:macro el))
                       #_=> :function
                       (some->> el defined-bys (some defines-interface?))
                       #_=> :interface
                       (some->> el defined-bys (some defines-class?))
                       #_=> :class
                       :else
                       #_=> :variable)
    :var-usages (if (:defmethod el)
                  :function
                  :variable)
    :keyword-definitions :function
    :keyword-usages :field
    :null))<|MERGE_RESOLUTION|>--- conflicted
+++ resolved
@@ -542,15 +542,11 @@
           (comp
             (if include-definition? xf-analysis->vars xf-analysis->var-usages-and-symbols)
             (filter #(contains? names (:name %)))
-<<<<<<< HEAD
-            (filter #(safe-equal? (:ns var-definition) (or (:ns %) (:to %))))
-            (filter #(or include-definition?
-=======
+
             (filter #(safe-equal? (:ns var-definition) (or (:ns %)
                                                            (:to %)
                                                            (some-> (:symbol %) namespace symbol))))
-            (filter #(or include-declaration?
->>>>>>> 9c06f06c
+            (filter #(or include-definition?
                          (not (var-usage-from-own-definition? %))))
             (medley/distinct-by (juxt :uri :name :row :col)))
           (merge (ns-and-dependents-analysis db (:ns var-definition))
