{:deps {org.clojure/clojure {:mvn/version "1.11.1"}
        org.clojure/tools.cli {:mvn/version "1.0.206"}
<<<<<<< HEAD
        borkdude/dynaload {:mvn/version "0.2.2"}
=======
        org.eclipse.xtend/org.eclipse.xtend.lib {:mvn/version "2.27.0"}
        org.eclipse.lsp4j/org.eclipse.lsp4j {:mvn/version "0.12.0"  :exclusions [org.eclipse.xtend/org.eclipse.xtend.lib
                                                                                 com.google.code.gson/gson]}
        com.google.code.gson/gson {:mvn/version "2.9.0"}
        borkdude/dynaload {:mvn/version "0.3.5"}
>>>>>>> 53d3a300
        nrepl/bencode {:mvn/version "1.1.0"}
        com.taoensso/timbre {:mvn/version "5.2.1"}
        ;; com.github.clojure-lsp/lsp4clj {:mvn/version "1.0.0"}
        com.github.clojure-lsp/lsp4clj {:git/sha "68a5862347b269a58ba7adc0e56d75f5acbfc158"}
        ;; com.github.clojure-lsp/lsp4clj {:local/root "../../lsp4clj"}
        clojure-lsp/lib {:local/root "../lib"}}
 :paths ["src" "resources" "target/lsp-classes"]
 :aliases {:test {:extra-deps {clojure-lsp/common-test {:local/root "../common-test"}
                               lambdaisland/kaocha {:mvn/version "1.68.1059"}}
                  :extra-paths ["test"]
                  :main-opts ["-m" "kaocha.runner"]}
           :pod-test
           {:replace-paths ["pod-test"]
            :replace-deps {com.cognitect/transit-clj {:mvn/version "1.0.329"}
                           cognitect/test-runner {:git/url "https://github.com/cognitect-labs/test-runner"
                                                  :sha "a85b3b02765fb68684ab9ee4a8598eacf7e471d2"}
                           babashka/babashka.pods {:git/url "https://github.com/babashka/babashka.pods"
                                                   :sha "6df443fabf0d7313c8956cb6f55e47318402991f"}}
            :main-opts ["-m" "cognitect.test-runner" "-d" "pod-test"]}
           :build {:extra-paths ["../lib/resources"]
                   :replace-deps {io.github.clojure/tools.build {:tag "v0.8.3" :sha "0d20256"}
                                  com.github.ericdallo/deps-bin {:mvn/version "0.1.2"}
                                  slipset/deps-deploy {:mvn/version "0.2.0"}}
                   :ns-default build}
           :run {:main-opts ["-m" "clojure-lsp.main"]
                 :jvm-opts ["-Xmx2g" "-server"]}
           :debug {:extra-paths ["dev"]
                   :extra-deps {cider/cider-nrepl {:mvn/version "0.28.4"}
                                com.clojure-goes-fast/clj-async-profiler {:mvn/version "0.5.2"}
                                com.clojure-goes-fast/clj-memory-meter {:mvn/version "0.1.3"}
                                criterium/criterium {:mvn/version "0.4.6"}
                                nrepl/nrepl {:mvn/version "0.9.0"}}
                   :jvm-opts   ["-Djdk.attach.allowAttachSelf"]}
           :native {:jvm-opts ["-Xmx2g"
                               "-server"
                               "-Dborkdude.dynaload.aot=true"
                               "-Dclojure.compiler.direct-linking=true"
                               "-Dclojure.spec.skip-macros=true"]
                    :extra-deps {com.github.clj-easy/graal-build-time {:mvn/version "0.1.4"}}}}}<|MERGE_RESOLUTION|>--- conflicted
+++ resolved
@@ -1,14 +1,6 @@
 {:deps {org.clojure/clojure {:mvn/version "1.11.1"}
         org.clojure/tools.cli {:mvn/version "1.0.206"}
-<<<<<<< HEAD
-        borkdude/dynaload {:mvn/version "0.2.2"}
-=======
-        org.eclipse.xtend/org.eclipse.xtend.lib {:mvn/version "2.27.0"}
-        org.eclipse.lsp4j/org.eclipse.lsp4j {:mvn/version "0.12.0"  :exclusions [org.eclipse.xtend/org.eclipse.xtend.lib
-                                                                                 com.google.code.gson/gson]}
-        com.google.code.gson/gson {:mvn/version "2.9.0"}
         borkdude/dynaload {:mvn/version "0.3.5"}
->>>>>>> 53d3a300
         nrepl/bencode {:mvn/version "1.1.0"}
         com.taoensso/timbre {:mvn/version "5.2.1"}
         ;; com.github.clojure-lsp/lsp4clj {:mvn/version "1.0.0"}
