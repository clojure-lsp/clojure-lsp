--- conflicted
+++ resolved
@@ -5,12 +5,9 @@
 - General
   - Consider `.lsp/config.edn` as part of project code, removing false positives of unused-public-var linter.
   - Consider full qualified symbols in edn files when checking for var references.
-<<<<<<< HEAD
-  - New feature: Add support for custom project linters. #2043
-=======
   - Improving clojure-lsp linter capabilities, migrating `unused-public-var` and `different-aliases` linters to be built-in linters.
     - Migrate from clj-kondo `custom-lint-fn` but considering kondo settings to avoid breaking changes.
->>>>>>> 60e14635
+  - New feature: Add support for custom project linters. #2043
 
 - Editor
   - Add support for LSP feature `textDocument/selectionRange`. #1961
