# Changelog

## Unreleased

- General
  - clojure-lsp has a flake.nix now, being able to be built using clj-nix. #999
<<<<<<< HEAD
  - Add new optional linter: [clj-depend](https://github.com/clj-depend/clj-depend) integration. #957
=======
  - Remove `use-source-paths-from-classpath` setting, its value was already true and disabling it could cause false-positives.
  - Add `compute-external-file-changes` setting as true by default, when enabled it will consider file changes outside editor like git branch changes and update analysis, avoiding the need to restart server when a file is changed outside editor, this will only work if client file-watchers is enabled. #1002
  - Bump lsp4clj to 0.4.1.
  - Remove deprecated disabled setting `:linters :clj-kondo :async-custom-lint?`. #1017

- Editor
  - Add support to rename namespace of namespaced keywords like re-frame events/subs. #978
  - Improve performance of find-declaration feature. #1021
  - Fix to avoid suggesting an alias from a clj file to a cljs file. #1024
  - Find references of namespace usages now find all namespace usages on project, not only the definition. #1022
>>>>>>> 17c8309e

## 2022.05.31-17.35.50

- General
  - Bump clj-kondo to 2022.05.31
  - Consider `.clj_kondo` files as clj files.

## 2022.05.23-13.18.11

- General
  - Allow specify how many classes clojure-lsp should check before moving sorted package imported classes to next line. #966
  - Allow `:linters` to be configured by LSP clients passing string keys/values. #977
  - Support clj-kondo `:config-in-ns` and `:ns-groups` for `clojure-lsp/unused-public-var` linter. #981
  - Improve clean-ns correct positioning of multiple refers.

- Editor
  - Fix powershell.exe command execution error on Windows
  - Fix drag in `are` when `clojure.test` is aliased. #967
  - Reduce time to calculate semantic tokens, reducing CPU usage in large files. #970
  - Fix JDK global cache load when jdk source were already analyzed on previous sessions, fixing finding definition of jdk classes not working sometimes.
  - Fix command move-form not working.
  - Fix find definition of macros required by :require-macros on cljs files. #980
  - Add support to completion keywords found on function definition `:keys` destructuring, improving completion on api calls.
  - Avoid duplicate parens when inserting snippets during completion. #982
  
- CLI/API
  - Make all cli features open files faster, improving speed of all CLI/API features. Fixes #985

## 2022.05.03-12.35.40

- General
  - Bump clj-kondo to `2022.04.26-20220429.192438-2`.
  - Decrease uncached startup time by 60-70%, by instructing clj-kondo to skip var definition bodies when analyzing deps. [#1674](https://github.com/clj-kondo/clj-kondo/pull/1674)
  - Improve speed of alias/ns completions.
  - Change alias/ns completions to return a label that matches the input.
  - Support sorting classes inside package imports during `clean-ns`. #932
  - Avoid saving duplicate source-paths, not calling clj-kondo to analyze same filenames multiple times, improving startup speed.
  - Improve progress report both on editor and CLI using new clj-kondo callback feature.

- Editor
  - Support `workspace/willRenameFiles`, renaming namespaces and all its references when a file is renamed.
  - Don't save cache when classpath lookup failed.
  - Wait for editor to apply edits before requesting cursor re-positioning. Fixes cursor positioning after drag in Calva.
  - drag: Request edit only of changed clauses, not entire parent, reducing flicker.

- CLI/API
  - Bump lsp4clj to `0.3.0`.
  
This release was supported by [Clojurists Together](https://www.clojuriststogether.org/)

## 2022.04.18-00.59.32

- General
  - Improve settings documentation.
  - Fix completion performance regression from previous release.
  - Consider `.bb` and `.cljd` files as clj files. #906
  - Bump to clojure 1.11.0
  - Improve analysis query performance as a whole for lots of features. #916
  - Bump clj-kondo to `2022.04.09-20220414.123207-3` fixing semantic tokens for `:require`, `:refer` and `:as`. [#1609](https://github.com/clj-kondo/clj-kondo/issues/1609)
  - Move `lsp4clj` to outside clojure-lsp to its own repo/jar release.
  - Fix local files outside source-paths not being linted even if opened/changed.
  - Consider filename + lastModified as checksum for external files, avoiding analyzing it if analysis is already present.
  - graalvm: Compile static linux with --musl for better compatibility. #868
  - java: Use `XDG_CACHE_HOME` or `.cache/clojure-lsp` instead of config files for JDK cache.
  - java: Cache JDK analysis globally avoiding high CPU usages after startup.
  - java: Add `:java :home-path` setting for easier way to specify java location for JDK source analysis. #907

- Editor
  - Introduce ALPHA move-form command. #566
  - Rename "Move coll entry up/down" to "Drag forward/backward", matching Calva/Paredit terminology
  - drag: clauses move intuitively in `clojure.test/are`
  - drag: top-level forms can be dragged #891
  - Improve completion performance for most cases, reducing time to compute clj/cljs core symbols.
  - completion: suggest functions defined in Clojure 1.10 and 1.11
  - completion: Fix to no require extra ns when alias is already required. #920
  - promote-fn: *new feature* Promote a fn to a top-level defn. #783 @mainej
    - promote-fn can also promote a literal #() to a fn
  - demote-fn: Demote a fn to a literal #()
  - *breaking* remove cycle-fn-literal, since the same refactorings can be performed with the more clearly named promote-fn and demote-fn
  - drag: Fix to drag element-wise in destructured keys, not pair-wise. #927
  - test-tree: reduce CPU usage, especially during startup

- CLI
  - Reduce CPU and wall-clock time in cli commands clean-ns and diagnostics
  
This release was supported by [Clojurists Together](https://www.clojuriststogether.org/)

## 2022.03.31-20.00.20

- Fix URI resolver on java JDK logic.
- Fix zipfile scheme when finding external deps. 

## 2022.03.31-14.21.14

- Add java class find-definition support, decompiling .class files when available. #762 
- Add JDK source discoverability feature, searching for installed JDK for later analyze with clj-kondo and support java classes interop.
- Add `:java :download-jdk-source?` setting to download JDK source after startup if not cached before globally or found locally. Disabled by default.
- Avoid high CPU usage and freezes by more efficiently finding referenced files to notify on file change. #844 @mainej
- Bump clj-kondo to `2022.03.10-20220331.135739-32` improving java analysis and fixing a critical regression for re-frame. #888

This release was supported by [Clojurists Together](https://www.clojuriststogether.org/)

## 2022.03.26-18.47.08

- Fix unused-public-var not considering excluding comments, changing `async-custom-lint?` setting to false.

## 2022.03.25-12.02.59

- General
  - Fix cljfmt settings merge during refresh/classpath configs merge to avoid multiple config vectors on same symbol.
  - Fix install script for aarch64. #794
  - Fix handling cljfmt config files that end in `.clj` https://github.com/weavejester/cljfmt/issues/190
  - parser: more efficiently seek to cursor position, improving performance especially in large files. #793 @mainej
  - Fix clean-ns not sorting properly node requires for cljs. #815
  - Fix move-to-let to ensure locals don't move out of scope. #830
  - Improve logic around require suggestions. #837
  - Enhance move-to-let to introduce and expand let if an existing one doesn't exist. #829
  - Bump `org.clojure/clojure` to `1.11.0`.
  - Fix move-coll-entry to maintain cursor position instead of a range. #862
  - Clean ns automatically after adding missing require/imports, enabled by default under new `:clean :after-ns-refactor` flag. #558

- Editor
  - extract-function: Fix wrong args when extracting from multi-arity fn. #683
  - extract-function: Fix wrong args when extracting after a local usage. #812 @mainej
  - move-coll-entry: clauses move intuitively in `assoc`, `case`, `cond`, and similar functions. #780 @mainej
  - move-coll-entry: fix NPE when when invoked from top-level #803 @mainej
  - Generate stubs async after startup, improving startup time. #788
  - Improve and add lots of new snippets following practicalli config. #797
  - Improve how watched new files are analyzed avoiding infinite loops and performance issues. #796
  - Avoid infinite loops when several files are changed simultaneously. #796 @mainej
  - Fix "incoming call hierarchy" not considering usages inside defmethods. #808
  - range-formatting: more efficiently locate extent of range and reduce number of calls to cljfmt, improving performance especially when formatting large ranges. #795 @mainej
  - cycle-fn-literal: *new feature* convert between function-literal syntaxes `(fn [] ...)` <-> `#(...)`. #774
  - Add find-implementation feature to `defmulti` and `defmethod`. #751
  - Make find-implementation of `defprotocol` names find its implementations and find-implementation on `deftype`/`defrecord` methods find other implementations.
  - Add new code action `Introduce let` for existing command. #825
  - Make find-implementations consider `reify`. #827
  - Fix namespace on file creation when nested source-paths are available. #832
  - unused-public-var: fix to show warnings on vars defined with declare. #840
  - unused-public-var: large performance improvements, especially for large projects. #861 @mainej

- API/CLI
  - Extract lsp4clj as a seperate library. #807 @Cyrik Supported by [Scarlet](https://www.scarletcomply.com)
  - Fix inconsistency with clean-ns/format not copying kondo configs.

This release was supported by [Clojurists Together](https://www.clojuriststogether.org/)

## 2022.02.23-12.12.12

- General
  - Use `:source-aliases` setting during default deps.edn and lein project-spec aliases, avoiding the need to configure a whole project-spec just because of a additional alias.
  - Exclude from unused-public-var linter vars with metadata `^:export`. #753
  - Fix clean-ns multiple refers sort when there is a alias before the refers.
  - Bump clj-kondo from `2022.01.15` to `2022.02.09` adding support for implementation analysis and more improvements.
  - Medium performance improvement during startup when unused-public-var linter is disabled.
  - Medium performance improvement during startup on unused-public-var calculation parallelizing calculations.
  - Small performance improvement on code actions calcullation.
  - Add `:use-source-paths-from-classpath` setting defaulting to true, which makes clojure-lsp do not manually discovery source-paths but get from classpath excluding jar files and paths outside project-root. #752 #551
  - Improve completion performance when all clojure.core or cljs.core symbols are valid completions. #764, #771 @mainej
  - Fix scenarios where the lint findings in individual files differed from what you'd expect based on the .clj-kondo/config.edn settings.
  - Add `:exclude-regex` and `:exclude-when-definted-by-regex` to `:clojure-lsp/unused-public-var` linter.
  - Bump `org.clojure/clojure` to `1.11.0-rc1`.

- Editor
  - Fix exception during code actions calculation when in a invalid code of a map with not even key-pairs.
  - Don't return diagnostics for external files like files on jar dependencies, avoiding noise on lint when opening dependencies.
  - Support finding implementations of defprotocol and references of defrecord/deftype, implementing LSP method `textDocument/implementation`. #656
  - Make the actions and commands aware of when they were invoked from comments or whitespace. This will allow individual refactorings to be more deliberate about how they handle comments and whitespace. #716 @mainej
  - Correctly position the cursor after calling move-coll-entry-down on an entry with leading comments. #758 @mainej
  - Don't return completions when invoked from a comment, avoiding performance problems. #756
  - Fix small anomalies in parameter names of extracted private functions. #759 @mainej
  - Add semantic tokens for protocol implementations methods like defrecord and deftype.
  - Small performance improvevement on code lens calculation using transducers.

- API/CLI
  - Small performance improvement to `format`, `clean-ns`, `diagnostics`, and `rename` via parallelizing parts of the logic.
  - Fix edn->json parser of `serverInfo/raw` for Calva use cljfmt configuration. #763
  - Add `:cljfmt-raw` config to `serverInfo/raw` for Calva. #768
  - Add support for passing specific `--filenames` for most actions. #775

This release was supported by [Clojurists Together](https://www.clojuriststogether.org/)

## 2022.02.01-20.02.32

- General
  - Fix classpath hash regression introduced by last release

## 2022.02.01-16.53.14

- General
  - Migrate project from depstar -> tools.build. #711
  - Improve classpath hash to consider invaliding cache when local root deps was changed.
  - Replace datalevin cache db with transit. #703
  - Bump Graalvm from 21.3.0 to 22.0.0.2 improving binary performance/size
  - Update `XDG_CONFIG_HOME` to clojure-lsp directory in doc/settings.md

- Editor
  - Support going to namespace definition on an alias. #706
  - Add LSP `textDocument/declaration`, for now adding the making possible navigate to alias and namespaces declared on the namespace. #680
  - Fix removal of file analysis on didClose for external files like jars. #717
  - Fix cursor not moving when using code actions that move the cursor automatically.
  - Fix additional-snippets to work on top-level forms as well.
  - Fix resolve completion item not returning insertText. #719 @Cyrik
  - Remove support for LSP `codeAction/resolve`. It added complexity and was not used in a way that improved performance of the action menu. #722, #725, #726
  - Fix create public function refactoring not working when function is not a function call.

## 2022.01.22-01.31.09

- General
  - Fix freezing in some cases during clojure-lsp startup linting. #708

## 2022.01.20-14.12.43

- General
  - Bump clj-kondo to `2022.01.15`.
  - Add `:classpath` to `serverInfo` command for downstream usages.
  - Fix issues in `extract-function` that arise when operating over `.cljc` files.
  - Add setting `:copy-kondo-configs?` to allow disable auto clj-kondo config copy, enabled by default. #694
  - Lint unused public keywords, like unused re-frame events/subs. #691
  - Fix rename of namespaced keywords -> aliased keywords. #665
  - Huge refactor on clojure-lsp codebase, spliting code into submodules, this made possible remove a lot of deps from API jar and help separate clojure-lsp features in the future. #658
  - Send testTree notification for all project test files after clojure-lsp start. #697

- Editor
  - Improve 'create function' refactor code action handling multiple cases. #682
  - Fix 'resolve macro as ...' code action not working.
  - Fix `showDocumentRequest` issues when triggered via some refactor code action.
  - Add new code actions + commands `Move coll entry down` and `Move coll entry up` to move entries within collections. #684, #701

- API/CLI
  - Make `format`, `clean-ns` and `rename` features not need to scan whole classpath, analyzing only project code improving performance a lot.

## 2022.01.03-19.46.10

- Catch clj-kondo prints to stdout and log to clojure-lsp log file avoiding crashes on some clients like vscode/Calva.

## 2022.01.03-15.41.19

- General
  - Fix some analysis conflicts regarding `custom-async-lint?` feature introduced on latest release causing outdated analysis and some deadlocks.

- Editor
  - Fix inline symbol code action regression from previous releases. #678
  - Fix expand let refactor duplicating variables in some cases. #676
  - Add completion support to potemkin usages of a namespace.

- API/CLI
  - Wait for db cache upsert before end proccess, avoiding the need to re-lint whole classpath on next api/cli runs.
  - Fix the need to use `:raw? true` on babashka pod usage.

## 2021.12.20-00.36.56

- General
  - Bump clj-kondo to `2021.12.19`, supporting auto-load configs, improving potemkin support, adding more linters and more.
  - Merge `:cljfmt` settings with `:cljfmt-config-path` if file path exists.
  - Avoid high CPU and lockup when clj-kondo throws exceptions. #671
  - Allow absolute paths in deps.edn :local/root #672
  - Fix clojure-lsp not loading for some mono-repo cases, improving local/root support for polylith projects. #673
  - Avoid infinite loop because of cyclic dependencies on deps source-path discovery.
  - Add babashka pod. #555

- Editor
  - Change call hierarchy to return selection range of usage, not function definition.
  - Return `edits` in `codeAction/resolve` responses rather than `commands`. #655
  - Improve `:linters :clj-kondo :async-custom-lint?` to avoid infinite loops and default to `true`.
  - Add new custom LSP feature __Test Tree__, which shows all test hierarchy of a file. #653
  - Improve function name finding to consider other function definition types for some features. #666
  - Make `textDocument/hover` return the correct range from LSP spec, the element range instead of the element scope range.

- API/CLI
  - Exit process if any error during classpath lookup. Opt-out via `:api :exit-on-errors?` flag.

## 2021.12.01-12.28.16

- General
  - Add support for LSP method `textDocument/prepareRename` which it's the proper way to check if the rename will work correctly. #642
  - Expose new custom method `clojure/cursorInfo/raw` for custom hack on current cursor information code. #645
  - Support stub generation using `clj-easy/stub`, adding analysis and linting support for closed sources codes like Datomic. Check `:stubs` settings for more details. #637
  - Handle config deep merge differently for collections, concating instead of overwriting.
  - Fix unnecessary exception thrown on graal images during startup.
  - Support `deps.edn` `:local/root` source-paths discovery, improving support for monorepo projects like `polylith`. #652
  - New setting value for `:clean :sort :require`: `:lexicographic`. #654
  - Bump clj-kondo to `2021.10.20-20211126.151305-16`.

- Editor
  - Support completion on aliased keywords. #649
  - Add new `Sort map keys` refactoring code action. #651
  - Add new `Create function` code action, allowing to create a function on a existing namespace or creating a new namespace + the function. #646
  - Improve `Extract function` refactoring to consider comments above current function.
  - Experimental: new `:linters :clj-kondo :async-custom-lint?` setting, when true, scan unused-public-vars async improving lint/analysis UI feedback for huge buffers (> ~1000 lines). Default `false`.

This release was supported by [Clojurists Together](https://www.clojuriststogether.org/)

## 2021.11.16-16.52.14

- General
  - Improve rename feature to not heavily rely on valid source-paths for most cases.
  - Fix setTrace exception logs for graalvm native images.
  - Huge improvements on namespaces renames and namespaces references find. #573
  - Fix/Remove warnings during datalevin access.
  - Improve freezing for some MacOS cases. #631
  - Bump clj-kondo to `2021.10.20-20211116.110002-7` improving code parsing and other fixes.

- Editor
  - Fix "Add require" code actions adding multiple requires instead of the selected.
  - Improve "Add require" wording, making it easier to understand what each different action will do.
  - Smart check all available refers to require, adding refer options to `Add require` code actions. #627
  - Big improvements on keyword completions. #630
  - Add setting `keep-parens-when-threading?` to keep parens for single arity functions when threading. #636
  - Avoid adding duplicate requires when adding a new require via code action. #640
  - Improve common known snippets to replace completion items, improving completion UX. #638

This release was supported by [Clojurists Together](https://www.clojuriststogether.org/)

## 2021.11.02-15.24.47

- General
  - Bump Graalvm from 21.2.0 to 21.3.0 improving binary performance/size
  - Fix wrong parse of code when code contains namespaced maps like `#:foo{:bar 1}`. This issue was affecting a lot of features for example code actions.
  - Bump datalevin from 0.5.26 to 0.5.27.
  - Improve semantic tokens for dynamic vars, function definitions, namespaced and aliased keywords.
  - Fix bug where `:source-paths` settings could be hot-reloaded with wrong-value.

- Editor
  - Deprecates setting `:show-docs-arity-on-same-line?` in favor of `:hover` `:arity-on-same-line?`.
  - Add support to new LSP `LinkedEditingRange` feature. #341
  - Improve suggested `Add require ...` code actions, this should make clojure-lsp smarter when user wants to add a missing require. #614
  - Change `:notify-references-on-file-change` default from `false` to `true`, we had some performance improvements and I've been testing this for some time now and didn't see any new issues with that. This should improve a lot the UX when user change any code that is references on other files, updating the diagnostics for those files as well.
  - Improve rename feature UX to output errors when it's not possible rename.
  - Add support for `window/showDocument` LSP method, used on `create-test` command/code action after creating the test to show the test file.
  - Add new `Unwind thread once` and `Unwind whole thread` code actions to undo a thread call.
  - Improve code actions performance requesting async all actions.
  - Add new LSP custom method `clojure/clojuredocs/raw` which takes a symbol and a namespace (both strings) and returns any Clojuredocs entry found, otherwise `null`.
  - Fix missing keywords rename/references for destructured keywords.

- CLI
  - Show error/warning message when a classpath scan fail during analysis. Fixes #626
  - Add coloring to `diagnostics` output matching diagnostic severity.

This release was supported by [Clojurists Together](https://www.clojuriststogether.org/)

## 2021.10.20-16.49.47

- Editor
  - Hot fix clojuredocs on graalvm native image.
  - Bump clj-kondo to `2021.10.20-20211020.123254-3` to fix a specific issue with cljs.
  - Implement support to return to client LSP Errors, making user UX better since clojure-lsp can return specific errors for specific exceptions.

## 2021.10.20-13.04.11

- General
  - Improve intialization feedback report messages.
  - Consider `dev` and `test` alias for deps.edn projects as project-specs during classpath lookup. #586
  - Avoid scanning source-paths twice, as it was being considered as part of external classpath as well.
  - Change cache db from sqlite to datalevin for faster startup + better graalvm compatibility.
  - Make the cache analysis save async to make startup faster.
  - Support Auto refresh settings memoizing with a ttl of 1 second avoiding the need of restarting server when changing configs. #502
  - Bump clj-kondo adding new `gen-class` linter and other fixes/improvements. Fixes #589
  - Remove unused duplicate require if any. #527
  - Fix crash on clean-ns when ns contains comments.
  - Improve project analysis filter to check source-paths. #597

- Editor
  - Add reference code lens for ns forms. #578
  - Fix expand-let bug that occurs when a list form precedes let. #590
  - Add new command to create test for function at point. #582
  - Add new code action to create test for current function/var
  - Add `private` to documentSymbol to make clear that a var or function is  `private`.
  - Add new code action `Suppress xxx diagnostic`, adding clj-kondo comment code to ignore the diagnostic. #591
  - Add more semantic tokens: aliases for macros, variable and function definitions.
  - Add [clojuredocs](https://clojuredocs.org/) information during symbol hover. #571

This release was supported by [Clojurists Together](https://www.clojuriststogether.org/)

## 2021.09.30-15.28.01

- Editor
  - Hot fix hover content wrong type hinting.

## 2021.09.30-12.28.16

- General
  - Use lower-case for refer/import/require sorting. #560 #561
  - Avoid removing comments when sorting/cleaning namespace. #559
  - Break lines when sorting refers along with then new `:clean :sort :refer :max-line-length` setting with a default of `80`. #562
  - Deprecate `lens-segregate-test-references` in favor to `:code-lens :segregate-test-references`
  - Check for a default `.cljfmt.edn` config file for cljfmt config settings if no `:cljfmt-config-path` was provided. #563
  - Bump clj-kondo to `2021.09.25` fixing false-positives with potemkin import-var analysis.
  - Re-scan whole project if any clj-kondo config changed for better consistence. #331
  - Fix clojure-lsp not initializing when empty `project.clj`. #579
  - Support finding config in classpath via new setting`:classpath-config-paths ["my-org/my-lib"]`. #580

- Editor
  - Fix `resolve macro as` code action after regression introduced recently.
  - Fix `unused-public-var` not being suppressed during project startup. #554
  - Improve `hover` feature to return elements when inside a function call. #569
  - Fix `create-private-function` command and code action to consider when new function is inside thread macros.
  - Support `$/progress` LSP feature, sending notifications for client when server is starting, improving the feedback for the user.
  - Improve semantic tokens support for java classes and methods.

- API/CLI
  - Support renaming namespaces as well with `rename` feature.
  - Use relative paths instead of absolute paths on diff messages.
  - Add `analyze-project!` to analyze whole project only and cache analysis, useful for REPL usage for example.
  - Follow same exit status from clj-kondo for `diagnostics` feature. #572
  - Improve start project feedback reporting the percentage and specific message.

This release was supported by [Clojurists Together](https://www.clojuriststogether.org/)

## 2021.09.13-22.25.35

- Editor
  - Rollback change on `didChangeWatchedFiles` for `:change` events, avoiding outdated changes overwriting newer changes.

## 2021.09.13-19.32.00

- General
  - Create .clj-kondo folder if not exists in project root. #528
  - Fix exception when `:clojure-lsp/unused-public-var` linter is `:off`. #546
  - Bump clj-kondo to `2021.08.07-20210903.210340-28` to fix a false-positive with potemkin. https://github.com/clj-kondo/clj-kondo/issues/1370.
  - Bump clj-kondo to `2021.08.07-20210909.131804-29` fixing issues with built-in clj-kondo cache not present on graalvm binaries. #548
  - Exclude `cljs.test/deftest` from unused public vars linter.
  - Migrate default db file from `.lsp/sqlite.db` to `.lsp/.cache/sqlite.db`, this is necessary as in the future we will replace sqlite with other db implementation, for users they just need to consider/gitignore the `.lsp/.cache` folder, this way any next change on db implementations or any other cache will not affect user.
  - Auto migrate existing `.lsp/sqlite.db` to new `.lsp/.cache/sqlite.db` to avoid unnecessary project re-scan.
  - Deprecates `:sqlite-db-path` in place of `:cache-path`.

- Editor
  - Fix `didChangeWatchedFiles` to correctly create the file on server, properly change file content and re-scan with clj-kondo, or remove file analysis. This should improve LSP analysis reliability when changing files outside the editor. #536
  - Improve completion only showing valid local vars for current cursor.
  - Improve completion sorting adding priority to each item, showing most used symbols like variables and functions first before other completion items.

- API/CLI
  - New `diagnostics` command, which return all diagnostics found by clojure-lsp (using clj-kondo). Check the API section for more details.

This release was supported by [Clojurists Together](https://www.clojuriststogether.org/)

## 2021.09.04-17.11.44

- Hotfix java classes not present on jar, required for clojure-lsp downstreams.

## 2021.09.03-00.42.46

- General
  - Improve logging during startup for better troubleshooting.
  - Refactor allowing calls to `clojure-lsp.main/run!` for manually passing args, useful for `lein-clojure-lsp` for example.
  - Internal: Move graalvm configuration to sqlite-jdbc.
  - Recognize `deftest` as function definition form for refactoring features like `extract-function`.
  - Bump Graalvm from 21.1.0 to 21.2.0

- API/CLI
  - Use clj-kondo custom lint for API as well, required for correct diagnostics API feature.

- Editor
  - Fix regression, custom `source-paths` from initializationOptions were not being parsed correctly. #537

- Documentation
  - New domain for documentation and webpage https://clojure-lsp.io :rocket:

## 2021.08.24-14.41.56

- General
  - Fix classpath scan when classpath has other things like new lines or warning message besides the classpath. Fixes #523
  - Improve `clean-ns` to remove empty reader conditionals(`#?(:clj)` or `#?@(:clj [])` on ns form) after cleaning requires/imports.
  - Fix `clean-ns` false-positives removals to cljc files when the alias/refer/import is being used inside a reader conditional.
  - Add new setting `:linters :clj-kondo :ns-exclude-regex` which allows exclude diagnostics/findings for namespaces matching that regex.
  - Fix merge of configs resolved for projects with multiple configurations in parent folders and subprojects.

- Docs
  - Improved the settings docs with a new link to a file with all available clojure-lsp settings.

## 2021.08.16-19.02.30

- Fix `clojure-lsp --version`

## 2021.08.16-14.47.54

- General
  - Fix wrong parse of source-paths for bb.edn when :paths contains symbols not only strings. #507
  - Bump clj-kondo to fix a issue with clojure-lsp running in a lein process.

- Editor
  - Fix find-definition in jars for cljc files where the var is available on both cljs and clj files. #509
  - Add clojure.core.async common vars to common-refers to be required via code action.
  - Remove diagnostics when files are deleted, properly cleaning server. #513
  - Don't add ns form to blank edn files. #515
  - Fix initializationOptions parsing for some clients. #516
  - Fix refactor 'add missing refer' when there is already that namespace with a alias but no refers.
  - Improve `:notify-references-on-file-change` performance and use-cases, still disabled by default for some time.

- API
  - Rollback printing only via CLI to work with API as well. (can be disabled via :raw? option)
  - Support for release of lein-clojure-lsp

## 2021.08.05-19.36.09

- Bump clj-kondo to fix window path issues with analysis.
- Fix issue with references code lens for vim.

## 2021.08.05-18.25.54

- Fix async project lint after startup for huge projects. #506
- Fix `:lint-project-files-after-startup?` to be considered before clojure-lsp lint unusued public vars.
- Fix excluded symbols for code lens, making clojure-lsp check clj-kondo config as well for the `:clojure-lsp/unused-public-var` excludes

## 2021.08.03-13.33.03

- General
  - Parse correctly unescaped URIs sent from clients like vim avoiding errors on some features.
  - Bump clj-kondo fixing analysis position issue with `declare`, making rename and other features work.
  - Don't use PowerShell profiles on Windows when analyzing classpath. Fixes https://github.com/BetterThanTomorrow/calva/issues/1050
  - Support babashka classpath and source-paths discovery via bb.edn file. (needs babashka >= 0.5.1)

- Editor
  - Add `:hover :hide-file-location?` settings option to disable displaying the source path on hover.
  - Use new clj-kondo `:custom-lint-fn` for the `:unused-public-var`, this should improve performance and give the ability to suppress unused vars via code with `#_{:clj-kondo/ignore [:clojure-lsp/unused-public-var]}` or `#_:clj-kondo/ignore`

## 2021.07.28-14.24.06

- General
  - Minor fix on the analysis queries comparison.
  - Improve GraalVM configuration to use direct/less configurations.
  - Bump clj-kondo 2021.06.18 -> 2021.07.28 which adds support for macroexpanding.

- Editor
  - Fix outgoing/incoming call hierarchy when vars are outside project/external jars.
  - Fix completion of aliases without var names typed yet, for example: `string/`

- API/CLI
  - Fix filename in diffs with dry option.
  - Add coloring to diffs following git diff.
  - Add `ns-exclude-regex` for commands that check whole project, allowing to exclude certain namespaces via regex.

## 2021.07.19-14.46.52

- General
  - `clean-ns` now sorts ns children forms according to the ClojureStyleGuide, at the moment moving require form before import form, enabled by default under flag `:clean :sort :ns` setting.
  - Improve startup error handler and logging during project analysis. Related to #484
  - Performance improvements using transducers on analysis queries.
  - Fixed auto-resolve source-paths for lein projects that get source-paths dynamically, clojure-lsp will use the default source-paths for these cases

- Editor
  - Improve hover output, both markdown and plain text forms.
  - Allow calling thread-first/last and thread-first-all/last-all from within the list.
  - Improve resolve-macro-as messages and default excluded symbols.

- API/CLI
  - Fix empty `XDG_CONFIG_HOME` not defaulting to `$HOME/.config` #474
  - Improve verbose logging setting.

## 2021.07.12-12.30.59

- Editor
  - Make semantic-tokens return no token for unknown symbols which has `:clj-kondo/unknown-namespace` on its analysis.
  - Fix file uri location when hovering a symbol.
  - Add reference code lens to keyword definitions, e.g. `re-frame.core/reg-sub`.
  - Add `semantic-tokens` debug information to `cursor-info` response.

- API/CLI
  - Fix when ns form does not match filename. #466
  - Fix errors with project-root on graalvm binary
  - Improve API usage avoiding exceptions and returning just data instead.
  - Improve analysis cache to multiple API calls.
  - Add new `--raw` option allowing to display only raw data. Useful to integrate with other tools like reviewdog.

## 2021.07.05-20.31.12

- API/CLI
  - Add `--verbose` option for debugging purposes.
  - Fix usage as library parsing `:exec-args` correctly

## 2021.07.05-15.12.14

- General
  - Add `:clean :sort` settings option to disable sorting during `clean-ns`.
  - Add `:keep` value to `:ns-indent-blocks-indentation` setting to don't change indentation during `clean-ns`.
  - Deprecate `install-latest-clojure-lsp.sh` in place of `install` new script.
  - Improve source paths discoverability for `leiningen` projects following the same rules as `deps.edn` projects. For more information, check the [settings section](https://clojure-lsp.github.io/clojure-lsp/settings/#source-paths-discovery).

- API/CLI
  - Add `--dry` option to commands, useful to print only diffs instead of making changes.
  - Check the new [setup-clojure-lsp](https://github.com/marketplace/actions/setup-clojure-lsp) Github Action to run clojure-lsp on CI.
  - Add `format` feature using cljfmt.
  - Now, every release is available in clojars as `com.github.clojure-lsp/clojure-lsp`.

## 2021.07.01-19.49.02

- Fix --project-path option for API.
- Add --log-path option to API.

## 2021.07.01-13.46.18

- Fix find-references and references lens for `defrecord`.
- Improve `clean-ns` refactoring following the Clojure style guide.
- Fix `clean-ns` corner case issue where it would replace the `:as` value with the `:refer` value.
- Deprecate `:keep-require-at-start?` in favor of `:clean :ns-inner-blocks-indentation` with default value of `:next-line`.
- Bump `org.xerial/sqlite-jdbc` from 3.34.0 to 3.36.0.
- Avoid adding duplicated namespace for new blank files.
- Add API / CLI support, form more information check the [API](https://clojure-lsp.github.io/clojure-lsp/api/) section.

## 2021.06.24-14.24.11

- Fix missing LSP 3.16 graalvm reflection configs. #452

## 2021.06.24-01.20.01

- Fix graalvm reflect config for LSP 3.16 protocol. #449
- Use last definition when showing signature help. #446
- Create 2 new LSP custom methods: `clojure/serverInfo/raw` and `clojure/serverInfo/log` deprecating old commands `server-info` and `cursor-info`, check the documentation for more information.
- Add `:final-settings` to `serverInfo` methods. #450

## 2021.06.21-14.30.54

- Avoid removing whole require if unused refer but with used alias during clean-ns. #447
- Bump cljfmt 0.7.0 -> 0.8.0. Fixes #266
- Bump clj-kondo 2021.06.01 -> 2021.06.18

## 2021.06.14-17.00.47

- Improve source paths discoverability for `deps.edn` projects. Adds `:source-aliases` for customization. For more information, check the [settings section](https://clojure-lsp.github.io/clojure-lsp/settings/#source-paths-discovery).

## 2021.06.01-16.19.44

- Fix graalvm issue on completionItem InsertTextMode
- Bump clj-kondo and rewrite-clj to latest releases.

## 2021.05.27-17.42.34

- Fix corner case error with project paths with spaces or other special characters. #437
- Drastically improve didOpen performance, improving kondo findings parsing and making linting async avoiding blocking some editors. #435
- Fix `:auto-add-ns-to-new-files?` flag always being considered as `true`. #436

## 2021.05.22-16.50.45

- Fix completion item kind of clojure core items. Fixes #426
- Fix graalvm reflect config for SublimeText - #430
- Improve code lens for segregated code lens when on test files.

## 2021.05.14-15.26.02

- Include non full qualified vars on unused-public-var exclude filter.
- Improve hover documentation: use correct markdown for docstrings; remove unnecessary new lines; add link to filename location.
- Rollback full text changes on last release and change approach for a temporary fix. #424

## 2021.05.06-19.44.00

- Quick fix full text changes to handle it sync for semantic tokens
- Segregate main references from test references with option to disable via `lens-segregate-test-references`

## 2021.04.27-20.17.45

- Significantly improve the performance of workspace symbol filtering/searching. [See relevant commit](https://github.com/anonimitoraf/clj-flx/commit/61b2081b65b7d3be14851bac03ea508147c90054).
- Always sort refers when clean-ns.
- Add support for installing with homebrew on Linux.
- Bump clj-kondo to `2021.04.24-20210426.144134-2` adding support for finding re-frame by keyword. Fixes #411
- Fix find definition going to `declare` - Fixes #340
- Remove common already known clojure macros from `Resolve macro as` code action.

## 2021.04.23-15.49.47

- Improve resolve-macro-as command to check and log if couldn't resolve the macro.
- Improve workspace symbol filtering/searching. Now, the sole candidates shown are guaranteed to include all the characters contained in the filter/search string.
- Add more tokens to semantic tokens: keywords, functions/var usages, java classes, local variables.
- Bump Graalvm from 21.0.0 to 21.1.0
- Bump clj-kondo to 2021.04.23 fixing some keywords corner cases.

## 2021.04.13-12.47.33

- Add common snippets on completion. Check all available snippets [here](https://clojure-lsp.github.io/clojure-lsp/features/#snippets).
- Add support for custom snippets via `:additional-snippets`. Check [here](https://clojure-lsp.github.io/clojure-lsp/features/#snippets) for more information. - Fixes #403
- Bump lsp4j from 0.11.0 -> 0.12.0

## 2021.04.07-16.34.10

- Fix renaming keywords in cljc files producing duplicate edits.
- After project startup, publish all project only diagnostics. This is a approach done by other LSPs to make work features like [Project errors](https://emacs-lsp.github.io/lsp-mode/page/main-features/#project-errors-on-modeline). Feature flag via `lint-project-files-after-startup?` with default `true`.
- Add experimental support for aarch64 linux native binary
- Fix formatting issues with a regression introduced on a previous release. - Fixes #339 and #396

## 2021.04.03-18.43.55

- Fix textDocument/workspaceSymbols filter not working on native binaries.
- Report duplicate linters as default, can be disabled via `:linters :clj-kondo :report-duplicates` - Fixes #390
- Bump rewrite-clj to 1.0.605-alpha to fix exceptions when on clojure files with babashka interpreter on first line.
- Bump clj-kondo 2021.04.01-20210402.215253-6 to fix bug https://github.com/clj-kondo/clj-kondo/issues/1246

## 2021.03.30-20.42.34

- Bump clj-londo 2021.03.22-20210327.192113-4 - Fixes #385
- Add support for outgoing call hierarchy - Fixes #384
- Improve and fix missing completion item kinds.

## 2021.03.26-23.41.07

- Bump clj-kondo 2021.03.22-20210324.110254-3 - Fixes #382
- [graalvm] Fixes Unable to invoke no-args constructor for class org.eclipse.lsp4j.ShowDocumentCapabilities error.
- Fix/enhance keyword rename - #383

## 2021.03.24-00.41.55

- Migrate from lein to deps.edn
- Bump clj-kondo to 2021.03.22
- Fix clean-ns sorting according to symbols not brackets - Fixes #380
- Fix missing graalvm reflect config for CompletionItemTextEdit - Fixes #381

## 2021.03.21-23.29.19

- Add code action 'resolve macro as', it requires client to fill the chosen macro and clj-kondo config file.
- Bump rewrite-clj to 1.0.594-alpha
- Bump data.json to 2.0.1
- Bump lsp4j to 0.11.0

## 2021.03.18-19.23.41

- Add support for diagnostic tags: deprecated and unnecessary.
- Fix wrong textDocument/documentHighlight for function local-usages.
- Use new clj-kondo `copy-configs` flag to copy hooks during lint.
- Bunp clj-kondo to fix unused public linter check for `:exclude-when-defined-by`

## 2021.03.16-20.28.06

- Fix server not analyzing after a wrong code on cljs files - #367
- Rollback incremental didChange adding a new `:text-document-sync-kind` setting with `:full` as default.

## 2021.03.14-23.22.46

- Fix completion inside refers, re-add support for it - Fixes #364
- Change range of expression functions clj-kondo diagnostics to avoid collision with function signature.

## 2021.03.06-17.05.35

- Fix incremental didChange, debouncing distincting by uri, fixing some inconsistent file changes
when multiple files are changed at same time (rename, iedit, etc).
- Make unused-public-var ignore -main public functions.
- Add `:exclude-when-defined-by` option to `unused-public-var` linter, check settings documentation for more information.

## 2021.03.05-13.35.47

- Fix clojure-lsp lint crash when analyzing specific macros with clj-kondo hooks.
- Fix didChange for Nvim client.
- Add new clojure-lsp linter: unused-public-var - Fixes #359
- Add option to disable clj-kondo linter, check settings documentation for more details.

## 2021.03.01-19.18.54

- Bump clj-kondo fixing issues on require form not being analyzed.
- Fix textDocument/workspaceSymbols to use the query sent by client.

## 2021.02.27-23.35.55

- Add support to complete full qualified namespaces - Fixes #337
- Add `:log-path` setting to log to a custom file.
- Avoid exception on code actions when on cljc reader macros - Related to #346

## 2021.02.26-13.58.48

- Improve clojure-lsp config search checking always home dir considering XDG_CONFIG_HOME and project root up to system root (/) - Fixes #339.
- Handle incremental text changes on `textDocument/didChange` notifications following LSP protocol, improving performance for huge files.
- Add clj-kondo version to --version and server-info.
- Add new create private function code action.

## 2021.02.24-14.23.08

- Improve completion performance resolving the item only when documentation is requested
- Add new thread first/last all code actions

## 2021.02.21-21.02.51

- Implement support for textDocument/signatureHelp - Fixes #324
- Disable notify-references on didChange with a flag `notify-references-on-change`.
- Fix completion not working when reader macro on file - Fixes #332

## 2021.02.19-23.08.40

- Fix duplicated symbols for cljc files on textDocument/documentSymbols - Fixes #328
- Add namespace require when completing a unimported namespace - Fixes #309
- Fix completion not working for cljc files

## 2021.02.19-00.19.27

- Fix completion of invalid clojure core (e.g. `foo/`) - Fixes #270

## 2021.02.17-17.00.45

- Allow find all references across the project of simple keywords
- Allow specify custom sqlite.db location with `sqlite-db-path`, default to `<project>/.lsp/sqlite.db`

## 2021.02.14-19.46.47

- Removing false positive logs from invalid analysis from clj-kondo macro expand analysis
- Fix call hierarchy when the reference was not open yet in the editor.
- Smart re-analyze variable/function references when arguments of the definition were updated.
- Rollback Macos native image compress until it works for MacOS Big Sur - #322

## 2021.02.13-18.04.19

- Bump clj-kondo to fix false-positive unresolved-vars
- Prioritize project analysis on all analysis during find definition - Fixes #318
- Compress native binaries with UPX decreasing binary size.

## 2021.02.12-03.13.12

- Fix completion issues with graalvm native linux binaries when completing local variables.
- Fix completion exception when completing numbers - Fixes #310
- Completion inside a require suggests all available namespaces
- Change log pattern to `/tmp/clojure-lsp.<TIMESTAMP>.out` use default temp file. Should fix issues with permissions on tmp folder.

## 2021.02.11-12.43.06

- Fix auto add ns not working for projects.
- New code action: Move to let
- New code action: Change coll to map, list, set or vector

## 2021.02.10-03.01.19

- Fix config passed to clj-kondo during analysis - Fixes #308

## 2021.02.09-18.28.06

- Fix auto add ns to check project root and source paths
- Add alias on copmletion items - Fix completion items for Calva client

## 2021.02.07-22.51.26

- Fix install-latest-clojure-lsp.sh script - #304
- Fix clojure-lsp re-analysing classpath when project contains a keyword starting with a number - #305
- Allow clj-kondo to pick up config correctly in mono repos - #303

## 2021.02.07-03.04.31

- Make release's native binaries executable by default - #299
- Improve completion removing the necessity to call completion/resolveItem - #292
- New code action: Add suggested alias to namespaces - #302

## 2021.02.05-03.05.34

- Add support for keyword analysis (definition, references, completion, rename, hover)
- Reduce jar and binaries size excluding some dependencies (Need to fix a lein issue yet)

## 2021.02.04-02.08.58

 - Fix --version on graalvm native compiled binaries

## 2021.02.04-01.09.21

- Add integration tests to release process

## 2021.02.02-14.02.23

- Fix `clojure-lsp` embedded jar binary during release CI
- Fix duplicate references on cljc files

## 2021.02.02-03.06.46

- Add clojure.java.io to known requires - #291
- Add manual System/gc after first classpath scan, it should decrease memory after the first startup
- Add support for Windows GraalVM compiled native binary

## 2021.02.01-20.37.52

- Add native binaries for Linux and MacOS compiled with GraalVM #267 (Experimental)

## 2021.01.28-03.03.16

- Fix clj-kondo batch analysis when merging batchs - Fix #284

## 2021.01.27-21.47.42

- Fix missing printlng and avoid errors for next time (this was causing issues in clients like vim coc)

## 2021.01.26-22.35.27

- Fix document-symbol after #261 - Fixes #276
- Reduce memory usage on startup batch analyzing classpath via clj-kondo. - Fixes #268

## 2021.01.25-22.56.05

- Do not remove document on `textDocument/didClose`, related to #264.
- Fix default project-specs for shadow-cljs to use npx prefix.
- Fix range of `textDocument/hover` for definition usages.
- Fix `completionItem/resolve` broken after #261.

## 2021.01.25-17.22.05

- Remove references code-lens from `deftest` forms
- Fix completion for alias ns from external deps - Fixes #269

## 2021.01.22-13.04.28

Huge refactor https://github.com/clojure-lsp/clojure-lsp/pull/261 which uses clj-kondo `analysis`/ `findings` output to almost all `clojure-lsp` features.

- Should significantly increase performance and startup time
- Should fix almost all bugs/issues with windows Users since we now rely on clj-kondo analysis
- **Remove** all lint configs from `clojure-lsp` including `macro-defs`, they should be configured on `clj-kondo` side now via `.clj-kondo/config.edn`
- Move file path on documentation to bottom

## 2021.01.20-01.39.32

- Fixes args for extract-function refactoring - Fixes #263

## 2021.01.16-03.28.20

- Check for defintions when finding references with includeDeclaration as true - Fixes #260
- Add custom command cursor-info to debugging clojure-lsp.
- Fix unnecessary new-lines on imports when executing clean-ns

## 2021.01.14-23.15.54

- Check for the whole line to add-miising-* code actions instead of expect the cursor at the ns to be required/imported - Fixes #258
- Return all possible add-missing-* code actions to the same line.

## 2021.01.14-17.19.10

- Fix add missing import code actions after refactor

## 2021.01.14-12.44.42

- Fixes #208

## 2021.01.14-02.30.28

- LSP 3.16: Add support for `codeAction/resolve` improving performance if client supports it
- Bump extend lib
- [CI] Remove auto release, next releases should contain more than one PR/fix<|MERGE_RESOLUTION|>--- conflicted
+++ resolved
@@ -4,20 +4,17 @@
 
 - General
   - clojure-lsp has a flake.nix now, being able to be built using clj-nix. #999
-<<<<<<< HEAD
-  - Add new optional linter: [clj-depend](https://github.com/clj-depend/clj-depend) integration. #957
-=======
   - Remove `use-source-paths-from-classpath` setting, its value was already true and disabling it could cause false-positives.
   - Add `compute-external-file-changes` setting as true by default, when enabled it will consider file changes outside editor like git branch changes and update analysis, avoiding the need to restart server when a file is changed outside editor, this will only work if client file-watchers is enabled. #1002
   - Bump lsp4clj to 0.4.1.
   - Remove deprecated disabled setting `:linters :clj-kondo :async-custom-lint?`. #1017
+  - Add new optional linter: [clj-depend](https://github.com/clj-depend/clj-depend) integration. #957
 
 - Editor
   - Add support to rename namespace of namespaced keywords like re-frame events/subs. #978
   - Improve performance of find-declaration feature. #1021
   - Fix to avoid suggesting an alias from a clj file to a cljs file. #1024
   - Find references of namespace usages now find all namespace usages on project, not only the definition. #1022
->>>>>>> 17c8309e
 
 ## 2022.05.31-17.35.50
 
