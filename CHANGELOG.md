# Changelog

## Unreleased

- Editor
<<<<<<< HEAD
  - Avoid shadowing existing locals when restructuring keys. #1229
=======
  - Add refactorings to change param order of `defn`/`defmacro`, also changing call sites. #1131
>>>>>>> 59719e2c

## 2022.10.05-16.39.51

- General
  - Improve clj-depend merge config to overwrite `source-paths` only if it is nil or empty.  #1264
  - Fix stubs generation issue on MS-Windows, coming out of enabling all integrations tests on windows. #1211
  - Improve MS-Windows support by fixing various path, URI and line ending issues coming out of repairing the unit tests suite on windows. #1211
  - End dep-graph-queries experiment; clojure-lsp now uses the dep-graph to optimize queries whenever possible
  - Bump clj-kondo to `2022.10.05`. #1226 
  - Fix issue with changes being reporting with spurious and incorrect line endings on MS-Windows text files. #1211
  - Index internal data by URI instead of filename, to minimize conversion between these formats when running queries. #1207
  - Add support to enable trace logs on server via `--trace` flag. (For latest Emacs's lsp-mode this can be enabled easyly via `lsp-clojure-trace-enable` variable)
  - Bump graalvm version for MS-Windows to 22.2.0, in sync with the other archs. #1211

- Editor
  - Fix to avoid error when checking code actions from an #_x uneval node. #1227
  - Add support to decompile jar as a java project when finding the definition of a java class, allowing to have LSP features on that java project. #1187
  - Add refactorings similar to `Sort map`: `Sort vector`, `Sort list`, `Sort set`, and `Sort clauses` for functions like `assoc`. #1155
  - Support java class decompilation for zipfile scheme (vim users).
  - Avoid keeping diagnostics of external closed files for Calva. https://github.com/BetterThanTomorrow/calva/issues/1864
  - Lint opened files after a clojure-lsp or clj-kondo config file is saved on disk, avoiding users to re-edit files. #1247
  - Allow find definition of java class usages where definition comes from clojure, like defrecords.
  - Fix: wait for rename to apply before allowing another rename, to ensure suggested name is correct. #1270
  - Process requests in parallel, to prevent typing lag and other performance problems introduced during migration away from lsp4j. #1240
  - Fix: Avoid wrong ns require after `Create ns and require` code-action/command.
  - Fix: Avoid errors when a file starts with a comment. #1252
  - Bump promesa to `9.0.462` and use it for parallel request processing.

- API/CLI
  - Fix missing diagnostics when `--project-root` is different than current directory. #1245
  - Add new `dump` feature, returning analysis, project information, dependency-graph and others. Check `clojure-lsp.api/dump` for more information. #744
  - Improve CLI output avoiding logs from clj-kondo which are already available via verbose log.

## 2022.09.01-15.27.31

- General
  - Remove dependency on lsp4j. https://github.com/clojure-lsp/lsp4clj/issues/8
  - Fix extra space on :import when sorting classes. #1152
  - Bump Graalvm from 22.0.0.2 to 22.2.0 improving binary performance/size. #1154
  - Bump clj-kondo to `2022.08.03`.
  - General release of dep-graph-queries, improving query performance. See prior release for feature details.
  - Generate nightly builds for macos aarch64 (M1/M2) every push on master.
  - Bump lsp4clj to `1.2.1`.
  - Bump cljfmt to `0.9.0`.
  - Fix issue with classpath clojure build tools invocation on MS-Windows. #1132
  - Bump babashka/fs to `0.1.11`.

- Editor
  - Improve completion sorting, showing locals before functions and other completion items. #1158
  - Fix hover to show current var definition docs instead of `def`/`defn`. #1157
  - Improve hover for requires to show ns docstring. #1171
  - Fix destructuring of things that have been destructured before. #1156
  - Some completions require that a new alias be added to the ns form. Fix this feature for Calva users, and improve performance for all users. #1068
  - Fix resolve-macro-as code action corner case. #1084
  - Ensure line numbers provided by document-symbol correspond to the latest version of the file. #1178
  - Avoid exceptions when clients use URIs that don't exist on disk.
  - Fix documentation on completion items. #1181
  - Fix rename of defrecords. #1165
  - Fix to send all diagnostics to client at startup, even in very large projects. #1153
  - Fix to preserve kebab-casing in server-info-raw. #1195
  - Add refactoring `Restructure keys`, the inverse of `Destructure keys`. #1170
  - Add refactorings to convert between `(:x m)` and `(get m :x)` or `(:y (:x m))` and `(get-in m [:x :y])`. #1172
  - Add support to imported java class on completion. #1193
  - Add new question to skip or retry classpath scan during startup if failed. 
  - Improve performance of processing of changed files outside editor calling clj-kondo in batch. #1205
  - When renaming a keyword that is also a destructured key, rename its local usages too. #1192

## 2022.07.24-18.25.43

- General
  - Bump `cljfmt` from 0.8.0 -> 0.8.2

- Editor
  - Add clojure.core/fn to resolve-macro-as options. [#1094](https://github.com/clojure-lsp/clojure-lsp/issues/1094)
  - Restore #995 Improve element selected on `textDocument/hover` (previously reverted) with a fix that keeps it working for Calva even after a syntax error is introduced.
  - Improve call hierarchy performance by parsing less frequently. #1092
  - Improve system wide performance by keeping a graph of dependencies between namespaces. #990 #1053
    Enable setting `:experimental {:dep-graph-queries true}` to beta test this feature.
  - Improve performance by adding second level of analysis indexing.
  - Improve performance of things that need keyword definitions, like completion and custom lint.
  - Fix hover showing previous function elements on some cases. #1098
  - Fix: find definition will find registration of unnamespaced keyword.
  - Fix to update unused-public-var lint on registered keywords as usages change in other files. #1018
  - Fix to navigate to var defined by declare, when there aren't any later defs. #1107
  - Fix to always go to the definition of the correct var imported by potemkin. #1020
  - Fix to correctly rename namespaces. #1121
  - Fix to correctly :keep require and import indent spacing. #1141
  - Improve accuracy of progress reporting during uncached startup. #1134
  - Add refactoring `Destructure keys` to destructure keywords. #905
  - Add refactoring `Extract to def` to create a `def` from the thing under the cursor. #1136
  - Include defmethods in document and workspace symbols. #1016

## 2022.06.29-19.32.13

- Editor
  - Reverted #995 Improve element selected on `textDocument/hover`, as it caused clojure-lsp to stop working for Calva users after a syntax error was introduced. #1080

## 2022.06.22-14.09.50

- General
  - clojure-lsp has a flake.nix now, being able to be built using clj-nix. #999
  - Remove `use-source-paths-from-classpath` setting, its value was already true and disabling it could cause false-positives.
  - Add `compute-external-file-changes` setting as true by default, when enabled it will consider file changes outside editor like git branch changes and update analysis, avoiding the need to restart server when a file is changed outside editor, this will only work if client file-watchers is enabled. #1002
  - Bump lsp4clj to 0.4.1.
  - Remove deprecated disabled setting `:linters :clj-kondo :async-custom-lint?`. #1017
  - Fix references and code lens of defrecord/deftype for cljs files. #1055
  - Fix clean-ns to move reader conditionals to before normal requires. #1057
  - Add new optional linter: [clj-depend](https://github.com/clj-depend/clj-depend) integration. #957
  - Add new setting `:source-paths-ignore-regex` to filter source-paths that are auto generated for example for cljs projects, the default value should be enought for most cases (`["resources.*" "target.*"]`), replacing old `ignore-classpath-directories`.
  - Bump clj-kondo to 2022.06.22.

- Editor
  - Add support to rename namespace of namespaced keywords like re-frame events/subs. #978
  - Improve performance of find-declaration feature. #1021
  - Fix to avoid suggesting an alias from a clj file to a cljs file. #1024
  - Find references of namespace usages now find all namespace usages on project, not only the definition. #1022
  - Improve element selected on `textDocument/hover`, showing the function being called instead of the closest element found backwards. #995
  - Fix drag from quoted symbols and other special nodes #969
  - Drag requests two smaller edits, instead of one large edit, potentially avoiding flicker. #1043
  - Drag is disabled between clauses, to avoid arbitrarily choosing one to move. #1030
  - Cursor doesn't move within dragged clause. #1029
  - Improve performance of drag forward.
  - Avoid invalid cached analysis and document text after a rename. #1049
  - Improve lint performance by only linting references files when usage is added or removed. #1019
  - Extracted functions are private. #1039
  - Fix errors when Emacs lock files are linted. #1054

## 2022.05.31-17.35.50

- General
  - Bump clj-kondo to 2022.05.31
  - Consider `.clj_kondo` files as clj files.

## 2022.05.23-13.18.11

- General
  - Allow specify how many classes clojure-lsp should check before moving sorted package imported classes to next line. #966
  - Allow `:linters` to be configured by LSP clients passing string keys/values. #977
  - Support clj-kondo `:config-in-ns` and `:ns-groups` for `clojure-lsp/unused-public-var` linter. #981
  - Improve clean-ns correct positioning of multiple refers.

- Editor
  - Fix powershell.exe command execution error on Windows
  - Fix drag in `are` when `clojure.test` is aliased. #967
  - Reduce time to calculate semantic tokens, reducing CPU usage in large files. #970
  - Fix JDK global cache load when jdk source were already analyzed on previous sessions, fixing finding definition of jdk classes not working sometimes.
  - Fix command move-form not working.
  - Fix find definition of macros required by :require-macros on cljs files. #980
  - Add support to completion keywords found on function definition `:keys` destructuring, improving completion on api calls.
  - Avoid duplicate parens when inserting snippets during completion. #982

- CLI/API
  - Make all cli features open files faster, improving speed of all CLI/API features. Fixes #985

## 2022.05.03-12.35.40

- General
  - Bump clj-kondo to `2022.04.26-20220429.192438-2`.
  - Decrease uncached startup time by 60-70%, by instructing clj-kondo to skip var definition bodies when analyzing deps. [#1674](https://github.com/clj-kondo/clj-kondo/pull/1674)
  - Improve speed of alias/ns completions.
  - Change alias/ns completions to return a label that matches the input.
  - Support sorting classes inside package imports during `clean-ns`. #932
  - Avoid saving duplicate source-paths, not calling clj-kondo to analyze same filenames multiple times, improving startup speed.
  - Improve progress report both on editor and CLI using new clj-kondo callback feature.

- Editor
  - Support `workspace/willRenameFiles`, renaming namespaces and all its references when a file is renamed.
  - Don't save cache when classpath lookup failed.
  - Wait for editor to apply edits before requesting cursor re-positioning. Fixes cursor positioning after drag in Calva.
  - drag: Request edit only of changed clauses, not entire parent, reducing flicker.

- CLI/API
  - Bump lsp4clj to `0.3.0`.

This release was supported by [Clojurists Together](https://www.clojuriststogether.org/)

## 2022.04.18-00.59.32

- General
  - Improve settings documentation.
  - Fix completion performance regression from previous release.
  - Consider `.bb` and `.cljd` files as clj files. #906
  - Bump to clojure 1.11.0
  - Improve analysis query performance as a whole for lots of features. #916
  - Bump clj-kondo to `2022.04.09-20220414.123207-3` fixing semantic tokens for `:require`, `:refer` and `:as`. [#1609](https://github.com/clj-kondo/clj-kondo/issues/1609)
  - Move `lsp4clj` to outside clojure-lsp to its own repo/jar release.
  - Fix local files outside source-paths not being linted even if opened/changed.
  - Consider filename + lastModified as checksum for external files, avoiding analyzing it if analysis is already present.
  - graalvm: Compile static linux with --musl for better compatibility. #868
  - java: Use `XDG_CACHE_HOME` or `.cache/clojure-lsp` instead of config files for JDK cache.
  - java: Cache JDK analysis globally avoiding high CPU usages after startup.
  - java: Add `:java :home-path` setting for easier way to specify java location for JDK source analysis. #907

- Editor
  - Introduce ALPHA move-form command. #566
  - Rename "Move coll entry up/down" to "Drag forward/backward", matching Calva/Paredit terminology
  - drag: clauses move intuitively in `clojure.test/are`
  - drag: top-level forms can be dragged #891
  - Improve completion performance for most cases, reducing time to compute clj/cljs core symbols.
  - completion: suggest functions defined in Clojure 1.10 and 1.11
  - completion: Fix to no require extra ns when alias is already required. #920
  - promote-fn: *new feature* Promote a fn to a top-level defn. #783 @mainej
    - promote-fn can also promote a literal #() to a fn
  - demote-fn: Demote a fn to a literal #()
  - *breaking* remove cycle-fn-literal, since the same refactorings can be performed with the more clearly named promote-fn and demote-fn
  - drag: Fix to drag element-wise in destructured keys, not pair-wise. #927
  - test-tree: reduce CPU usage, especially during startup

- CLI
  - Reduce CPU and wall-clock time in cli commands clean-ns and diagnostics

This release was supported by [Clojurists Together](https://www.clojuriststogether.org/)

## 2022.03.31-20.00.20

- Fix URI resolver on java JDK logic.
- Fix zipfile scheme when finding external deps.

## 2022.03.31-14.21.14

- Add java class find-definition support, decompiling .class files when available. #762
- Add JDK source discoverability feature, searching for installed JDK for later analyze with clj-kondo and support java classes interop.
- Add `:java :download-jdk-source?` setting to download JDK source after startup if not cached before globally or found locally. Disabled by default.
- Avoid high CPU usage and freezes by more efficiently finding referenced files to notify on file change. #844 @mainej
- Bump clj-kondo to `2022.03.10-20220331.135739-32` improving java analysis and fixing a critical regression for re-frame. #888

This release was supported by [Clojurists Together](https://www.clojuriststogether.org/)

## 2022.03.26-18.47.08

- Fix unused-public-var not considering excluding comments, changing `async-custom-lint?` setting to false.

## 2022.03.25-12.02.59

- General
  - Fix cljfmt settings merge during refresh/classpath configs merge to avoid multiple config vectors on same symbol.
  - Fix install script for aarch64. #794
  - Fix handling cljfmt config files that end in `.clj` https://github.com/weavejester/cljfmt/issues/190
  - parser: more efficiently seek to cursor position, improving performance especially in large files. #793 @mainej
  - Fix clean-ns not sorting properly node requires for cljs. #815
  - Fix move-to-let to ensure locals don't move out of scope. #830
  - Improve logic around require suggestions. #837
  - Enhance move-to-let to introduce and expand let if an existing one doesn't exist. #829
  - Bump `org.clojure/clojure` to `1.11.0`.
  - Fix move-coll-entry to maintain cursor position instead of a range. #862
  - Clean ns automatically after adding missing require/imports, enabled by default under new `:clean :automatically-after-ns-refactor` flag. #558

- Editor
  - extract-function: Fix wrong args when extracting from multi-arity fn. #683
  - extract-function: Fix wrong args when extracting after a local usage. #812 @mainej
  - move-coll-entry: clauses move intuitively in `assoc`, `case`, `cond`, and similar functions. #780 @mainej
  - move-coll-entry: fix NPE when when invoked from top-level #803 @mainej
  - Generate stubs async after startup, improving startup time. #788
  - Improve and add lots of new snippets following practicalli config. #797
  - Improve how watched new files are analyzed avoiding infinite loops and performance issues. #796
  - Avoid infinite loops when several files are changed simultaneously. #796 @mainej
  - Fix "incoming call hierarchy" not considering usages inside defmethods. #808
  - range-formatting: more efficiently locate extent of range and reduce number of calls to cljfmt, improving performance especially when formatting large ranges. #795 @mainej
  - cycle-fn-literal: *new feature* convert between function-literal syntaxes `(fn [] ...)` <-> `#(...)`. #774
  - Add find-implementation feature to `defmulti` and `defmethod`. #751
  - Make find-implementation of `defprotocol` names find its implementations and find-implementation on `deftype`/`defrecord` methods find other implementations.
  - Add new code action `Introduce let` for existing command. #825
  - Make find-implementations consider `reify`. #827
  - Fix namespace on file creation when nested source-paths are available. #832
  - unused-public-var: fix to show warnings on vars defined with declare. #840
  - unused-public-var: large performance improvements, especially for large projects. #861 @mainej

- API/CLI
  - Extract lsp4clj as a seperate library. #807 @Cyrik Supported by [Scarlet](https://www.scarletcomply.com)
  - Fix inconsistency with clean-ns/format not copying kondo configs.

This release was supported by [Clojurists Together](https://www.clojuriststogether.org/)

## 2022.02.23-12.12.12

- General
  - Use `:source-aliases` setting during default deps.edn and lein project-spec aliases, avoiding the need to configure a whole project-spec just because of a additional alias.
  - Exclude from unused-public-var linter vars with metadata `^:export`. #753
  - Fix clean-ns multiple refers sort when there is a alias before the refers.
  - Bump clj-kondo from `2022.01.15` to `2022.02.09` adding support for implementation analysis and more improvements.
  - Medium performance improvement during startup when unused-public-var linter is disabled.
  - Medium performance improvement during startup on unused-public-var calculation parallelizing calculations.
  - Small performance improvement on code actions calcullation.
  - Add `:use-source-paths-from-classpath` setting defaulting to true, which makes clojure-lsp do not manually discovery source-paths but get from classpath excluding jar files and paths outside project-root. #752 #551
  - Improve completion performance when all clojure.core or cljs.core symbols are valid completions. #764, #771 @mainej
  - Fix scenarios where the lint findings in individual files differed from what you'd expect based on the .clj-kondo/config.edn settings.
  - Add `:exclude-regex` and `:exclude-when-definted-by-regex` to `:clojure-lsp/unused-public-var` linter.
  - Bump `org.clojure/clojure` to `1.11.0-rc1`.

- Editor
  - Fix exception during code actions calculation when in a invalid code of a map with not even key-pairs.
  - Don't return diagnostics for external files like files on jar dependencies, avoiding noise on lint when opening dependencies.
  - Support finding implementations of defprotocol and references of defrecord/deftype, implementing LSP method `textDocument/implementation`. #656
  - Make the actions and commands aware of when they were invoked from comments or whitespace. This will allow individual refactorings to be more deliberate about how they handle comments and whitespace. #716 @mainej
  - Correctly position the cursor after calling move-coll-entry-down on an entry with leading comments. #758 @mainej
  - Don't return completions when invoked from a comment, avoiding performance problems. #756
  - Fix small anomalies in parameter names of extracted private functions. #759 @mainej
  - Add semantic tokens for protocol implementations methods like defrecord and deftype.
  - Small performance improvevement on code lens calculation using transducers.

- API/CLI
  - Small performance improvement to `format`, `clean-ns`, `diagnostics`, and `rename` via parallelizing parts of the logic.
  - Fix edn->json parser of `serverInfo/raw` for Calva use cljfmt configuration. #763
  - Add `:cljfmt-raw` config to `serverInfo/raw` for Calva. #768
  - Add support for passing specific `--filenames` for most actions. #775

This release was supported by [Clojurists Together](https://www.clojuriststogether.org/)

## 2022.02.01-20.02.32

- General
  - Fix classpath hash regression introduced by last release

## 2022.02.01-16.53.14

- General
  - Migrate project from depstar -> tools.build. #711
  - Improve classpath hash to consider invaliding cache when local root deps was changed.
  - Replace datalevin cache db with transit. #703
  - Bump Graalvm from 21.3.0 to 22.0.0.2 improving binary performance/size
  - Update `XDG_CONFIG_HOME` to clojure-lsp directory in doc/settings.md

- Editor
  - Support going to namespace definition on an alias. #706
  - Add LSP `textDocument/declaration`, for now adding the making possible navigate to alias and namespaces declared on the namespace. #680
  - Fix removal of file analysis on didClose for external files like jars. #717
  - Fix cursor not moving when using code actions that move the cursor automatically.
  - Fix additional-snippets to work on top-level forms as well.
  - Fix resolve completion item not returning insertText. #719 @Cyrik
  - Remove support for LSP `codeAction/resolve`. It added complexity and was not used in a way that improved performance of the action menu. #722, #725, #726
  - Fix create public function refactoring not working when function is not a function call.

## 2022.01.22-01.31.09

- General
  - Fix freezing in some cases during clojure-lsp startup linting. #708

## 2022.01.20-14.12.43

- General
  - Bump clj-kondo to `2022.01.15`.
  - Add `:classpath` to `serverInfo` command for downstream usages.
  - Fix issues in `extract-function` that arise when operating over `.cljc` files.
  - Add setting `:copy-kondo-configs?` to allow disable auto clj-kondo config copy, enabled by default. #694
  - Lint unused public keywords, like unused re-frame events/subs. #691
  - Fix rename of namespaced keywords -> aliased keywords. #665
  - Huge refactor on clojure-lsp codebase, spliting code into submodules, this made possible remove a lot of deps from API jar and help separate clojure-lsp features in the future. #658
  - Send testTree notification for all project test files after clojure-lsp start. #697

- Editor
  - Improve 'create function' refactor code action handling multiple cases. #682
  - Fix 'resolve macro as ...' code action not working.
  - Fix `showDocumentRequest` issues when triggered via some refactor code action.
  - Add new code actions + commands `Move coll entry down` and `Move coll entry up` to move entries within collections. #684, #701

- API/CLI
  - Make `format`, `clean-ns` and `rename` features not need to scan whole classpath, analyzing only project code improving performance a lot.

## 2022.01.03-19.46.10

- Catch clj-kondo prints to stdout and log to clojure-lsp log file avoiding crashes on some clients like vscode/Calva.

## 2022.01.03-15.41.19

- General
  - Fix some analysis conflicts regarding `custom-async-lint?` feature introduced on latest release causing outdated analysis and some deadlocks.

- Editor
  - Fix inline symbol code action regression from previous releases. #678
  - Fix expand let refactor duplicating variables in some cases. #676
  - Add completion support to potemkin usages of a namespace.

- API/CLI
  - Wait for db cache upsert before end proccess, avoiding the need to re-lint whole classpath on next api/cli runs.
  - Fix the need to use `:raw? true` on babashka pod usage.

## 2021.12.20-00.36.56

- General
  - Bump clj-kondo to `2021.12.19`, supporting auto-load configs, improving potemkin support, adding more linters and more.
  - Merge `:cljfmt` settings with `:cljfmt-config-path` if file path exists.
  - Avoid high CPU and lockup when clj-kondo throws exceptions. #671
  - Allow absolute paths in deps.edn :local/root #672
  - Fix clojure-lsp not loading for some mono-repo cases, improving local/root support for polylith projects. #673
  - Avoid infinite loop because of cyclic dependencies on deps source-path discovery.
  - Add babashka pod. #555

- Editor
  - Change call hierarchy to return selection range of usage, not function definition.
  - Return `edits` in `codeAction/resolve` responses rather than `commands`. #655
  - Improve `:linters :clj-kondo :async-custom-lint?` to avoid infinite loops and default to `true`.
  - Add new custom LSP feature __Test Tree__, which shows all test hierarchy of a file. #653
  - Improve function name finding to consider other function definition types for some features. #666
  - Make `textDocument/hover` return the correct range from LSP spec, the element range instead of the element scope range.

- API/CLI
  - Exit process if any error during classpath lookup. Opt-out via `:api :exit-on-errors?` flag.

## 2021.12.01-12.28.16

- General
  - Add support for LSP method `textDocument/prepareRename` which it's the proper way to check if the rename will work correctly. #642
  - Expose new custom method `clojure/cursorInfo/raw` for custom hack on current cursor information code. #645
  - Support stub generation using `clj-easy/stub`, adding analysis and linting support for closed sources codes like Datomic. Check `:stubs` settings for more details. #637
  - Handle config deep merge differently for collections, concating instead of overwriting.
  - Fix unnecessary exception thrown on graal images during startup.
  - Support `deps.edn` `:local/root` source-paths discovery, improving support for monorepo projects like `polylith`. #652
  - New setting value for `:clean :sort :require`: `:lexicographic`. #654
  - Bump clj-kondo to `2021.10.20-20211126.151305-16`.

- Editor
  - Support completion on aliased keywords. #649
  - Add new `Sort map keys` refactoring code action. #651
  - Add new `Create function` code action, allowing to create a function on a existing namespace or creating a new namespace + the function. #646
  - Improve `Extract function` refactoring to consider comments above current function.
  - Experimental: new `:linters :clj-kondo :async-custom-lint?` setting, when true, scan unused-public-vars async improving lint/analysis UI feedback for huge buffers (> ~1000 lines). Default `false`.

This release was supported by [Clojurists Together](https://www.clojuriststogether.org/)

## 2021.11.16-16.52.14

- General
  - Improve rename feature to not heavily rely on valid source-paths for most cases.
  - Fix setTrace exception logs for graalvm native images.
  - Huge improvements on namespaces renames and namespaces references find. #573
  - Fix/Remove warnings during datalevin access.
  - Improve freezing for some MacOS cases. #631
  - Bump clj-kondo to `2021.10.20-20211116.110002-7` improving code parsing and other fixes.

- Editor
  - Fix "Add require" code actions adding multiple requires instead of the selected.
  - Improve "Add require" wording, making it easier to understand what each different action will do.
  - Smart check all available refers to require, adding refer options to `Add require` code actions. #627
  - Big improvements on keyword completions. #630
  - Add setting `keep-parens-when-threading?` to keep parens for single arity functions when threading. #636
  - Avoid adding duplicate requires when adding a new require via code action. #640
  - Improve common known snippets to replace completion items, improving completion UX. #638

This release was supported by [Clojurists Together](https://www.clojuriststogether.org/)

## 2021.11.02-15.24.47

- General
  - Bump Graalvm from 21.2.0 to 21.3.0 improving binary performance/size
  - Fix wrong parse of code when code contains namespaced maps like `#:foo{:bar 1}`. This issue was affecting a lot of features for example code actions.
  - Bump datalevin from 0.5.26 to 0.5.27.
  - Improve semantic tokens for dynamic vars, function definitions, namespaced and aliased keywords.
  - Fix bug where `:source-paths` settings could be hot-reloaded with wrong-value.

- Editor
  - Deprecates setting `:show-docs-arity-on-same-line?` in favor of `:hover` `:arity-on-same-line?`.
  - Add support to new LSP `LinkedEditingRange` feature. #341
  - Improve suggested `Add require ...` code actions, this should make clojure-lsp smarter when user wants to add a missing require. #614
  - Change `:notify-references-on-file-change` default from `false` to `true`, we had some performance improvements and I've been testing this for some time now and didn't see any new issues with that. This should improve a lot the UX when user change any code that is references on other files, updating the diagnostics for those files as well.
  - Improve rename feature UX to output errors when it's not possible rename.
  - Add support for `window/showDocument` LSP method, used on `create-test` command/code action after creating the test to show the test file.
  - Add new `Unwind thread once` and `Unwind whole thread` code actions to undo a thread call.
  - Improve code actions performance requesting async all actions.
  - Add new LSP custom method `clojure/clojuredocs/raw` which takes a symbol and a namespace (both strings) and returns any Clojuredocs entry found, otherwise `null`.
  - Fix missing keywords rename/references for destructured keywords.

- CLI
  - Show error/warning message when a classpath scan fail during analysis. Fixes #626
  - Add coloring to `diagnostics` output matching diagnostic severity.

This release was supported by [Clojurists Together](https://www.clojuriststogether.org/)

## 2021.10.20-16.49.47

- Editor
  - Hot fix clojuredocs on graalvm native image.
  - Bump clj-kondo to `2021.10.20-20211020.123254-3` to fix a specific issue with cljs.
  - Implement support to return to client LSP Errors, making user UX better since clojure-lsp can return specific errors for specific exceptions.

## 2021.10.20-13.04.11

- General
  - Improve intialization feedback report messages.
  - Consider `dev` and `test` alias for deps.edn projects as project-specs during classpath lookup. #586
  - Avoid scanning source-paths twice, as it was being considered as part of external classpath as well.
  - Change cache db from sqlite to datalevin for faster startup + better graalvm compatibility.
  - Make the cache analysis save async to make startup faster.
  - Support Auto refresh settings memoizing with a ttl of 1 second avoiding the need of restarting server when changing configs. #502
  - Bump clj-kondo adding new `gen-class` linter and other fixes/improvements. Fixes #589
  - Remove unused duplicate require if any. #527
  - Fix crash on clean-ns when ns contains comments.
  - Improve project analysis filter to check source-paths. #597

- Editor
  - Add reference code lens for ns forms. #578
  - Fix expand-let bug that occurs when a list form precedes let. #590
  - Add new command to create test for function at point. #582
  - Add new code action to create test for current function/var
  - Add `private` to documentSymbol to make clear that a var or function is  `private`.
  - Add new code action `Suppress xxx diagnostic`, adding clj-kondo comment code to ignore the diagnostic. #591
  - Add more semantic tokens: aliases for macros, variable and function definitions.
  - Add [clojuredocs](https://clojuredocs.org/) information during symbol hover. #571

This release was supported by [Clojurists Together](https://www.clojuriststogether.org/)

## 2021.09.30-15.28.01

- Editor
  - Hot fix hover content wrong type hinting.

## 2021.09.30-12.28.16

- General
  - Use lower-case for refer/import/require sorting. #560 #561
  - Avoid removing comments when sorting/cleaning namespace. #559
  - Break lines when sorting refers along with then new `:clean :sort :refer :max-line-length` setting with a default of `80`. #562
  - Deprecate `lens-segregate-test-references` in favor to `:code-lens :segregate-test-references`
  - Check for a default `.cljfmt.edn` config file for cljfmt config settings if no `:cljfmt-config-path` was provided. #563
  - Bump clj-kondo to `2021.09.25` fixing false-positives with potemkin import-var analysis.
  - Re-scan whole project if any clj-kondo config changed for better consistence. #331
  - Fix clojure-lsp not initializing when empty `project.clj`. #579
  - Support finding config in classpath via new setting`:classpath-config-paths ["my-org/my-lib"]`. #580

- Editor
  - Fix `resolve macro as` code action after regression introduced recently.
  - Fix `unused-public-var` not being suppressed during project startup. #554
  - Improve `hover` feature to return elements when inside a function call. #569
  - Fix `create-private-function` command and code action to consider when new function is inside thread macros.
  - Support `$/progress` LSP feature, sending notifications for client when server is starting, improving the feedback for the user.
  - Improve semantic tokens support for java classes and methods.

- API/CLI
  - Support renaming namespaces as well with `rename` feature.
  - Use relative paths instead of absolute paths on diff messages.
  - Add `analyze-project!` to analyze whole project only and cache analysis, useful for REPL usage for example.
  - Follow same exit status from clj-kondo for `diagnostics` feature. #572
  - Improve start project feedback reporting the percentage and specific message.

This release was supported by [Clojurists Together](https://www.clojuriststogether.org/)

## 2021.09.13-22.25.35

- Editor
  - Rollback change on `didChangeWatchedFiles` for `:change` events, avoiding outdated changes overwriting newer changes.

## 2021.09.13-19.32.00

- General
  - Create .clj-kondo folder if not exists in project root. #528
  - Fix exception when `:clojure-lsp/unused-public-var` linter is `:off`. #546
  - Bump clj-kondo to `2021.08.07-20210903.210340-28` to fix a false-positive with potemkin. https://github.com/clj-kondo/clj-kondo/issues/1370.
  - Bump clj-kondo to `2021.08.07-20210909.131804-29` fixing issues with built-in clj-kondo cache not present on graalvm binaries. #548
  - Exclude `cljs.test/deftest` from unused public vars linter.
  - Migrate default db file from `.lsp/sqlite.db` to `.lsp/.cache/sqlite.db`, this is necessary as in the future we will replace sqlite with other db implementation, for users they just need to consider/gitignore the `.lsp/.cache` folder, this way any next change on db implementations or any other cache will not affect user.
  - Auto migrate existing `.lsp/sqlite.db` to new `.lsp/.cache/sqlite.db` to avoid unnecessary project re-scan.
  - Deprecates `:sqlite-db-path` in place of `:cache-path`.

- Editor
  - Fix `didChangeWatchedFiles` to correctly create the file on server, properly change file content and re-scan with clj-kondo, or remove file analysis. This should improve LSP analysis reliability when changing files outside the editor. #536
  - Improve completion only showing valid local vars for current cursor.
  - Improve completion sorting adding priority to each item, showing most used symbols like variables and functions first before other completion items.

- API/CLI
  - New `diagnostics` command, which return all diagnostics found by clojure-lsp (using clj-kondo). Check the API section for more details.

This release was supported by [Clojurists Together](https://www.clojuriststogether.org/)

## 2021.09.04-17.11.44

- Hotfix java classes not present on jar, required for clojure-lsp downstreams.

## 2021.09.03-00.42.46

- General
  - Improve logging during startup for better troubleshooting.
  - Refactor allowing calls to `clojure-lsp.main/run!` for manually passing args, useful for `lein-clojure-lsp` for example.
  - Internal: Move graalvm configuration to sqlite-jdbc.
  - Recognize `deftest` as function definition form for refactoring features like `extract-function`.
  - Bump Graalvm from 21.1.0 to 21.2.0

- API/CLI
  - Use clj-kondo custom lint for API as well, required for correct diagnostics API feature.

- Editor
  - Fix regression, custom `source-paths` from initializationOptions were not being parsed correctly. #537

- Documentation
  - New domain for documentation and webpage https://clojure-lsp.io :rocket:

## 2021.08.24-14.41.56

- General
  - Fix classpath scan when classpath has other things like new lines or warning message besides the classpath. Fixes #523
  - Improve `clean-ns` to remove empty reader conditionals(`#?(:clj)` or `#?@(:clj [])` on ns form) after cleaning requires/imports.
  - Fix `clean-ns` false-positives removals to cljc files when the alias/refer/import is being used inside a reader conditional.
  - Add new setting `:linters :clj-kondo :ns-exclude-regex` which allows exclude diagnostics/findings for namespaces matching that regex.
  - Fix merge of configs resolved for projects with multiple configurations in parent folders and subprojects.

- Docs
  - Improved the settings docs with a new link to a file with all available clojure-lsp settings.

## 2021.08.16-19.02.30

- Fix `clojure-lsp --version`

## 2021.08.16-14.47.54

- General
  - Fix wrong parse of source-paths for bb.edn when :paths contains symbols not only strings. #507
  - Bump clj-kondo to fix a issue with clojure-lsp running in a lein process.

- Editor
  - Fix find-definition in jars for cljc files where the var is available on both cljs and clj files. #509
  - Add clojure.core.async common vars to common-refers to be required via code action.
  - Remove diagnostics when files are deleted, properly cleaning server. #513
  - Don't add ns form to blank edn files. #515
  - Fix initializationOptions parsing for some clients. #516
  - Fix refactor 'add missing refer' when there is already that namespace with a alias but no refers.
  - Improve `:notify-references-on-file-change` performance and use-cases, still disabled by default for some time.

- API
  - Rollback printing only via CLI to work with API as well. (can be disabled via :raw? option)
  - Support for release of lein-clojure-lsp

## 2021.08.05-19.36.09

- Bump clj-kondo to fix window path issues with analysis.
- Fix issue with references code lens for vim.

## 2021.08.05-18.25.54

- Fix async project lint after startup for huge projects. #506
- Fix `:lint-project-files-after-startup?` to be considered before clojure-lsp lint unusued public vars.
- Fix excluded symbols for code lens, making clojure-lsp check clj-kondo config as well for the `:clojure-lsp/unused-public-var` excludes

## 2021.08.03-13.33.03

- General
  - Parse correctly unescaped URIs sent from clients like vim avoiding errors on some features.
  - Bump clj-kondo fixing analysis position issue with `declare`, making rename and other features work.
  - Don't use PowerShell profiles on Windows when analyzing classpath. Fixes https://github.com/BetterThanTomorrow/calva/issues/1050
  - Support babashka classpath and source-paths discovery via bb.edn file. (needs babashka >= 0.5.1)

- Editor
  - Add `:hover :hide-file-location?` settings option to disable displaying the source path on hover.
  - Use new clj-kondo `:custom-lint-fn` for the `:unused-public-var`, this should improve performance and give the ability to suppress unused vars via code with `#_{:clj-kondo/ignore [:clojure-lsp/unused-public-var]}` or `#_:clj-kondo/ignore`

## 2021.07.28-14.24.06

- General
  - Minor fix on the analysis queries comparison.
  - Improve GraalVM configuration to use direct/less configurations.
  - Bump clj-kondo 2021.06.18 -> 2021.07.28 which adds support for macroexpanding.

- Editor
  - Fix outgoing/incoming call hierarchy when vars are outside project/external jars.
  - Fix completion of aliases without var names typed yet, for example: `string/`

- API/CLI
  - Fix filename in diffs with dry option.
  - Add coloring to diffs following git diff.
  - Add `ns-exclude-regex` for commands that check whole project, allowing to exclude certain namespaces via regex.

## 2021.07.19-14.46.52

- General
  - `clean-ns` now sorts ns children forms according to the ClojureStyleGuide, at the moment moving require form before import form, enabled by default under flag `:clean :sort :ns` setting.
  - Improve startup error handler and logging during project analysis. Related to #484
  - Performance improvements using transducers on analysis queries.
  - Fixed auto-resolve source-paths for lein projects that get source-paths dynamically, clojure-lsp will use the default source-paths for these cases

- Editor
  - Improve hover output, both markdown and plain text forms.
  - Allow calling thread-first/last and thread-first-all/last-all from within the list.
  - Improve resolve-macro-as messages and default excluded symbols.

- API/CLI
  - Fix empty `XDG_CONFIG_HOME` not defaulting to `$HOME/.config` #474
  - Improve verbose logging setting.

## 2021.07.12-12.30.59

- Editor
  - Make semantic-tokens return no token for unknown symbols which has `:clj-kondo/unknown-namespace` on its analysis.
  - Fix file uri location when hovering a symbol.
  - Add reference code lens to keyword definitions, e.g. `re-frame.core/reg-sub`.
  - Add `semantic-tokens` debug information to `cursor-info` response.

- API/CLI
  - Fix when ns form does not match filename. #466
  - Fix errors with project-root on graalvm binary
  - Improve API usage avoiding exceptions and returning just data instead.
  - Improve analysis cache to multiple API calls.
  - Add new `--raw` option allowing to display only raw data. Useful to integrate with other tools like reviewdog.

## 2021.07.05-20.31.12

- API/CLI
  - Add `--verbose` option for debugging purposes.
  - Fix usage as library parsing `:exec-args` correctly

## 2021.07.05-15.12.14

- General
  - Add `:clean :sort` settings option to disable sorting during `clean-ns`.
  - Add `:keep` value to `:ns-indent-blocks-indentation` setting to don't change indentation during `clean-ns`.
  - Deprecate `install-latest-clojure-lsp.sh` in place of `install` new script.
  - Improve source paths discoverability for `leiningen` projects following the same rules as `deps.edn` projects. For more information, check the [settings section](https://clojure-lsp.github.io/clojure-lsp/settings/#source-paths-discovery).

- API/CLI
  - Add `--dry` option to commands, useful to print only diffs instead of making changes.
  - Check the new [setup-clojure-lsp](https://github.com/marketplace/actions/setup-clojure-lsp) Github Action to run clojure-lsp on CI.
  - Add `format` feature using cljfmt.
  - Now, every release is available in clojars as `com.github.clojure-lsp/clojure-lsp`.

## 2021.07.01-19.49.02

- Fix --project-path option for API.
- Add --log-path option to API.

## 2021.07.01-13.46.18

- Fix find-references and references lens for `defrecord`.
- Improve `clean-ns` refactoring following the Clojure style guide.
- Fix `clean-ns` corner case issue where it would replace the `:as` value with the `:refer` value.
- Deprecate `:keep-require-at-start?` in favor of `:clean :ns-inner-blocks-indentation` with default value of `:next-line`.
- Bump `org.xerial/sqlite-jdbc` from 3.34.0 to 3.36.0.
- Avoid adding duplicated namespace for new blank files.
- Add API / CLI support, form more information check the [API](https://clojure-lsp.github.io/clojure-lsp/api/) section.

## 2021.06.24-14.24.11

- Fix missing LSP 3.16 graalvm reflection configs. #452

## 2021.06.24-01.20.01

- Fix graalvm reflect config for LSP 3.16 protocol. #449
- Use last definition when showing signature help. #446
- Create 2 new LSP custom methods: `clojure/serverInfo/raw` and `clojure/serverInfo/log` deprecating old commands `server-info` and `cursor-info`, check the documentation for more information.
- Add `:final-settings` to `serverInfo` methods. #450

## 2021.06.21-14.30.54

- Avoid removing whole require if unused refer but with used alias during clean-ns. #447
- Bump cljfmt 0.7.0 -> 0.8.0. Fixes #266
- Bump clj-kondo 2021.06.01 -> 2021.06.18

## 2021.06.14-17.00.47

- Improve source paths discoverability for `deps.edn` projects. Adds `:source-aliases` for customization. For more information, check the [settings section](https://clojure-lsp.github.io/clojure-lsp/settings/#source-paths-discovery).

## 2021.06.01-16.19.44

- Fix graalvm issue on completionItem InsertTextMode
- Bump clj-kondo and rewrite-clj to latest releases.

## 2021.05.27-17.42.34

- Fix corner case error with project paths with spaces or other special characters. #437
- Drastically improve didOpen performance, improving kondo findings parsing and making linting async avoiding blocking some editors. #435
- Fix `:auto-add-ns-to-new-files?` flag always being considered as `true`. #436

## 2021.05.22-16.50.45

- Fix completion item kind of clojure core items. Fixes #426
- Fix graalvm reflect config for SublimeText - #430
- Improve code lens for segregated code lens when on test files.

## 2021.05.14-15.26.02

- Include non full qualified vars on unused-public-var exclude filter.
- Improve hover documentation: use correct markdown for docstrings; remove unnecessary new lines; add link to filename location.
- Rollback full text changes on last release and change approach for a temporary fix. #424

## 2021.05.06-19.44.00

- Quick fix full text changes to handle it sync for semantic tokens
- Segregate main references from test references with option to disable via `lens-segregate-test-references`

## 2021.04.27-20.17.45

- Significantly improve the performance of workspace symbol filtering/searching. [See relevant commit](https://github.com/anonimitoraf/clj-flx/commit/61b2081b65b7d3be14851bac03ea508147c90054).
- Always sort refers when clean-ns.
- Add support for installing with homebrew on Linux.
- Bump clj-kondo to `2021.04.24-20210426.144134-2` adding support for finding re-frame by keyword. Fixes #411
- Fix find definition going to `declare` - Fixes #340
- Remove common already known clojure macros from `Resolve macro as` code action.

## 2021.04.23-15.49.47

- Improve resolve-macro-as command to check and log if couldn't resolve the macro.
- Improve workspace symbol filtering/searching. Now, the sole candidates shown are guaranteed to include all the characters contained in the filter/search string.
- Add more tokens to semantic tokens: keywords, functions/var usages, java classes, local variables.
- Bump Graalvm from 21.0.0 to 21.1.0
- Bump clj-kondo to 2021.04.23 fixing some keywords corner cases.

## 2021.04.13-12.47.33

- Add common snippets on completion. Check all available snippets [here](https://clojure-lsp.github.io/clojure-lsp/features/#snippets).
- Add support for custom snippets via `:additional-snippets`. Check [here](https://clojure-lsp.github.io/clojure-lsp/features/#snippets) for more information. - Fixes #403
- Bump lsp4j from 0.11.0 -> 0.12.0

## 2021.04.07-16.34.10

- Fix renaming keywords in cljc files producing duplicate edits.
- After project startup, publish all project only diagnostics. This is a approach done by other LSPs to make work features like [Project errors](https://emacs-lsp.github.io/lsp-mode/page/main-features/#project-errors-on-modeline). Feature flag via `lint-project-files-after-startup?` with default `true`.
- Add experimental support for aarch64 linux native binary
- Fix formatting issues with a regression introduced on a previous release. - Fixes #339 and #396

## 2021.04.03-18.43.55

- Fix textDocument/workspaceSymbols filter not working on native binaries.
- Report duplicate linters as default, can be disabled via `:linters :clj-kondo :report-duplicates` - Fixes #390
- Bump rewrite-clj to 1.0.605-alpha to fix exceptions when on clojure files with babashka interpreter on first line.
- Bump clj-kondo 2021.04.01-20210402.215253-6 to fix bug https://github.com/clj-kondo/clj-kondo/issues/1246

## 2021.03.30-20.42.34

- Bump clj-londo 2021.03.22-20210327.192113-4 - Fixes #385
- Add support for outgoing call hierarchy - Fixes #384
- Improve and fix missing completion item kinds.

## 2021.03.26-23.41.07

- Bump clj-kondo 2021.03.22-20210324.110254-3 - Fixes #382
- [graalvm] Fixes Unable to invoke no-args constructor for class org.eclipse.lsp4j.ShowDocumentCapabilities error.
- Fix/enhance keyword rename - #383

## 2021.03.24-00.41.55

- Migrate from lein to deps.edn
- Bump clj-kondo to 2021.03.22
- Fix clean-ns sorting according to symbols not brackets - Fixes #380
- Fix missing graalvm reflect config for CompletionItemTextEdit - Fixes #381

## 2021.03.21-23.29.19

- Add code action 'resolve macro as', it requires client to fill the chosen macro and clj-kondo config file.
- Bump rewrite-clj to 1.0.594-alpha
- Bump data.json to 2.0.1
- Bump lsp4j to 0.11.0

## 2021.03.18-19.23.41

- Add support for diagnostic tags: deprecated and unnecessary.
- Fix wrong textDocument/documentHighlight for function local-usages.
- Use new clj-kondo `copy-configs` flag to copy hooks during lint.
- Bunp clj-kondo to fix unused public linter check for `:exclude-when-defined-by`

## 2021.03.16-20.28.06

- Fix server not analyzing after a wrong code on cljs files - #367
- Rollback incremental didChange adding a new `:text-document-sync-kind` setting with `:full` as default.

## 2021.03.14-23.22.46

- Fix completion inside refers, re-add support for it - Fixes #364
- Change range of expression functions clj-kondo diagnostics to avoid collision with function signature.

## 2021.03.06-17.05.35

- Fix incremental didChange, debouncing distincting by uri, fixing some inconsistent file changes
when multiple files are changed at same time (rename, iedit, etc).
- Make unused-public-var ignore -main public functions.
- Add `:exclude-when-defined-by` option to `unused-public-var` linter, check settings documentation for more information.

## 2021.03.05-13.35.47

- Fix clojure-lsp lint crash when analyzing specific macros with clj-kondo hooks.
- Fix didChange for Nvim client.
- Add new clojure-lsp linter: unused-public-var - Fixes #359
- Add option to disable clj-kondo linter, check settings documentation for more details.

## 2021.03.01-19.18.54

- Bump clj-kondo fixing issues on require form not being analyzed.
- Fix textDocument/workspaceSymbols to use the query sent by client.

## 2021.02.27-23.35.55

- Add support to complete full qualified namespaces - Fixes #337
- Add `:log-path` setting to log to a custom file.
- Avoid exception on code actions when on cljc reader macros - Related to #346

## 2021.02.26-13.58.48

- Improve clojure-lsp config search checking always home dir considering XDG_CONFIG_HOME and project root up to system root (/) - Fixes #339.
- Handle incremental text changes on `textDocument/didChange` notifications following LSP protocol, improving performance for huge files.
- Add clj-kondo version to --version and server-info.
- Add new create private function code action.

## 2021.02.24-14.23.08

- Improve completion performance resolving the item only when documentation is requested
- Add new thread first/last all code actions

## 2021.02.21-21.02.51

- Implement support for textDocument/signatureHelp - Fixes #324
- Disable notify-references on didChange with a flag `notify-references-on-change`.
- Fix completion not working when reader macro on file - Fixes #332

## 2021.02.19-23.08.40

- Fix duplicated symbols for cljc files on textDocument/documentSymbols - Fixes #328
- Add namespace require when completing a unimported namespace - Fixes #309
- Fix completion not working for cljc files

## 2021.02.19-00.19.27

- Fix completion of invalid clojure core (e.g. `foo/`) - Fixes #270

## 2021.02.17-17.00.45

- Allow find all references across the project of simple keywords
- Allow specify custom sqlite.db location with `sqlite-db-path`, default to `<project>/.lsp/sqlite.db`

## 2021.02.14-19.46.47

- Removing false positive logs from invalid analysis from clj-kondo macro expand analysis
- Fix call hierarchy when the reference was not open yet in the editor.
- Smart re-analyze variable/function references when arguments of the definition were updated.
- Rollback Macos native image compress until it works for MacOS Big Sur - #322

## 2021.02.13-18.04.19

- Bump clj-kondo to fix false-positive unresolved-vars
- Prioritize project analysis on all analysis during find definition - Fixes #318
- Compress native binaries with UPX decreasing binary size.

## 2021.02.12-03.13.12

- Fix completion issues with graalvm native linux binaries when completing local variables.
- Fix completion exception when completing numbers - Fixes #310
- Completion inside a require suggests all available namespaces
- Change log pattern to `/tmp/clojure-lsp.<TIMESTAMP>.out` use default temp file. Should fix issues with permissions on tmp folder.

## 2021.02.11-12.43.06

- Fix auto add ns not working for projects.
- New code action: Move to let
- New code action: Change coll to map, list, set or vector

## 2021.02.10-03.01.19

- Fix config passed to clj-kondo during analysis - Fixes #308

## 2021.02.09-18.28.06

- Fix auto add ns to check project root and source paths
- Add alias on copmletion items - Fix completion items for Calva client

## 2021.02.07-22.51.26

- Fix install-latest-clojure-lsp.sh script - #304
- Fix clojure-lsp re-analysing classpath when project contains a keyword starting with a number - #305
- Allow clj-kondo to pick up config correctly in mono repos - #303

## 2021.02.07-03.04.31

- Make release's native binaries executable by default - #299
- Improve completion removing the necessity to call completion/resolveItem - #292
- New code action: Add suggested alias to namespaces - #302

## 2021.02.05-03.05.34

- Add support for keyword analysis (definition, references, completion, rename, hover)
- Reduce jar and binaries size excluding some dependencies (Need to fix a lein issue yet)

## 2021.02.04-02.08.58

 - Fix --version on graalvm native compiled binaries

## 2021.02.04-01.09.21

- Add integration tests to release process

## 2021.02.02-14.02.23

- Fix `clojure-lsp` embedded jar binary during release CI
- Fix duplicate references on cljc files

## 2021.02.02-03.06.46

- Add clojure.java.io to known requires - #291
- Add manual System/gc after first classpath scan, it should decrease memory after the first startup
- Add support for Windows GraalVM compiled native binary

## 2021.02.01-20.37.52

- Add native binaries for Linux and MacOS compiled with GraalVM #267 (Experimental)

## 2021.01.28-03.03.16

- Fix clj-kondo batch analysis when merging batchs - Fix #284

## 2021.01.27-21.47.42

- Fix missing printlng and avoid errors for next time (this was causing issues in clients like vim coc)

## 2021.01.26-22.35.27

- Fix document-symbol after #261 - Fixes #276
- Reduce memory usage on startup batch analyzing classpath via clj-kondo. - Fixes #268

## 2021.01.25-22.56.05

- Do not remove document on `textDocument/didClose`, related to #264.
- Fix default project-specs for shadow-cljs to use npx prefix.
- Fix range of `textDocument/hover` for definition usages.
- Fix `completionItem/resolve` broken after #261.

## 2021.01.25-17.22.05

- Remove references code-lens from `deftest` forms
- Fix completion for alias ns from external deps - Fixes #269

## 2021.01.22-13.04.28

Huge refactor https://github.com/clojure-lsp/clojure-lsp/pull/261 which uses clj-kondo `analysis`/ `findings` output to almost all `clojure-lsp` features.

- Should significantly increase performance and startup time
- Should fix almost all bugs/issues with windows Users since we now rely on clj-kondo analysis
- **Remove** all lint configs from `clojure-lsp` including `macro-defs`, they should be configured on `clj-kondo` side now via `.clj-kondo/config.edn`
- Move file path on documentation to bottom

## 2021.01.20-01.39.32

- Fixes args for extract-function refactoring - Fixes #263

## 2021.01.16-03.28.20

- Check for defintions when finding references with includeDeclaration as true - Fixes #260
- Add custom command cursor-info to debugging clojure-lsp.
- Fix unnecessary new-lines on imports when executing clean-ns

## 2021.01.14-23.15.54

- Check for the whole line to add-miising-* code actions instead of expect the cursor at the ns to be required/imported - Fixes #258
- Return all possible add-missing-* code actions to the same line.

## 2021.01.14-17.19.10

- Fix add missing import code actions after refactor

## 2021.01.14-12.44.42

- Fixes #208

## 2021.01.14-02.30.28

- LSP 3.16: Add support for `codeAction/resolve` improving performance if client supports it
- Bump extend lib
- [CI] Remove auto release, next releases should contain more than one PR/fix<|MERGE_RESOLUTION|>--- conflicted
+++ resolved
@@ -3,11 +3,8 @@
 ## Unreleased
 
 - Editor
-<<<<<<< HEAD
+  - Add refactorings to change param order of `defn`/`defmacro`, also changing call sites. #1131
   - Avoid shadowing existing locals when restructuring keys. #1229
-=======
-  - Add refactorings to change param order of `defn`/`defmacro`, also changing call sites. #1131
->>>>>>> 59719e2c
 
 ## 2022.10.05-16.39.51
 
