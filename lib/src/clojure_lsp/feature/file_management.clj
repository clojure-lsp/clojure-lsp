(ns clojure-lsp.feature.file-management
  (:require
   [clojure-lsp.clj-depend :as lsp.depend]
   [clojure-lsp.clojure-producer :as clojure-producer]
   [clojure-lsp.crawler :as crawler]
   [clojure-lsp.db :as db]
   [clojure-lsp.feature.diagnostics :as f.diagnostic]
   [clojure-lsp.feature.rename :as f.rename]
   [clojure-lsp.kondo :as lsp.kondo]
   [clojure-lsp.queries :as q]
   [clojure-lsp.settings :as settings]
   [clojure-lsp.shared :as shared]
   [clojure.core.async :as async]
   [clojure.java.io :as io]
   [clojure.set :as set]
   [clojure.string :as string]
   [lsp4clj.protocols.logger :as logger]
   [lsp4clj.protocols.producer :as producer]
   [medley.core :as medley]))

(set! *warn-on-reflection* true)

(defn create-ns-changes [uri text db]
  (when-let [new-ns (and (string/blank? text)
                         (contains? #{:clj :cljs :cljc} (shared/uri->file-type uri))
                         (not (get (:create-ns-blank-files-denylist db) uri))
                         (shared/uri->namespace uri db))]
    (when (settings/get db [:auto-add-ns-to-new-files?] true)
      (let [new-text (format "(ns %s)" new-ns)
            changes [{:text-document {:version (get-in db [:documents uri :v] 0) :uri uri}
                      :edits [{:range (shared/->range {:row 1 :end-row 999999 :col 1 :end-col 999999})
                               :new-text new-text}]}]]
        (shared/client-changes changes db)))))

(defn load-document! [uri text db*]
  (swap! db* #(assoc-in % [:documents uri] {:v 0 :text text :saved-on-disk false})))

(defn did-open [uri text db* allow-create-ns]
  (load-document! uri text db*)
  (let [kondo-result* (future (lsp.kondo/run-kondo-on-text! text uri db*))
        depend-result* (future (lsp.depend/analyze-filename! (shared/uri->filename uri) @db*))
        kondo-result @kondo-result*
        depend-result @depend-result*]
    (swap! db* (fn [state-db]
                 (-> state-db
                     (lsp.kondo/db-with-results kondo-result)
                     (lsp.depend/db-with-results depend-result))))
    (f.diagnostic/async-publish-diagnostics! uri @db*))
  (when allow-create-ns
    (when-let [create-ns-edits (create-ns-changes uri text @db*)]
      (async/>!! db/edits-chan create-ns-edits))))

(defn ^:private find-changed-elems-by
  "Detect elements that changed number of occurrences."
  [signature-fn old-elems new-elems]
  (comment
    ;; increased
    (merge-with - {:a 2} {:a 1}) ;; => {:a 1}
    ;; decreased
    (merge-with - {:a 1} {:a 2}) ;; => {:a -1}
    ;; removed
    (merge-with - {} {:a 1}) ;; => {:a 1} ;; not {:a -1}, as you'd expect with removing, but at least it's not 0
    ;; added
    (merge-with - {:a 1} {}) ;; => {:a 1}
    ;; same
    (merge-with - {:a 1} {:a 1}) ;; => {:a 0}
    )
  (let [signature-with-elem (fn [elem]
                              (with-meta (signature-fn elem) {:elem elem}))
        old-counts (->> old-elems (map signature-with-elem) frequencies)
        new-counts (->> new-elems (map signature-with-elem) frequencies)]
    (->> (merge-with - new-counts old-counts)
         (medley/remove-vals zero?)
         keys
         (map (comp :elem meta)))))

(defn ^:private find-changed-var-definitions [old-local-analysis new-local-analysis]
  (let [old-var-defs (filter #(identical? :var-definitions (:bucket %)) old-local-analysis)
        new-var-defs (filter #(identical? :var-definitions (:bucket %)) new-local-analysis)
        definition-signature (juxt :ns :name :fixed-arities :defined-by)]
    (find-changed-elems-by definition-signature old-var-defs new-var-defs)))

(defn ^:private find-changed-var-usages
  [old-local-analysis new-local-analysis]
  (let [old-var-usages (filter #(identical? :var-usages (:bucket %)) old-local-analysis)
        new-var-usages (filter #(identical? :var-usages (:bucket %)) new-local-analysis)
        usage-signature (juxt :to :name)]
    (find-changed-elems-by usage-signature old-var-usages new-var-usages)))

(defn reference-filenames [filename db-before db-after]
  (let [old-local-analysis (get-in db-before [:analysis filename])
        new-local-analysis (get-in db-after [:analysis filename])
        changed-var-definitions (find-changed-var-definitions old-local-analysis new-local-analysis)
        changed-var-usages (find-changed-var-usages old-local-analysis new-local-analysis)
        project-db (-> db-after
                       q/db-with-project-analysis
                       ;; don't notify self
                       (update :analysis dissoc filename))
        incoming-filenames (when (seq changed-var-definitions)
                             (let [def-signs (->> changed-var-definitions
                                                  (map q/var-definition-signatures)
                                                  (apply set/union))]
                               (into #{}
                                     (comp
                                       (mapcat val)
                                       (filter #(identical? :var-usages (:bucket %)))
                                       (filter #(contains? def-signs (q/var-usage-signature %)))
                                       (map :filename))
                                     (:analysis project-db))))
        outgoing-filenames (when (seq changed-var-usages)
                             ;; If definition is in both a clj and cljs file, and this is a clj
                             ;; usage, we are careful to notify only the clj file. But, it wouldn't
                             ;; really hurt to notify both files. So, if it helps readability,
                             ;; maintenance, or symmetry with `incoming-filenames`, we could look
                             ;; at just signature, not signature and lang.
                             (let [usage-signs->langs (->> changed-var-usages
                                                           (reduce (fn [result usage]
                                                                     (assoc result (q/var-usage-signature usage) (q/elem-langs usage)))
                                                                   {}))]
                               (into #{}
                                     (comp
                                       (mapcat val)
                                       (filter #(identical? :var-definitions (:bucket %)))
                                       (filter #(when-let [usage-langs (some usage-signs->langs (q/var-definition-signatures %))]
                                                  (some usage-langs (q/elem-langs %))))
                                       (map :filename))
                                     (:analysis project-db))))]
    (set/union (or incoming-filenames #{})
               (or outgoing-filenames #{}))))

(defn ^:private notify-references [filename db-before db-after {:keys [db* producer]}]
  (async/go
    (shared/logging-task
      :notify-references
      (let [filenames (shared/logging-task
                        :reference-files/find
                        (reference-filenames filename db-before db-after))]
        (when (seq filenames)
          (logger/debug "Analyzing references for files:" filenames)
          (shared/logging-task
            :reference-files/analyze
            (crawler/analyze-reference-filenames! filenames db*))
          (let [db @db*]
            (doseq [filename filenames]
              (f.diagnostic/sync-publish-diagnostics! (shared/filename->uri filename db) db)))
          (producer/refresh-code-lens producer))))))

(defn ^:private offsets [lines line col end-line end-col]
  (loop [lines (seq lines)
         offset 0
         idx 0]
    (if (or (not lines)
            (= line idx))
      [(+ offset col line)
       (loop [lines lines
              offset offset
              idx idx]
         (if (or (not lines)
                 (= end-line idx))
           (+ offset end-col end-line)
           (recur (next lines)
                  (+ offset (count (first lines)))
                  (inc idx))))]
      (recur (next lines)
             (+ offset (count (first lines)))
             (inc idx)))))

(defn replace-text [original replacement line col end-line end-col]
  (let [lines (string/split original #"\n") ;; don't use OS specific line delimiter!
        [start-offset end-offset] (offsets lines line col end-line end-col)
        [prefix suffix] [(subs original 0 start-offset)
                         (subs original (min end-offset (count original)) (count original))]]
    (string/join [prefix replacement suffix])))

(defn ^:private handle-change
  "Handle a TextDocumentContentChangeEvent"
  [old-text change]
  (let [new-text (:text change)]
    (if-let [r (:range change)]
      (let [{{start-line :line
              start-character :character} :start
             {end-line :line
              end-character :character} :end} r]
        (replace-text old-text new-text start-line start-character end-line end-character))
      ;; If range and rangeLength are omitted the new text is considered to be
      ;; the full content of the document.
      new-text)))

(defn analyze-changes [{:keys [uri text version]} {:keys [producer db*] :as components}]
  (let [filename (shared/uri->filename uri)]
    (loop [state-db @db*]
      (when (>= version (get-in state-db [:documents uri :v] -1))
        (let [kondo-result* (future
                              (shared/logging-time
                                (str "changes analyzed by clj-kondo took %s")
<<<<<<< HEAD
                                (lsp.kondo/run-kondo-on-text! text uri db*)))
              depend-result* (future
                               (shared/logging-time
                                 (str "changes analyzed by clj-depend took %s")
                                 (lsp.depend/analyze-filename! filename state-db)))
              kondo-result @kondo-result*
              depend-result @depend-result*]
=======
                                (lsp.kondo/run-kondo-on-text! text uri db*))]
        (let [filename (shared/uri->filename uri)
              old-db @db*]
>>>>>>> adec6918
          (if (compare-and-set! db* state-db
                                (-> state-db
                                    (lsp.kondo/db-with-results kondo-result)
                                    (lsp.depend/db-with-results depend-result)
                                    (update :processing-changes disj uri)))
            (let [db @db*
                  old-local-analysis (get-in @db* [:analysis filename])]
              (f.diagnostic/sync-publish-diagnostics! uri db)
              (when (settings/get db [:notify-references-on-file-change] true)
                (notify-references filename old-db db components))
              (clojure-producer/refresh-test-tree producer [uri]))
            (recur @db*)))))))

(defn did-change [uri changes version db*]
  (let [old-text (get-in @db* [:documents uri :text])
        final-text (reduce handle-change old-text changes)]
    (swap! db* (fn [state-db] (-> state-db
                                  (assoc-in [:documents uri :v] version)
                                  (assoc-in [:documents uri :text] final-text)
                                  (update :processing-changes conj uri))))
    (async/>!! db/current-changes-chan {:uri uri
                                        :text final-text
                                        :version version})))

(defn analyze-watched-created-files! [uris {:keys [db* producer]}]
  (let [filenames (map shared/uri->filename uris)
        result (shared/logging-time
                 "Created watched files analyzed, took %s"
                 (lsp.kondo/run-kondo-on-paths! filenames db* {:external? false} nil))]
    (swap! db* lsp.kondo/db-with-results result)
    (f.diagnostic/publish-all-diagnostics! filenames @db*)
    (clojure-producer/refresh-test-tree producer uris)))

(defn did-change-watched-files [changes db*]
  (doseq [{:keys [uri type]} changes]
    (case type
      :created (async/>!! db/created-watched-files-chan uri)
      :changed (when (settings/get @db* [:compute-external-file-changes] true)
                 (shared/logging-task
                   :changed-watched-file
                   (did-change uri
                               [{:text (slurp (shared/uri->filename uri))}]
                               (get-in @db* [:documents uri :v] 0)
                               db*)))
      :deleted (shared/logging-task
                 :delete-watched-file
                 (let [filename (shared/uri->filename uri)]
                   (swap! db* (fn [state-db]
                                (-> state-db
                                    (shared/dissoc-in [:documents uri])
                                    (shared/dissoc-in [:analysis filename])
                                    (shared/dissoc-in [:findings filename])))))))))

(defn did-close [uri db*]
  (let [filename (shared/uri->filename uri)
        source-paths (settings/get @db* [:source-paths])]
    (when (and (not (shared/external-filename? filename source-paths))
               (not (shared/file-exists? (io/file filename))))
      (swap! db* (fn [state-db] (-> state-db
                                    (shared/dissoc-in [:documents uri])
                                    (shared/dissoc-in [:analysis filename])
                                    (shared/dissoc-in [:findings filename]))))
      (f.diagnostic/publish-empty-diagnostics! uri @db*))))

(defn force-get-document-text
  "Get document text from db, if document not found, tries to open the document"
  [uri db*]
  (or (get-in @db* [:documents uri :text])
      (do
        (did-open uri (slurp uri) db* false)
        (get-in @db* [:documents uri :text]))))

(defn did-save [uri db*]
  (swap! db* #(assoc-in % [:documents uri :saved-on-disk] true)))

(defn will-rename-files [files db]
  (->> files
       (keep (fn [{:keys [oldUri newUri]}]
               (let [old-filename (shared/uri->filename oldUri)
                     new-ns (shared/uri->namespace newUri db)
                     ns-definition (q/find-namespace-definition-by-filename db old-filename)]
                 (when ns-definition
                   (f.rename/rename-element oldUri new-ns db ns-definition :rename-file)))))
       (reduce #(shared/deep-merge %1 %2) {:document-changes []})))<|MERGE_RESOLUTION|>--- conflicted
+++ resolved
@@ -193,26 +193,20 @@
         (let [kondo-result* (future
                               (shared/logging-time
                                 (str "changes analyzed by clj-kondo took %s")
-<<<<<<< HEAD
                                 (lsp.kondo/run-kondo-on-text! text uri db*)))
               depend-result* (future
                                (shared/logging-time
                                  (str "changes analyzed by clj-depend took %s")
                                  (lsp.depend/analyze-filename! filename state-db)))
               kondo-result @kondo-result*
-              depend-result @depend-result*]
-=======
-                                (lsp.kondo/run-kondo-on-text! text uri db*))]
-        (let [filename (shared/uri->filename uri)
+              depend-result @depend-result*
               old-db @db*]
->>>>>>> adec6918
           (if (compare-and-set! db* state-db
                                 (-> state-db
                                     (lsp.kondo/db-with-results kondo-result)
                                     (lsp.depend/db-with-results depend-result)
                                     (update :processing-changes disj uri)))
-            (let [db @db*
-                  old-local-analysis (get-in @db* [:analysis filename])]
+            (let [db @db*]
               (f.diagnostic/sync-publish-diagnostics! uri db)
               (when (settings/get db [:notify-references-on-file-change] true)
                 (notify-references filename old-db db components))
