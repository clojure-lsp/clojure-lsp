--- conflicted
+++ resolved
@@ -3,12 +3,9 @@
 ## Unreleased
 
 - General
-<<<<<<< HEAD
-  - New feature: Add support for custom project linters. #2043
-=======
   - Consider `.lsp/config.edn` as part of project code, removing false positives of unused-public-var linter.
   - Consider full qualified symbols in edn files when checking for var references.
->>>>>>> 9c06f06c
+  - New feature: Add support for custom project linters. #2043
 
 - Editor
   - Add support for LSP feature `textDocument/selectionRange`. #1961
