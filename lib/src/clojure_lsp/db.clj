--- conflicted
+++ resolved
@@ -16,11 +16,8 @@
                  :dep-graph {}
                  :diagnostics {:clj-kondo nil
                                :clj-depend nil
-<<<<<<< HEAD
+                               :built-in nil
                                :custom nil}})
-=======
-                               :built-in nil}})
->>>>>>> 60e14635
 (defonce db* (atom initial-db))
 
 (def version 12)
