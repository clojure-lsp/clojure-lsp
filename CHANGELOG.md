--- conflicted
+++ resolved
@@ -28,11 +28,8 @@
   - Add refactoring `Restructure keys`, the inverse of `Destructure keys`. #1170
   - Add refactorings to convert between `(:x m)` and `(get m :x)` or `(:y (:x m))` and `(get-in m [:x :y])`. #1172
   - Add support to imported java class on completion. #1193
-<<<<<<< HEAD
+  - Add new question to skip or retry classpath scan during startup if failed. 
   - Improve performance of processing of changed files outside editor calling clj-kondo in batch. #1205
-=======
-  - Add new question to skip or retry classpath scan during startup if failed. 
->>>>>>> a3d8d6ed
 
 ## 2022.07.24-18.25.43
 
