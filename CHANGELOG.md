--- conflicted
+++ resolved
@@ -6,11 +6,7 @@
   - Bump `cljfmt` from 0.8.0 -> 0.8.2
 
 - Editor
-<<<<<<< HEAD
-  - Restored #995 Improve element selected on `textDocument/hover` (previously reverted) with a fix that keeps it working for Calva even after a syntax error is introduced.
   - Add clojure.core/fn to resolve-macro-as options. [#1094](https://github.com/clojure-lsp/clojure-lsp/issues/1094)
-  - Improved call hierarchy performance by parsing less frequently. #1092
-=======
   - Restore #995 Improve element selected on `textDocument/hover` (previously reverted) with a fix that keeps it working for Calva even after a syntax error is introduced.
   - Improve call hierarchy performance by parsing less frequently. #1092
   - Improve system wide performance by keeping a graph of dependencies between namespaces. #990 #1053
@@ -22,7 +18,6 @@
   - Fix to update unused-public-var lint on registered keywords as usages change in other files. #1018
   - Fix to navigate to var defined by declare, when there aren't any later defs. #1107
   - Fix to always go to the definition of the correct var imported by potemkin. #1020
->>>>>>> 20826a8d
 
 ## 2022.06.29-19.32.13
 
