(ns clojure-lsp.test-helper
  (:require
   [clojure-lsp.db :as db]
   [clojure-lsp.handlers :as handlers]
   [clojure-lsp.logger :as logger]
   [clojure-lsp.parser :as parser]
   [clojure-lsp.producer :as producer]
   [clojure-lsp.queries :as q]
   [clojure.core.async :as async]
   [clojure.pprint :as pprint]
   [clojure.string :as string]
   [clojure.test :refer [is use-fixtures]]
   [rewrite-clj.zip :as z]))

(def windows? (string/starts-with? (System/getProperty "os.name") "Windows"))

(defn file-path [path]
  (cond-> path windows?
          (-> (string/replace-first #"^/" "C:\\\\")
              (->> (re-matches #"(.+?)(\.jar:.*)?"))
              (update 1 string/replace "/" "\\")
              rest
              (->> (apply str)))))

(defn file-uri [uri]
  (cond-> uri windows?
          (string/replace #"^(file|zipfile|jar:file):///(?!\w:/)" "$1:///c:/")))

(defn code [& strings] (string/join "\n" strings))

(defrecord TestProducer []
  producer/IProducer
  (refresh-code-lens [_this])
  (publish-diagnostic [_this _diagnostic])
  (publish-workspace-edit [_this _edit])
  (publish-progress [_this _percentage _message _progress-token])
  (show-document-request [_this _document-request])
  (show-message-request [_this _message _type _actions])
  (show-message [_this _message _type _extra])
  (refresh-test-tree [_this _uris]))

(defrecord TestLogger []
  logger/ILogger
  (setup [_])

  (set-log-path [_this _log-path])

  (-info [_this _fmeta _arg1])
  (-info [_this _fmeta _arg1 _arg2])
  (-info [_this _fmeta _arg1 _arg2 _arg3])
  (-warn [_this _fmeta _arg1])
  (-warn [_this _fmeta _arg1 _arg2])
  (-warn [_this _fmeta _arg1 _arg2 _arg3])
  (-error [_this _fmeta _arg1])
  (-error [_this _fmeta _arg1 _arg2])
  (-error [_this _fmeta _arg1 _arg2 _arg3])
  (-debug [_this _fmeta _arg1])
  (-debug [_this _fmeta _arg1 _arg2])
  (-debug [_this _fmeta _arg1 _arg2 _arg3]))

(def components
  {:db* db/db*
   :logger (->TestLogger)
   :producer (->TestProducer)})

(defn clean-db!
  ([]
   (clean-db! :unit-test))
  ([env]
   (reset! db/db* (assoc db/initial-db
                         :env env
<<<<<<< HEAD
                         #_#_:settings {:experimental {:dep-graph-queries true}}))
=======
                         :producer (:producer components)))
>>>>>>> 5870ec89
   (alter-var-root #'db/current-changes-chan (constantly (async/chan 1)))
   (alter-var-root #'db/diagnostics-chan (constantly (async/chan 1)))
   (alter-var-root #'db/created-watched-files-chan (constantly (async/chan 1)))
   (alter-var-root #'db/edits-chan (constantly (async/chan 1)))))

(defn reset-db-after-test
  ([]
   (reset-db-after-test :unit-test))
  ([env]
   (use-fixtures
     :each
     (fn [f]
       (clean-db! env)
       (f)))))

(defmacro let-mock-chans [bindings & body]
  (assert (even? (count bindings)))
  (let [bs (partition 2 bindings)
        let-bindings (mapcat (fn [[binding _]]
                               `[~binding (async/chan 1)])
                             bs)
        alter-vars (map (fn [[binding chan-var]]
                          `(alter-var-root ~chan-var (constantly ~binding)))
                        bs)]
    `(let [~@let-bindings]
       ~@alter-vars
       ~@body)))

(defn take-or-timeout [c timeout-ms]
  (let [timeout (async/timeout timeout-ms)
        [val port] (async/alts!! [c timeout])]
    (is (= port c) "timeout waiting for message to be put on chan")
    val))

(defn assert-no-take [c timeout-ms]
  (let [timeout (async/timeout timeout-ms)
        [val port] (async/alts!! [c timeout])]
    (is (= port timeout) "received message on chan, but expected none")
    (is (nil? val))
    val))

(defn submap? [smaller larger]
  (every? (fn [[smaller-k smaller-v]]
            (let [larger-v (get larger smaller-k)]
              (if (map? smaller-v)
                (submap? smaller-v larger-v)
                (= smaller-v larger-v))))
          smaller))

(defn assert-submap [expected actual]
  (is (submap? expected actual)
      (str "Actual:\n\n" (pr-str actual) "\nExpected:\n\n" (pr-str expected))))

(defmacro assert-submaps
  "Asserts that maps are submaps of result in corresponding order and
  that the number of maps corresponds to the number of
  results. Returns true if all assertions passed (useful for REPL).

   taken from kondo"
  [maps result]
  `(let [maps# ~maps
         res# ~result]
     (and
       (is (= (count maps#) (count res#))
           (format "Expected %s results, but got: %s \n--\n%s--"
                   (count maps#) (count res#) (with-out-str (pprint/pprint res#))))
       (doseq [[r# m#] (map vector res# maps#)]
         (assert-submap m# r#)))))

(defmacro assert-contains-submaps
  "Asserts that maps are contained submaps of result in results. "
  [maps result]
  (let [r (gensym)]
    `(let [~r ~result]
       ~@(map (fn [m]
                `(is (some #(submap? ~m %) ~r)))
              maps))))

(defn positions-from-text
  "Takes text with a pipe `|` as a placeholder for cursor positions and returns the text without
   the pipes alone with a vector of [line column] pairs representing the cursor positions (1-based)"
  [text]
  (let [[_ _ text positions] (reduce
                               (fn [[row column text positions] ch]
                                 (cond
                                   (= \| ch)
                                   [row column text (conj positions [row column])]

                                   (= \newline ch)
                                   [(inc row) 1 (str text ch) positions]

                                   :else
                                   [row (inc column) (str text ch) positions]))
                               [1 1 "" []]
                               text)]

    [text positions]))

(def default-uri (file-uri "file:///a.clj"))

(defn load-code [code & [uri]]
  (let [uri (or uri default-uri)]
    (handlers/did-open components {:text-document {:uri uri :text code}})))

(defn load-code-and-locs [code & [uri]]
  (let [[code positions] (positions-from-text code)]
    (load-code code uri)
    positions))

(defn ->position [[row col]]
  {:line (dec row) :character (dec col)})

(defn ->range [[row col] [end-row end-col]]
  {:start {:line (dec row) :character (dec col)}
   :end {:line (dec end-row) :character (dec end-col)}})

(defn load-code-into-zloc-and-position
  "Load a `code` block into the kondo db at the provided `uri` and return a map
  containing the `:zloc` parsed from the code and the `:position` of the cursor.
  Useful for refactorings that consult the kondo db."
  ([code] (load-code-into-zloc-and-position code default-uri))
  ([code uri]
   (let [[[row col] :as positions] (load-code-and-locs code uri)]
     (let [position-count (count positions)]
       (assert (= 1 position-count) (format "Expected one cursor, got %s" position-count)))
     {:position {:row row :col col}
      :zloc (-> (parser/zloc-of-file @db/db* uri)
                (parser/to-pos row col))})))

(defn load-code-and-zloc
  "Load a `code` block into the kondo db at the provided `uri` and return a
  zloc parsed from the code. Useful for refactorings that consult the kondo db."
  ([code] (load-code-and-zloc code default-uri))
  ([code uri]
   (:zloc (load-code-into-zloc-and-position code uri))))

(defn zloc-from-code
  "Parse a zloc from a `code` block. Useful for refactorings that do not consult
  the kondo db."
  [code]
  (let [[code [[row col] :as positions]] (positions-from-text code)]
    (let [position-count (count positions)]
      (assert (= 1 position-count) (format "Expected one cursor, got %s" position-count)))
    (let [zloc (parser/safe-zloc-of-string code)]
      (assert zloc "Unable to parse code")
      (parser/to-pos zloc row col))))

(defn- results->doc
  "Should mimic an LSP client processing results on a document"
  [doc doc-results]
  (let [lines->count (->> doc
                          string/split-lines
                          (map-indexed vector)
                          (map (juxt first (comp inc count second)))
                          (into {}))
        char-results (->> doc-results
                          (reduce
                            (fn [accum {:keys [loc] {:keys [row col end-row end-col]} :range}]
                              (let [start-char (apply +
                                                      (dec col)
                                                      (map lines->count
                                                           (range (dec row))))
                                    end-char (apply +
                                                    (dec end-col)
                                                    (map lines->count
                                                         (range (dec end-row))))]
                                (conj
                                  accum
                                  {:start start-char :end end-char :loc loc})))

                            [])
                          (sort-by :start)
                          (reduce
                            (fn [{:keys [char-delta] :as accum} {:keys [loc start end]}]
                              (-> accum
                                  (update :char-delta + (- (count loc) (- end start)))
                                  (update :doc (fn [d]
                                                 (str
                                                   (subs d 0 (+ char-delta start))
                                                   loc
                                                   (subs d (+ char-delta end)))))))

                            {:char-delta 0 :doc doc}))]
    (:doc char-results)))

(defn with-strings [results]
  (map #(update % :loc z/string) results))

(defn changes->code
  ([changes db]
   (changes->code changes default-uri db))
  ([changes uri db]
   (let [doc (get-in db [:documents uri :text])]
     (results->doc doc (vec (with-strings changes))))))

(defn changes-by-uri->code [changes-by-uri uri db]
  (changes->code (get changes-by-uri uri) uri db))

(defn use-dep-graph? [db]
  (#'q/use-dep-graph? db))<|MERGE_RESOLUTION|>--- conflicted
+++ resolved
@@ -68,12 +68,7 @@
    (clean-db! :unit-test))
   ([env]
    (reset! db/db* (assoc db/initial-db
-                         :env env
-<<<<<<< HEAD
-                         #_#_:settings {:experimental {:dep-graph-queries true}}))
-=======
-                         :producer (:producer components)))
->>>>>>> 5870ec89
+                         :env env))
    (alter-var-root #'db/current-changes-chan (constantly (async/chan 1)))
    (alter-var-root #'db/diagnostics-chan (constantly (async/chan 1)))
    (alter-var-root #'db/created-watched-files-chan (constantly (async/chan 1)))
