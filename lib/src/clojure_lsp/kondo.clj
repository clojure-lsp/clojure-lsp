(ns clojure-lsp.kondo
  (:require
   [babashka.fs :as fs]
   [clj-kondo.core :as kondo]
   [clojure-lsp.config :as config]
   [clojure-lsp.dep-graph :as dep-graph]
   [clojure-lsp.logger :as logger]
   [clojure-lsp.settings :as settings]
   [clojure-lsp.shared :as shared]
   [clojure.edn :as edn]
   [clojure.java.io :as io]
   [clojure.set :as set]
   [clojure.string :as string]
   [medley.core :as medley]))

(set! *warn-on-reflection* true)

(def logger-tag "[clj-kondo]")

(defn clj-kondo-version []
  (string/trim (slurp (io/resource "CLJ_KONDO_VERSION"))))

(def clj-kondo-analysis-batch-size 120)

(defn ^:private project-config-dir [project-root-uri]
  ;; TODO: might be better to use clj-kondo.impl.core/config-dir, but it's not
  ;; yet part of the public kondo api.
  #_(kondo/config-dir (shared/uri->filename project-root-uri))
  (let [config-dir (io/file (shared/uri->filename project-root-uri) ".clj-kondo")]
    (when (and (shared/file-exists? config-dir)
               (shared/directory? config-dir))
      config-dir)))

(defn ^:private config-path [config-dir]
  (let [config-file (io/file config-dir "config.edn")]
    (.getCanonicalPath ^java.io.File config-file)))

(defn home-config-path []
  (let [xdg-config-home (or (config/get-env "XDG_CONFIG_HOME")
                            (io/file (config/get-property "user.home") ".config"))]
    (config-path (io/file xdg-config-home "clj-kondo"))))

(defn project-config-path [project-root-uri]
  (config-path (project-config-dir project-root-uri)))

(defn config-hash
  [project-root]
  (let [err (java.io.StringWriter.)]
    (binding [*err* err]
      (let [result (-> project-root
                       (io/file ".clj-kondo")
                       kondo/resolve-config
                       kondo/config-hash)]
        (when-not (string/blank? (str err))
          (logger/error (str err)))
        result))))

(defn db-with-analysis
  "Update `db` with normalized kondo analysis."
  [db {:keys [analysis external?]}]
  (-> db
      (update :analysis merge analysis)
      ;; Whenever the analysis is updated, we refresh the dep graph. This is the
      ;; only place this is done, so to keep the dep graph in sync with the
      ;; analysis, everything that puts analysis in the db must either call this
      ;; function or db-with-results, which calls this function.
      (dep-graph/refresh-analysis (select-keys (:analysis db) (keys analysis))
                                  analysis
                                  (not external?))))

(defn db-with-results
  "Update `db` with normalized kondo result."
  [db {:keys [findings config] :as results}]
  (-> db
      (db-with-analysis results)
      (update-in [:diagnostics :clj-kondo] merge findings)
      (shared/assoc-some :kondo-config config)))

(defn ^:private element-with-fallback-name-position [element]
  (assoc element
         :name-row (or (:name-row element) (:row element))
         :name-col (or (:name-col element) (:col element))
         :name-end-row (or (:name-end-row element) (:end-row element))
         :name-end-col (or (:name-end-col element) (:end-col element))))

(defn ^:private full-qualified-namespace?
  [element]
  (when (and (:name-col element)
             (:name-end-col element))
    (let [element-full-name (str (:to element) "/" (:name element))
          element-length (- (:name-end-col element) (:name-col element))]
      (= (count element-full-name) element-length))))

;;;; Normalization

;; The analysis we get back from clj-kondo is indexed by bucket
;; {(bucket [element+])*}
;; We re-index by uri then bucket
;; {(uri {(bucket [element+])+})*}
;; We also normalize elements somewhat, changing their keys, and even spliting
;; some into two elements. As such, the buckets we get from clj-kondo aren't
;; exactly the same as the buckets we have in our db.

(defn ^:private element->normalized-elements
  [{:keys [bucket arglist-strs] :as element}
   keyword-definitions-enabled?
   keyword-usages-enabled?]
  (case bucket
    :var-definitions
    [(-> element
         (shared/assoc-some :arglist-kws (->> arglist-strs
                                              (keep (fn [arglist-str]
                                                      (try
                                                        (:keys (first (edn/read-string arglist-str)))
                                                        (catch Exception _ nil))))
                                              seq)))]

    ;; We create two elements here (and maybe more for refer)
    :namespace-usages
    (cond-> [(set/rename-keys element {:to :name})]
      (:alias element)
      (conj (-> element
                (assoc :bucket :namespace-alias)
                (set/rename-keys {:alias-row     :name-row
                                  :alias-col     :name-col
                                  :alias-end-row :name-end-row
                                  :alias-end-col :name-end-col}))))

    (:locals :local-usages :java-class-usages :symbols)
    [(element-with-fallback-name-position element)]

    :keywords
    (cond
      (and (:reg element) keyword-definitions-enabled?)
      [(-> element
           element-with-fallback-name-position
           (assoc :bucket :keyword-definitions))]

      (and (not (:external? element)) keyword-usages-enabled?)
      [(-> element
           element-with-fallback-name-position
           (assoc :bucket :keyword-usages))])

    (:java-member-definitions
     :java-class-definitions)
    [(-> element
         (assoc :name-row 0
                :name-col 0
                :name-end-row 0
                :name-end-col 0))]

    :var-usages
    [(cond-> element
       (and (not (:alias element))
            (full-qualified-namespace? element))
       (assoc :full-qualified-simbol? true))]

    [element]))

(defn ^:private valid-element?
  [{:keys [name bucket name-row name-col name-end-row name-end-col
           derived-name-location derived-location]}]
  (and name-row
       name-col
       name-end-row
       name-end-col
       (not derived-name-location)
       (not derived-location)
       ;; #1510
       (or (not (identical? :var-definitions bucket))
           name)))

(defn ^:private normalize-analysis [external? settings analysis]
  (let [keyword-definitions-enabled? (get-in settings [:analysis :keywords :definitions] true)
        keyword-usages-enabled? (get-in settings [:analysis :keywords :usages] true)]
    (reduce-kv
      (fn [result kondo-bucket kondo-elements]
        (transduce
          (comp
            (mapcat #(element->normalized-elements (assoc % :bucket kondo-bucket :external? external?) keyword-definitions-enabled? keyword-usages-enabled?))
            (filter valid-element?))
          (completing
            (fn [result {:keys [uri bucket] :as element}]
              ;; intentionally use element bucket, since it may have been
              ;; normalized to something besides kondo-bucket
              (update-in result [uri bucket] (fnil conj []) element)))
          result
          kondo-elements))
      ;; TODO: Can result be a transient?
      {}
      analysis)))

(defn ^:private normalize
  "Put kondo result in a standard format, with `analysis` normalized and
  `analysis` and `findings` indexed by uri."
  [{:keys [analysis findings] :as kondo-results}
   {:keys [external? ensure-uris filter-analysis] :or {filter-analysis identity}}
   db]
  (let [filename->uri (memoize #(shared/filename->uri % db))
        trade-filename-for-uri (fn [obj]
                                 (-> obj
                                     (assoc :uri (or (some-> (:filename obj) filename->uri)
                                                     (some-> (:uri obj) shared/conform-uri-scheme)))
                                     (dissoc :filename)))
        with-uris (fn [uris default coll]
                    (merge (zipmap uris (repeat default)) coll))
        analysis (->> analysis
                      filter-analysis
                      (medley/map-vals #(map trade-filename-for-uri %))
                      (normalize-analysis external? (settings/all db))
                      (with-uris ensure-uris {}))
        findings (->> findings
                      (map trade-filename-for-uri)
                      (group-by :uri)
                      (with-uris (keys analysis) []))]
    (assoc kondo-results
           :external? external?
           :analysis analysis
           :findings findings)))

(defn ^:private normalize-for-file
  "Normalize kondo result for a single file."
  [kondo-results db filename uri]
  (let [project-dep-files (mapv :project-path (settings/get db [:project-specs]))
        external? (and (shared/external-filename? filename (settings/get db [:source-paths]))
                       (not (some #(= (fs/file-name filename) %) project-dep-files)))
        normalization-config {:external? external?
                              :ensure-uris [uri]}]
    (normalize kondo-results normalization-config db)))

(defn ^:private with-additional-config
  [config settings]
  (cond-> config
    (get-in settings [:linters :clj-kondo :report-duplicates] true)
    (->
      (assoc-in [:config :linters :unresolved-symbol :report-duplicates] true)
      (assoc-in [:config :linters :unresolved-namespace :report-duplicates] true)
      (assoc-in [:config :linters :unresolved-var :report-duplicates] true))))

<<<<<<< HEAD
(defn ^:private run-custom-lint? [config]
  (or (-> config :linters :clojure-lsp/unused-public-var :level (not= :off))
      (-> config :linters :clojure-lsp/different-aliases :level (not= :off))))

(defn ^:private custom-lint-project!
  [db {:keys [config] :as kondo-ctx} normalization-config]
  (when (run-custom-lint? config)
    (shared/logging-task
      :internal/custom-lint-project-via-kondo
      (let [db (db-with-analysis db (normalize kondo-ctx normalization-config db))]
        (f.diagnostic/custom-lint-project! db kondo-ctx)))))

(defn ^:private custom-lint-files!
  [uris db {:keys [config] :as kondo-ctx} normalization-config]
  (when (run-custom-lint? config)
    (shared/logging-task
      :reference-files/lint
      (let [db (db-with-analysis db (normalize kondo-ctx normalization-config db))]
        (f.diagnostic/custom-lint-uris! uris db kondo-ctx)))))

(defn ^:private custom-lint-file!
  [filename uri db {:keys [config] :as kondo-ctx}]
  (when (run-custom-lint? config)
    (let [db (db-with-analysis db (normalize-for-file kondo-ctx db filename uri))]
      (f.diagnostic/custom-lint-uris! [uri] db kondo-ctx))))

=======
>>>>>>> 60e14635
(defn ^:private var-definition-metas [db]
  (let [metas (get-in (:kondo-config db) [:linters :clojure-lsp/unused-public-var :exclude-when-contains-meta] #{})]
    (cond-> [:arglists :style/indent]
      (seq metas) (concat metas))))

(defn ^:private config-for-paths [paths file-analyzed-fn db settings]
  (-> {:cache true
       :parallel true
       :config-dir (some-> db :project-root-uri project-config-dir)
       :copy-configs (settings/get db [:copy-kondo-configs?] true)
       :lint [(->> paths
                   (remove (partial shared/ignore-path? (settings/all db)))
                   (string/join (System/getProperty "path.separator")))]
       :config {:output {:canonical-paths true}}
       :file-analyzed-fn file-analyzed-fn}
      (with-additional-config settings)))

(defn ^:private config-for-internal-paths [paths db file-analyzed-fn]
  (let [full-analysis? (not (contains? #{:project-only :project-and-shallow-analysis} (:project-analysis-type db)))
        settings (settings/all db)]
    (-> (config-for-paths paths file-analyzed-fn db settings)
        (assoc-in [:config :analysis] {:arglists full-analysis?
                                       :locals full-analysis?
                                       :keywords (and full-analysis? (get-in settings [:analysis :keywords] true))
                                       :protocol-impls full-analysis?
                                       :java-class-definitions (and full-analysis? (get-in settings [:analysis :java :class-definitions] true))
                                       :java-member-definitions (and full-analysis? (get-in settings [:analysis :java :member-definitions] true))
                                       :instance-invocations full-analysis?
                                       :java-class-usages full-analysis?
                                       :context [:clojure.test
                                                 :re-frame.core]
                                       :var-definitions {:meta (var-definition-metas db)
                                                         :callstack true}
                                       :symbols (and full-analysis? (get-in settings [:analysis :symbols] true))}))))

(defn ^:private config-for-external-paths [paths db file-analyzed-fn]
  (let [full-analysis? (not (contains? #{:project-only :project-and-shallow-analysis} (:project-analysis-type db)))
        settings (settings/all db)]
    (-> (config-for-paths paths file-analyzed-fn db settings)
        (assoc :skip-lint true)
        (assoc-in [:config :analysis] {:var-usages false
                                       :keywords (and full-analysis? (get-in settings [:analysis :keywords] true))
                                       :arglists full-analysis?
                                       :protocol-impls full-analysis?
                                       :java-class-definitions (and full-analysis? (get-in settings [:analysis :java :class-definitions] true))
                                       :java-member-definitions (and full-analysis? (get-in settings [:analysis :java :member-definitions] true))
                                       :var-definitions {:shallow true
                                                         :meta (var-definition-metas db)}}))))

(defn ^:private config-for-copy-configs [paths db]
  {:cache true
   :parallel true
   :skip-lint true
   :config-dir (some-> db :project-root-uri project-config-dir)
   :copy-configs (settings/get db [:copy-kondo-configs?] true)
   :lint [(string/join (System/getProperty "path.separator") paths)]
   :config {:output {:canonical-paths true}}})

(defn ^:private config-for-jdk-source [paths db]
  {:lint paths
   :config-dir (some-> db :project-root-uri project-config-dir)
   :config {:output {:canonical-paths true}
            :analysis {:java-class-definitions true
                       :java-member-definitions true}}})

(defn ^:private config-for-single-file [uri db*]
  (let [db @db*
        filename (shared/uri->filename uri)
        lang (shared/uri->file-type uri)
        settings (settings/all db)]
    (-> {:cache true
         :lint ["-"]
         :copy-configs (get settings :copy-kondo-configs? true)
         :filename filename
         :config-dir (some-> db :project-root-uri project-config-dir)
         :config {:output {:canonical-paths true}
                  :analysis {:arglists true
                             :locals true
                             :keywords (get-in settings [:analysis :keywords] true)
                             :protocol-impls true
                             :java-class-definitions (get-in settings [:analysis :java :class-definitions] true)
                             :java-member-definitions (get-in settings [:analysis :java :member-definitions] true)
                             :instance-invocations true
                             :java-class-usages true
                             :context [:clojure.test
                                       :re-frame.core]
                             :var-definitions {:meta (var-definition-metas db)
                                               :callstack true}
                             :symbols (get-in settings [:analysis :symbols] true)}}}
        (shared/assoc-in-some [:lang] (when (not= :unknown lang)
                                        lang))
        (with-additional-config settings))))

(defn ^:private run-kondo! [config err-hint]
  (let [err-writer (java.io.StringWriter.)]
    (try
      (let [result (binding [*err* err-writer]
                     (kondo/run! config))]
        (when-not (string/blank? (str err-writer))
          (logger/warn logger-tag (str "log: " (string/trim-newline (str err-writer)))))
        result)
      (catch Exception e
        (logger/error e (str logger-tag " error analysing " err-hint))))))

(defn run-kondo-on-paths! [paths db* {:keys [external?] :as normalization-config} file-analyzed-fn]
  (let [db @db*
        config (if external?
                 (config-for-external-paths paths db file-analyzed-fn)
                 (config-for-internal-paths paths db file-analyzed-fn))
        empty-findings (->> paths
                            (filter (partial shared/ignore-path? (settings/all db)))
                            (reduce (fn [findings path] (assoc findings (shared/filename->uri path db) [])) {}))]
    (-> config
        (run-kondo! (str "paths " (string/join ", " paths)))
        (normalize normalization-config db)
        (update-in [:diagnostics :clj-kondo] merge empty-findings))))

(defn run-kondo-on-paths-batch!
  "Run kondo on paths by partitioning the paths, with this we should call
  kondo more times but with fewer paths to analyze, improving memory."
  [paths normalization-config file-analyzed-fn db*]
  (let [total (count paths)
        batches (->> paths
                     (partition-all clj-kondo-analysis-batch-size)
                     (map-indexed (fn [index batch-paths]
                                    {:index (inc index)
                                     :paths batch-paths})))
        batch-count (count batches)]
    (logger/info
      logger-tag
      (case batch-count
        0 "No new paths to analyze"
        1 (str "Analyzing " total " paths with clj-kondo")
        (str "Analyzing " total " paths with clj-kondo in " batch-count " batches...")))
    (case batch-count
      0 {}
      1 (run-kondo-on-paths! paths db* normalization-config (partial file-analyzed-fn 1 1))
      (->> batches
           (map (fn [{:keys [index paths]}]
                  (logger/info logger-tag "Analyzing batch" (str index "/" batch-count))
                  (run-kondo-on-paths! paths db* normalization-config (partial file-analyzed-fn index batch-count))))
           (reduce shared/deep-merge)))))

(defn run-kondo-on-reference-uris! [uris db*]
  (let [db @db*
        filenames (map shared/uri->filename uris)
        normalization-config {:external? false
                              :ensure-uris uris}]
    (-> (config-for-internal-paths filenames db nil)
        (run-kondo! (str "files " (string/join ", " uris)))
        (normalize normalization-config db))))

(defn run-kondo-on-text! [text uri db*]
  (let [filename (shared/uri->filename uri)
        ignore-filename? (shared/ignore-path? (settings/all @db*) filename)
        db @db*]
    (if ignore-filename?
      {:findings {uri []}}
      (with-in-str text
                   (-> (config-for-single-file uri db*)
                       (run-kondo! filename)
                       (normalize-for-file db filename uri))))))

(defn run-kondo-copy-configs! [paths db]
  (-> (config-for-copy-configs paths db)
      (run-kondo! (str "paths " (string/join ", " paths)))))

(defn run-kondo-on-jdk-source! [paths db]
  (let [normalization-config {:external? true
                              :filter-analysis #(select-keys % [:java-class-definitions
                                                                :java-member-definitions])}]
    (-> (config-for-jdk-source paths db)
        (run-kondo! (str "paths " paths))
        (normalize normalization-config db))))<|MERGE_RESOLUTION|>--- conflicted
+++ resolved
@@ -237,35 +237,6 @@
       (assoc-in [:config :linters :unresolved-namespace :report-duplicates] true)
       (assoc-in [:config :linters :unresolved-var :report-duplicates] true))))
 
-<<<<<<< HEAD
-(defn ^:private run-custom-lint? [config]
-  (or (-> config :linters :clojure-lsp/unused-public-var :level (not= :off))
-      (-> config :linters :clojure-lsp/different-aliases :level (not= :off))))
-
-(defn ^:private custom-lint-project!
-  [db {:keys [config] :as kondo-ctx} normalization-config]
-  (when (run-custom-lint? config)
-    (shared/logging-task
-      :internal/custom-lint-project-via-kondo
-      (let [db (db-with-analysis db (normalize kondo-ctx normalization-config db))]
-        (f.diagnostic/custom-lint-project! db kondo-ctx)))))
-
-(defn ^:private custom-lint-files!
-  [uris db {:keys [config] :as kondo-ctx} normalization-config]
-  (when (run-custom-lint? config)
-    (shared/logging-task
-      :reference-files/lint
-      (let [db (db-with-analysis db (normalize kondo-ctx normalization-config db))]
-        (f.diagnostic/custom-lint-uris! uris db kondo-ctx)))))
-
-(defn ^:private custom-lint-file!
-  [filename uri db {:keys [config] :as kondo-ctx}]
-  (when (run-custom-lint? config)
-    (let [db (db-with-analysis db (normalize-for-file kondo-ctx db filename uri))]
-      (f.diagnostic/custom-lint-uris! [uri] db kondo-ctx))))
-
-=======
->>>>>>> 60e14635
 (defn ^:private var-definition-metas [db]
   (let [metas (get-in (:kondo-config db) [:linters :clojure-lsp/unused-public-var :exclude-when-contains-meta] #{})]
     (cond-> [:arglists :style/indent]
