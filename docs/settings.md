--- conflicted
+++ resolved
@@ -189,22 +189,14 @@
 
 For more information about all clj-kondo available configurations, check the [clj-kondo configuration section](https://github.com/clj-kondo/clj-kondo/blob/master/doc/config.md)
 
-<<<<<<< HEAD
 #### clojure-lsp built-in linters
-=======
-#### Built-in linters
->>>>>>> 60e14635
 
 Clojure-lsp has project aware linters, below are the linters:
 
-<<<<<<< HEAD
-##### clojure-lsp/unused-public-var
-=======
 <details>
 <summary>Note for legacy config</summary>
 Some of these linters config used to live on clj-kondo side, so to avoid breaking changes, clojure-lsp still supports configuration of them on clj-kondo side, but it's recommended to configure on clojure-lsp settings side.
 </details>
->>>>>>> 60e14635
 
 ##### clojure-lsp/unused-public-var
 
