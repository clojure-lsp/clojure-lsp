(ns clojure-lsp.handlers
  (:require
   [clojure-lsp.crawler :as crawler]
   [clojure-lsp.dep-graph :as dep-graph]
   [clojure-lsp.feature.call-hierarchy :as f.call-hierarchy]
   [clojure-lsp.feature.clojuredocs :as f.clojuredocs]
   [clojure-lsp.feature.code-actions :as f.code-actions]
   [clojure-lsp.feature.code-lens :as f.code-lens]
   [clojure-lsp.feature.completion :as f.completion]
   [clojure-lsp.feature.diagnostics :as f.diagnostic]
   [clojure-lsp.feature.document-symbol :as f.document-symbol]
   [clojure-lsp.feature.file-management :as f.file-management]
   [clojure-lsp.feature.format :as f.format]
   [clojure-lsp.feature.hover :as f.hover]
   [clojure-lsp.feature.java-interop :as f.java-interop]
   [clojure-lsp.feature.linked-editing-range :as f.linked-editing-range]
   [clojure-lsp.feature.refactor :as f.refactor]
   [clojure-lsp.feature.rename :as f.rename]
   [clojure-lsp.feature.semantic-tokens :as f.semantic-tokens]
   [clojure-lsp.feature.signature-help :as f.signature-help]
   [clojure-lsp.feature.stubs :as stubs]
   [clojure-lsp.feature.workspace-symbols :as f.workspace-symbols]
   [clojure-lsp.kondo :as lsp.kondo]
   [clojure-lsp.logger :as logger]
   [clojure-lsp.parser :as parser]
   [clojure-lsp.producer :as producer]
   [clojure-lsp.queries :as q]
   [clojure-lsp.settings :as settings]
   [clojure-lsp.shared :as shared]
   [clojure.core.async :as async]
   [clojure.pprint :as pprint]))

(set! *warn-on-reflection* true)

;; e.g. 2^0, 2^1, ..., up to 200ms
(def backoff-start 5)
(def backoff-mult 1.2)
(def backoff-max 200)
(comment
  (->> backoff-start
       (iterate #(min backoff-max (Math/ceil (* backoff-mult %))))
       (reductions +)
       (take 15)))

(defmacro process-after-all-changes [task-id uris db* & body]
  (let [waiting-start-sym (gensym "waiting-start-time")
        start-sym (gensym "start-time")
        backoff-sym (gensym "backoff")
        uris-sym (gensym "uris")
        process-msg (str task-id " %s")
        wait-and-process-msg (str task-id " %s - waited %s")]
    `(let [~waiting-start-sym (System/nanoTime)]
       (loop [~backoff-sym backoff-start
              ~uris-sym ~uris]
         (if (> (quot (- (System/nanoTime) ~waiting-start-sym) 1000000) 60000) ; one minute timeout
           ~(with-meta
              `(logger/warn (format "Timeout in %s waiting for changes to %s" ~task-id (first ~uris-sym)))
              (meta &form))
           (if-let [processing-uris# (seq (filter (:processing-changes @~db*) ~uris-sym))]
             (do
               (Thread/sleep ~backoff-sym)
               (recur (min backoff-max (* backoff-mult ~backoff-sym)) processing-uris#))
             (let [~start-sym (System/nanoTime)
                   result# (do ~@body)]
               ~(with-meta
                  `(logger/info
                     (if (= backoff-start ~backoff-sym)
                       (format ~process-msg (shared/start-time->end-time-ms ~waiting-start-sym))
                       (format ~wait-and-process-msg
                               (shared/start-time->end-time-ms ~start-sym)
                               (shared/format-time-delta-ms ~waiting-start-sym ~start-sym))))
                  (meta &form))
               result#)))))))

(defmacro process-after-changes [task-id uri db* & body]
  `(process-after-all-changes ~task-id [~uri] ~db* ~@body))

(defn initialize
  [{:keys [db* producer] :as components}
   project-root-uri
   client-capabilities
   client-settings
   work-done-token]
  (shared/logging-task
    :initialize
    (swap! db* assoc :project-analysis-type :project-and-deps)
    (if project-root-uri
      (do
        (crawler/initialize-project
          project-root-uri
          client-capabilities
          client-settings
          {}
          work-done-token
          components)
        (let [db @db*]
          (when (settings/get db [:lint-project-files-after-startup?] true)
            (async/thread
              (f.diagnostic/publish-all-diagnostics! (-> db :settings :source-paths) db)))
          (async/go
            (f.clojuredocs/refresh-cache! db*))
          (async/go
            (let [settings (:settings db)]
              (when (stubs/check-stubs? settings)
                (stubs/generate-and-analyze-stubs! settings db*))))
          ;; producer/refresh-test-tree is inherintly async
          (let [uris (dep-graph/internal-uris db)]
            (logger/info crawler/startup-logger-tag "Analyzing test paths for project root" project-root-uri)
            (producer/refresh-test-tree producer uris))
          (when (settings/get db [:java] true)
            (async/go
              (f.java-interop/retrieve-jdk-source-and-analyze! db*)))))
      (producer/show-message producer "No project-root-uri was specified, some features may not work properly." :warning nil))))

(defn did-open [{:keys [producer db*]} {:keys [text-document]}]
  (shared/logging-task
    :did-open
    (let [uri (:uri text-document)
          text (:text text-document)]
      (f.file-management/did-open uri text db* true)
      (producer/refresh-test-tree producer [uri])))
  nil)

(defn did-save [{:keys [db*]} {:keys [text-document]}]
  (shared/logging-task
    :did-save
    (f.file-management/did-save (:uri text-document) db*)))

;; TODO implement it, do we need to do anything?
#_(defn did-delete-files [{:keys [db*]} {:keys [text-document]}]
    (when (get-in @db [:documents (:uri text-document) :saved-on-disk])
      (swap! db #(update % :documents dissoc (:uri text-document)))))

(defn did-change [{:keys [db*]} {:keys [text-document content-changes]}]
  (f.file-management/did-change (:uri text-document) content-changes (:version text-document) db*))

(defn did-close [{:keys [db*]} {:keys [text-document]}]
  (shared/logging-task
    :did-close
    (f.file-management/did-close (:uri text-document) db*)))

(defn did-change-watched-files [{:keys [db*]} {:keys [changes]}]
  (f.file-management/did-change-watched-files changes db*))

(defn completion [{:keys [db*]} {:keys [text-document position]}]
  (shared/logging-results
    (str :completion " %s - total items: %s")
    count
    (let [db @db*
          row (-> position :line inc)
          col (-> position :character inc)]
      (f.completion/completion (:uri text-document) row col db))))

(defn references [{:keys [db*]} {:keys [text-document position context]}]
  (shared/logging-task
    :references
    (let [db @db*
          row (-> position :line inc)
          col (-> position :character inc)]
      (mapv (fn [reference]
              {:uri (-> (:filename reference)
                        (shared/filename->uri db)
                        (f.java-interop/uri->translated-uri db))
               :range (shared/->range reference)})
            (q/find-references-from-cursor db (shared/uri->filename (:uri text-document)) row col (:include-declaration context))))))

(defn completion-resolve-item [{:keys [db*]} item]
  (shared/logging-task
    :resolve-completion-item
    (f.completion/resolve-item item db*)))

(defn prepare-rename [{:keys [db*]} {:keys [text-document position]}]
  (shared/logging-task
    :prepare-rename
    (let [[row col] (shared/position->line-column position)]
      (f.rename/prepare-rename (:uri text-document) row col @db*))))

(defn rename [{:keys [db*]} {:keys [text-document position new-name]}]
  (shared/logging-task
    :rename
    (let [[row col] (shared/position->line-column position)]
      (f.rename/rename-from-position (:uri text-document) new-name row col @db*))))

(defn definition [{:keys [db*]} {:keys [text-document position]}]
  (shared/logging-task
    :definition
    (let [db @db*
          [line column] (shared/position->line-column position)]
      (when-let [definition (q/find-definition-from-cursor db (shared/uri->filename (:uri text-document)) line column)]
        {:uri (-> (:filename definition)
                  (shared/filename->uri db)
                  (f.java-interop/uri->translated-uri db))
         :range (shared/->range definition)}))))

(defn declaration [{:keys [db*]} {:keys [text-document position]}]
  (shared/logging-task
    :declaration
    (let [db @db*
          [line column] (shared/position->line-column position)]
      (when-let [declaration (q/find-declaration-from-cursor db (shared/uri->filename (:uri text-document)) line column)]
        {:uri (-> (:filename declaration)
                  (shared/filename->uri db)
                  (f.java-interop/uri->translated-uri db))
         :range (shared/->range declaration)}))))

(defn implementation [{:keys [db*]} {:keys [text-document position]}]
  (shared/logging-task
    :implementation
    (let [db @db*
          [row col] (shared/position->line-column position)]
      (mapv (fn [implementation]
              {:uri (-> (:filename implementation)
                        (shared/filename->uri db)
                        (f.java-interop/uri->translated-uri db))
               :range (shared/->range implementation)})
            (q/find-implementations-from-cursor db (shared/uri->filename (:uri text-document)) row col)))))

(defn document-symbol [{:keys [db*]} {:keys [text-document]}]
  (shared/logging-task
    :document-symbol
<<<<<<< HEAD
    (let [db @db*
          filename (shared/uri->filename (:uri text-document))
          namespace-definition (q/find-namespace-definition-by-filename db filename)]
      [{:name (or (some-> namespace-definition :name name)
                  filename)
        :kind (f.document-symbol/element->symbol-kind namespace-definition)
        :range shared/full-file-range
        :selection-range (if namespace-definition
                           (shared/->scope-range namespace-definition)
                           shared/full-file-range)
        :children (->> (q/find-var-definitions db filename true)
                       (mapv (fn [e]
                               (shared/assoc-some
                                 {:name (-> e :name name)
                                  :kind (f.document-symbol/element->symbol-kind e)
                                  :range (shared/->scope-range e)
                                  :selection-range (shared/->range e)}
                                 :tags (not-empty
                                         (cond-> []
                                           (:deprecated e) (conj 1)))
                                 :detail (when (:private e)
                                           "private")))))}])))
=======
    (let [db @db/db*
          filename (shared/uri->filename textDocument)]
      (f.document-symbol/document-symbols db filename))))
>>>>>>> daef14c6

(defn document-highlight [{:keys [db*]} {:keys [text-document position]}]
  (process-after-changes
    :document-highlight (:uri text-document) db*
    (let [db @db*
          line (-> position :line inc)
          column (-> position :character inc)
          filename (shared/uri->filename (:uri text-document))
          local-db (update db :analysis select-keys [filename])
          references (q/find-references-from-cursor local-db filename line column true)]
      (mapv (fn [reference]
              {:range (shared/->range reference)})
            references))))

(defn workspace-symbols [{:keys [db*]} {:keys [query]}]
  (shared/logging-task
    :workspace-symbol
    (f.workspace-symbols/workspace-symbols query @db*)))

(defn ^:private server-info [{:keys [db*]}]
  (let [db-value @db*]
    {:project-root-uri (:project-root-uri db-value)
     :project-settings (:project-settings db-value)
     :classpath-settings (:classpath-settings db-value)
     :classpath (:classpath db-value)
     :client-settings (:client-settings db-value)
     :final-settings (settings/all db-value)
     :cljfmt-raw (binding [*print-meta* true]
                   (pr-str (f.format/resolve-user-cljfmt-config db-value)))
     :port (or (:port db-value)
               "NREPL only available on :debug profile (`make debug-cli`)")
     :server-version (shared/clojure-lsp-version)
     :clj-kondo-version (lsp.kondo/clj-kondo-version)
     :log-path (:log-path db-value)}))

(defn server-info-log [{:keys [producer] :as components}]
  (shared/logging-task
    :server-info-log
    (producer/show-message
      producer
      (with-out-str (pprint/pprint (server-info components)))
      :info
      nil)))

(def server-info-raw #'server-info)

(defn ^:private cursor-info [{:keys [db*]} [doc-id line character]]
  (let [db @db*
        elements (q/find-all-elements-under-cursor db (shared/uri->filename doc-id) (inc line) (inc character))]
    (shared/assoc-some {}
                       :elements (mapv (fn [e]
                                         (shared/assoc-some
                                           {:element e}
                                           :definition (q/find-definition db e)
                                           :semantic-tokens (f.semantic-tokens/element->token-type e)))
                                       elements))))

(defn cursor-info-log [{:keys [producer] :as components} {:keys [text-document position]}]
  (shared/logging-task
    :cursor-info-log
    (producer/show-message
      producer
      (with-out-str (pprint/pprint (cursor-info components
                                                [(:uri text-document) (:line position) (:character position)])))
      :info
      nil)))

(defn cursor-info-raw [components {:keys [text-document position]}]
  (shared/logging-task
    :cursor-info-raw
    (cursor-info components
                 [(:uri text-document) (:line position) (:character position)])))

(defn clojuredocs-raw [{:keys [db*]} {:keys [sym-name sym-ns]}]
  (shared/logging-task
    :clojuredocs-raw
    (f.clojuredocs/find-docs-for sym-name sym-ns db*)))

(defn ^:private refactor [{:keys [db*] :as components} refactoring [doc-id line character & args]]
  (let [db @db*
        row (inc (int line))
        col (inc (int character))
        ;; TODO Instead of v=0 should I send a change AND a document change
        v (get-in db [:documents doc-id :v] 0)
        loc (some-> (parser/zloc-of-file db doc-id)
                    (parser/to-pos row col))]
    (f.refactor/call-refactor {:refactoring (keyword refactoring)
                               :db          db
                               :loc         loc
                               :uri         doc-id
                               :row         row
                               :col         col
                               :args        args
                               :version     v}
                              components)))

(defn execute-command [{:keys [producer] :as components} {:keys [command arguments]}]
  (cond
    (= command "server-info")
    (server-info-log components)

    (= command "cursor-info")
    (cursor-info-log components
                     {:text-document (nth arguments 0)
                      :position {:line (nth arguments 1)
                                 :character (nth arguments 2)}})

    (some #(= % command) f.refactor/available-refactors)
    (shared/logging-task
      :execute-command
      ;; TODO move components upper to a common place
      (when-let [{:keys [edit show-document-after-edit]} (refactor components command arguments)]
        ;; waits for client to apply edit before showing doc/moving cursor
        (producer/publish-workspace-edit producer edit)
        (when show-document-after-edit
          (->> (update show-document-after-edit :range #(or (some-> % shared/->range)
                                                            shared/full-file-range))
               (producer/show-document-request producer)))
        edit))))

(defn hover [{:keys [db*]} {:keys [text-document position]}]
  (shared/logging-task
    :hover
    (let [[line column] (shared/position->line-column position)]
      (f.hover/hover (:uri text-document) line column db*))))

(defn signature-help [{:keys [db*]} {:keys [text-document position _context]}]
  (shared/logging-task
    :signature-help
    (let [[line column] (shared/position->line-column position)]
      (f.signature-help/signature-help (:uri text-document) line column db*))))

(defn formatting [{:keys [db*]} {:keys [text-document]}]
  (shared/logging-task
    :formatting
    (f.format/formatting (:uri text-document) db*)))

(defn range-formatting [{:keys [db*]} {:keys [text-document range]}]
  (process-after-changes
    :range-formatting (:uri text-document) db*
    (let [db @db*
          start (:start range)
          end (:end range)
          format-pos {:row (inc (:line start))
                      :col (inc (:character start))
                      :end-row (inc (:line end))
                      :end-col (inc (:character end))}]
      (f.format/range-formatting (:uri text-document) format-pos db))))

(defn dependency-contents [{:keys [db*]} {:keys [uri]}]
  (shared/logging-task
    :dependency-contents
    (f.java-interop/read-content! uri @db*)))

(defn code-actions
  [{:keys [db*]} {:keys [range context text-document]}]
  (process-after-changes
    :code-actions (:uri text-document) db*
    (let [db @db*
          diagnostics (-> context :diagnostics)
          line (-> range :start :line)
          character (-> range :start :character)
          row (inc line)
          col (inc character)
          root-zloc (parser/safe-zloc-of-file db (:uri text-document))
          client-capabilities (get db :client-capabilities)]
      (f.code-actions/all root-zloc (:uri text-document) row col diagnostics client-capabilities db))))

(defn code-lens
  [{:keys [db*]} {:keys [text-document]}]
  (process-after-changes
    :code-lens (:uri text-document) db*
    (f.code-lens/reference-code-lens (:uri text-document) @db*)))

(defn code-lens-resolve
  [{:keys [db*]} {[text-document row col] :data range :range}]
  (shared/logging-task
    :resolve-code-lens
    (f.code-lens/resolve-code-lens (:uri text-document) row col range @db*)))

(defn semantic-tokens-full
  [{:keys [db*]} {:keys [text-document]}]
  (process-after-changes
    :semantic-tokens-full (:uri text-document) db*
    (let [data (f.semantic-tokens/full-tokens (:uri text-document) @db*)]
      {:data data})))

(defn semantic-tokens-range
  [{:keys [db*]} {:keys [text-document] {:keys [start end]} :range}]
  (process-after-changes
    :semantic-tokens-range (:uri text-document) db*
    (let [db @db*
          range {:name-row (inc (:line start))
                 :name-col (inc (:character start))
                 :name-end-row (inc (:line end))
                 :name-end-col (inc (:character end))}
          data (f.semantic-tokens/range-tokens (:uri text-document) range db)]
      {:data data})))

(defn prepare-call-hierarchy
  [{:keys [db*]} {:keys [text-document position]}]
  (shared/logging-task
    :prepare-call-hierarchy
    (f.call-hierarchy/prepare (:uri text-document)
                              (inc (:line position))
                              (inc (:character position)) db*)))

(defn call-hierarchy-incoming
  [{:keys [db*]} {:keys [item]}]
  (shared/logging-task
    :call-hierarchy-incoming-calls
    (let [uri (:uri item)
          row (inc (-> item :range :start :line))
          col (inc (-> item :range :start :character))]
      (f.call-hierarchy/incoming uri row col db*))))

(defn call-hierarchy-outgoing
  [{:keys [db*]} {:keys [item]}]
  (shared/logging-task
    :call-hierarchy-outgoing-calls
    (let [uri (:uri item)
          row (inc (-> item :range :start :line))
          col (inc (-> item :range :start :character))]
      (f.call-hierarchy/outgoing uri row col db*))))

(defn linked-editing-ranges
  [{:keys [db*]} {:keys [text-document position]}]
  (shared/logging-task
    :linked-editing-range
    (let [db @db*
          row (-> position :line inc)
          col (-> position :character inc)]
      (f.linked-editing-range/ranges (:uri text-document) row col db))))

(defn will-rename-files [{:keys [db*]} {:keys [files]}]
  (process-after-all-changes
    :will-rename-files
    (map :old-uri files) db*
    (f.file-management/will-rename-files files @db*)))<|MERGE_RESOLUTION|>--- conflicted
+++ resolved
@@ -218,34 +218,9 @@
 (defn document-symbol [{:keys [db*]} {:keys [text-document]}]
   (shared/logging-task
     :document-symbol
-<<<<<<< HEAD
-    (let [db @db*
-          filename (shared/uri->filename (:uri text-document))
-          namespace-definition (q/find-namespace-definition-by-filename db filename)]
-      [{:name (or (some-> namespace-definition :name name)
-                  filename)
-        :kind (f.document-symbol/element->symbol-kind namespace-definition)
-        :range shared/full-file-range
-        :selection-range (if namespace-definition
-                           (shared/->scope-range namespace-definition)
-                           shared/full-file-range)
-        :children (->> (q/find-var-definitions db filename true)
-                       (mapv (fn [e]
-                               (shared/assoc-some
-                                 {:name (-> e :name name)
-                                  :kind (f.document-symbol/element->symbol-kind e)
-                                  :range (shared/->scope-range e)
-                                  :selection-range (shared/->range e)}
-                                 :tags (not-empty
-                                         (cond-> []
-                                           (:deprecated e) (conj 1)))
-                                 :detail (when (:private e)
-                                           "private")))))}])))
-=======
-    (let [db @db/db*
-          filename (shared/uri->filename textDocument)]
+    (let [db @db*
+          filename (shared/uri->filename (:uri text-document))]
       (f.document-symbol/document-symbols db filename))))
->>>>>>> daef14c6
 
 (defn document-highlight [{:keys [db*]} {:keys [text-document position]}]
   (process-after-changes
