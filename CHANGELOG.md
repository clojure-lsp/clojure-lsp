# Changelog

## Unreleased

- General
  - clojure-lsp has a flake.nix now, being able to be built using clj-nix. #999
  - Remove `use-source-paths-from-classpath` setting, its value was already true and disabling it could cause false-positives.
  - Add `compute-external-file-changes` setting as true by default, when enabled it will consider file changes outside editor like git branch changes and update analysis, avoiding the need to restart server when a file is changed outside editor, this will only work if client file-watchers is enabled. #1002
  - Bump lsp4clj to 0.4.1.
  - Remove deprecated disabled setting `:linters :clj-kondo :async-custom-lint?`. #1017
  - Fix references and code lens of defrecord/deftype for cljs files. #1055
  - Fix clean-ns to move reader conditionals to before normal requires. #1057
  - Add new optional linter: [clj-depend](https://github.com/clj-depend/clj-depend) integration. #957

- Editor
  - Add support to rename namespace of namespaced keywords like re-frame events/subs. #978
  - Improve performance of find-declaration feature. #1021
  - Fix to avoid suggesting an alias from a clj file to a cljs file. #1024
  - Find references of namespace usages now find all namespace usages on project, not only the definition. #1022
  - Improve element selected on `textDocument/hover`, showing the function being called instead of the closest element found backwards. #995
  - Fix drag from quoted symbols and other special nodes #969
  - Drag requests two smaller edits, instead of one large edit, potentially avoiding flicker. #1043
  - Drag is disabled between clauses, to avoid arbitrarily choosing one to move. #1030
  - Cursor doesn't move within dragged clause. #1029
  - Improve performance of drag forward.
  - Avoid invalid cached analysis and document text after a rename. #1049
<<<<<<< HEAD
  - Improve lint performance by only linting references files when usage is added or removed. #1019
=======
  - Extracted functions are private. #1039
>>>>>>> 6988b37d

## 2022.05.31-17.35.50

- General
  - Bump clj-kondo to 2022.05.31
  - Consider `.clj_kondo` files as clj files.

## 2022.05.23-13.18.11

- General
  - Allow specify how many classes clojure-lsp should check before moving sorted package imported classes to next line. #966
  - Allow `:linters` to be configured by LSP clients passing string keys/values. #977
  - Support clj-kondo `:config-in-ns` and `:ns-groups` for `clojure-lsp/unused-public-var` linter. #981
  - Improve clean-ns correct positioning of multiple refers.

- Editor
  - Fix powershell.exe command execution error on Windows
  - Fix drag in `are` when `clojure.test` is aliased. #967
  - Reduce time to calculate semantic tokens, reducing CPU usage in large files. #970
  - Fix JDK global cache load when jdk source were already analyzed on previous sessions, fixing finding definition of jdk classes not working sometimes.
  - Fix command move-form not working.
  - Fix find definition of macros required by :require-macros on cljs files. #980
  - Add support to completion keywords found on function definition `:keys` destructuring, improving completion on api calls.
  - Avoid duplicate parens when inserting snippets during completion. #982
  
- CLI/API
  - Make all cli features open files faster, improving speed of all CLI/API features. Fixes #985

## 2022.05.03-12.35.40

- General
  - Bump clj-kondo to `2022.04.26-20220429.192438-2`.
  - Decrease uncached startup time by 60-70%, by instructing clj-kondo to skip var definition bodies when analyzing deps. [#1674](https://github.com/clj-kondo/clj-kondo/pull/1674)
  - Improve speed of alias/ns completions.
  - Change alias/ns completions to return a label that matches the input.
  - Support sorting classes inside package imports during `clean-ns`. #932
  - Avoid saving duplicate source-paths, not calling clj-kondo to analyze same filenames multiple times, improving startup speed.
  - Improve progress report both on editor and CLI using new clj-kondo callback feature.

- Editor
  - Support `workspace/willRenameFiles`, renaming namespaces and all its references when a file is renamed.
  - Don't save cache when classpath lookup failed.
  - Wait for editor to apply edits before requesting cursor re-positioning. Fixes cursor positioning after drag in Calva.
  - drag: Request edit only of changed clauses, not entire parent, reducing flicker.

- CLI/API
  - Bump lsp4clj to `0.3.0`.
  
This release was supported by [Clojurists Together](https://www.clojuriststogether.org/)

## 2022.04.18-00.59.32

- General
  - Improve settings documentation.
  - Fix completion performance regression from previous release.
  - Consider `.bb` and `.cljd` files as clj files. #906
  - Bump to clojure 1.11.0
  - Improve analysis query performance as a whole for lots of features. #916
  - Bump clj-kondo to `2022.04.09-20220414.123207-3` fixing semantic tokens for `:require`, `:refer` and `:as`. [#1609](https://github.com/clj-kondo/clj-kondo/issues/1609)
  - Move `lsp4clj` to outside clojure-lsp to its own repo/jar release.
  - Fix local files outside source-paths not being linted even if opened/changed.
  - Consider filename + lastModified as checksum for external files, avoiding analyzing it if analysis is already present.
  - graalvm: Compile static linux with --musl for better compatibility. #868
  - java: Use `XDG_CACHE_HOME` or `.cache/clojure-lsp` instead of config files for JDK cache.
  - java: Cache JDK analysis globally avoiding high CPU usages after startup.
  - java: Add `:java :home-path` setting for easier way to specify java location for JDK source analysis. #907

- Editor
  - Introduce ALPHA move-form command. #566
  - Rename "Move coll entry up/down" to "Drag forward/backward", matching Calva/Paredit terminology
  - drag: clauses move intuitively in `clojure.test/are`
  - drag: top-level forms can be dragged #891
  - Improve completion performance for most cases, reducing time to compute clj/cljs core symbols.
  - completion: suggest functions defined in Clojure 1.10 and 1.11
  - completion: Fix to no require extra ns when alias is already required. #920
  - promote-fn: *new feature* Promote a fn to a top-level defn. #783 @mainej
    - promote-fn can also promote a literal #() to a fn
  - demote-fn: Demote a fn to a literal #()
  - *breaking* remove cycle-fn-literal, since the same refactorings can be performed with the more clearly named promote-fn and demote-fn
  - drag: Fix to drag element-wise in destructured keys, not pair-wise. #927
  - test-tree: reduce CPU usage, especially during startup

- CLI
  - Reduce CPU and wall-clock time in cli commands clean-ns and diagnostics
  
This release was supported by [Clojurists Together](https://www.clojuriststogether.org/)

## 2022.03.31-20.00.20

- Fix URI resolver on java JDK logic.
- Fix zipfile scheme when finding external deps. 

## 2022.03.31-14.21.14

- Add java class find-definition support, decompiling .class files when available. #762 
- Add JDK source discoverability feature, searching for installed JDK for later analyze with clj-kondo and support java classes interop.
- Add `:java :download-jdk-source?` setting to download JDK source after startup if not cached before globally or found locally. Disabled by default.
- Avoid high CPU usage and freezes by more efficiently finding referenced files to notify on file change. #844 @mainej
- Bump clj-kondo to `2022.03.10-20220331.135739-32` improving java analysis and fixing a critical regression for re-frame. #888

This release was supported by [Clojurists Together](https://www.clojuriststogether.org/)

## 2022.03.26-18.47.08

- Fix unused-public-var not considering excluding comments, changing `async-custom-lint?` setting to false.

## 2022.03.25-12.02.59

- General
  - Fix cljfmt settings merge during refresh/classpath configs merge to avoid multiple config vectors on same symbol.
  - Fix install script for aarch64. #794
  - Fix handling cljfmt config files that end in `.clj` https://github.com/weavejester/cljfmt/issues/190
  - parser: more efficiently seek to cursor position, improving performance especially in large files. #793 @mainej
  - Fix clean-ns not sorting properly node requires for cljs. #815
  - Fix move-to-let to ensure locals don't move out of scope. #830
  - Improve logic around require suggestions. #837
  - Enhance move-to-let to introduce and expand let if an existing one doesn't exist. #829
  - Bump `org.clojure/clojure` to `1.11.0`.
  - Fix move-coll-entry to maintain cursor position instead of a range. #862
  - Clean ns automatically after adding missing require/imports, enabled by default under new `:clean :after-ns-refactor` flag. #558

- Editor
  - extract-function: Fix wrong args when extracting from multi-arity fn. #683
  - extract-function: Fix wrong args when extracting after a local usage. #812 @mainej
  - move-coll-entry: clauses move intuitively in `assoc`, `case`, `cond`, and similar functions. #780 @mainej
  - move-coll-entry: fix NPE when when invoked from top-level #803 @mainej
  - Generate stubs async after startup, improving startup time. #788
  - Improve and add lots of new snippets following practicalli config. #797
  - Improve how watched new files are analyzed avoiding infinite loops and performance issues. #796
  - Avoid infinite loops when several files are changed simultaneously. #796 @mainej
  - Fix "incoming call hierarchy" not considering usages inside defmethods. #808
  - range-formatting: more efficiently locate extent of range and reduce number of calls to cljfmt, improving performance especially when formatting large ranges. #795 @mainej
  - cycle-fn-literal: *new feature* convert between function-literal syntaxes `(fn [] ...)` <-> `#(...)`. #774
  - Add find-implementation feature to `defmulti` and `defmethod`. #751
  - Make find-implementation of `defprotocol` names find its implementations and find-implementation on `deftype`/`defrecord` methods find other implementations.
  - Add new code action `Introduce let` for existing command. #825
  - Make find-implementations consider `reify`. #827
  - Fix namespace on file creation when nested source-paths are available. #832
  - unused-public-var: fix to show warnings on vars defined with declare. #840
  - unused-public-var: large performance improvements, especially for large projects. #861 @mainej

- API/CLI
  - Extract lsp4clj as a seperate library. #807 @Cyrik Supported by [Scarlet](https://www.scarletcomply.com)
  - Fix inconsistency with clean-ns/format not copying kondo configs.

This release was supported by [Clojurists Together](https://www.clojuriststogether.org/)

## 2022.02.23-12.12.12

- General
  - Use `:source-aliases` setting during default deps.edn and lein project-spec aliases, avoiding the need to configure a whole project-spec just because of a additional alias.
  - Exclude from unused-public-var linter vars with metadata `^:export`. #753
  - Fix clean-ns multiple refers sort when there is a alias before the refers.
  - Bump clj-kondo from `2022.01.15` to `2022.02.09` adding support for implementation analysis and more improvements.
  - Medium performance improvement during startup when unused-public-var linter is disabled.
  - Medium performance improvement during startup on unused-public-var calculation parallelizing calculations.
  - Small performance improvement on code actions calcullation.
  - Add `:use-source-paths-from-classpath` setting defaulting to true, which makes clojure-lsp do not manually discovery source-paths but get from classpath excluding jar files and paths outside project-root. #752 #551
  - Improve completion performance when all clojure.core or cljs.core symbols are valid completions. #764, #771 @mainej
  - Fix scenarios where the lint findings in individual files differed from what you'd expect based on the .clj-kondo/config.edn settings.
  - Add `:exclude-regex` and `:exclude-when-definted-by-regex` to `:clojure-lsp/unused-public-var` linter.
  - Bump `org.clojure/clojure` to `1.11.0-rc1`.

- Editor
  - Fix exception during code actions calculation when in a invalid code of a map with not even key-pairs.
  - Don't return diagnostics for external files like files on jar dependencies, avoiding noise on lint when opening dependencies.
  - Support finding implementations of defprotocol and references of defrecord/deftype, implementing LSP method `textDocument/implementation`. #656
  - Make the actions and commands aware of when they were invoked from comments or whitespace. This will allow individual refactorings to be more deliberate about how they handle comments and whitespace. #716 @mainej
  - Correctly position the cursor after calling move-coll-entry-down on an entry with leading comments. #758 @mainej
  - Don't return completions when invoked from a comment, avoiding performance problems. #756
  - Fix small anomalies in parameter names of extracted private functions. #759 @mainej
  - Add semantic tokens for protocol implementations methods like defrecord and deftype.
  - Small performance improvevement on code lens calculation using transducers.

- API/CLI
  - Small performance improvement to `format`, `clean-ns`, `diagnostics`, and `rename` via parallelizing parts of the logic.
  - Fix edn->json parser of `serverInfo/raw` for Calva use cljfmt configuration. #763
  - Add `:cljfmt-raw` config to `serverInfo/raw` for Calva. #768
  - Add support for passing specific `--filenames` for most actions. #775

This release was supported by [Clojurists Together](https://www.clojuriststogether.org/)

## 2022.02.01-20.02.32

- General
  - Fix classpath hash regression introduced by last release

## 2022.02.01-16.53.14

- General
  - Migrate project from depstar -> tools.build. #711
  - Improve classpath hash to consider invaliding cache when local root deps was changed.
  - Replace datalevin cache db with transit. #703
  - Bump Graalvm from 21.3.0 to 22.0.0.2 improving binary performance/size
  - Update `XDG_CONFIG_HOME` to clojure-lsp directory in doc/settings.md

- Editor
  - Support going to namespace definition on an alias. #706
  - Add LSP `textDocument/declaration`, for now adding the making possible navigate to alias and namespaces declared on the namespace. #680
  - Fix removal of file analysis on didClose for external files like jars. #717
  - Fix cursor not moving when using code actions that move the cursor automatically.
  - Fix additional-snippets to work on top-level forms as well.
  - Fix resolve completion item not returning insertText. #719 @Cyrik
  - Remove support for LSP `codeAction/resolve`. It added complexity and was not used in a way that improved performance of the action menu. #722, #725, #726
  - Fix create public function refactoring not working when function is not a function call.

## 2022.01.22-01.31.09

- General
  - Fix freezing in some cases during clojure-lsp startup linting. #708

## 2022.01.20-14.12.43

- General
  - Bump clj-kondo to `2022.01.15`.
  - Add `:classpath` to `serverInfo` command for downstream usages.
  - Fix issues in `extract-function` that arise when operating over `.cljc` files.
  - Add setting `:copy-kondo-configs?` to allow disable auto clj-kondo config copy, enabled by default. #694
  - Lint unused public keywords, like unused re-frame events/subs. #691
  - Fix rename of namespaced keywords -> aliased keywords. #665
  - Huge refactor on clojure-lsp codebase, spliting code into submodules, this made possible remove a lot of deps from API jar and help separate clojure-lsp features in the future. #658
  - Send testTree notification for all project test files after clojure-lsp start. #697

- Editor
  - Improve 'create function' refactor code action handling multiple cases. #682
  - Fix 'resolve macro as ...' code action not working.
  - Fix `showDocumentRequest` issues when triggered via some refactor code action.
  - Add new code actions + commands `Move coll entry down` and `Move coll entry up` to move entries within collections. #684, #701

- API/CLI
  - Make `format`, `clean-ns` and `rename` features not need to scan whole classpath, analyzing only project code improving performance a lot.

## 2022.01.03-19.46.10

- Catch clj-kondo prints to stdout and log to clojure-lsp log file avoiding crashes on some clients like vscode/Calva.

## 2022.01.03-15.41.19

- General
  - Fix some analysis conflicts regarding `custom-async-lint?` feature introduced on latest release causing outdated analysis and some deadlocks.

- Editor
  - Fix inline symbol code action regression from previous releases. #678
  - Fix expand let refactor duplicating variables in some cases. #676
  - Add completion support to potemkin usages of a namespace.

- API/CLI
  - Wait for db cache upsert before end proccess, avoiding the need to re-lint whole classpath on next api/cli runs.
  - Fix the need to use `:raw? true` on babashka pod usage.

## 2021.12.20-00.36.56

- General
  - Bump clj-kondo to `2021.12.19`, supporting auto-load configs, improving potemkin support, adding more linters and more.
  - Merge `:cljfmt` settings with `:cljfmt-config-path` if file path exists.
  - Avoid high CPU and lockup when clj-kondo throws exceptions. #671
  - Allow absolute paths in deps.edn :local/root #672
  - Fix clojure-lsp not loading for some mono-repo cases, improving local/root support for polylith projects. #673
  - Avoid infinite loop because of cyclic dependencies on deps source-path discovery.
  - Add babashka pod. #555

- Editor
  - Change call hierarchy to return selection range of usage, not function definition.
  - Return `edits` in `codeAction/resolve` responses rather than `commands`. #655
  - Improve `:linters :clj-kondo :async-custom-lint?` to avoid infinite loops and default to `true`.
  - Add new custom LSP feature __Test Tree__, which shows all test hierarchy of a file. #653
  - Improve function name finding to consider other function definition types for some features. #666
  - Make `textDocument/hover` return the correct range from LSP spec, the element range instead of the element scope range.

- API/CLI
  - Exit process if any error during classpath lookup. Opt-out via `:api :exit-on-errors?` flag.

## 2021.12.01-12.28.16

- General
  - Add support for LSP method `textDocument/prepareRename` which it's the proper way to check if the rename will work correctly. #642
  - Expose new custom method `clojure/cursorInfo/raw` for custom hack on current cursor information code. #645
  - Support stub generation using `clj-easy/stub`, adding analysis and linting support for closed sources codes like Datomic. Check `:stubs` settings for more details. #637
  - Handle config deep merge differently for collections, concating instead of overwriting.
  - Fix unnecessary exception thrown on graal images during startup.
  - Support `deps.edn` `:local/root` source-paths discovery, improving support for monorepo projects like `polylith`. #652
  - New setting value for `:clean :sort :require`: `:lexicographic`. #654
  - Bump clj-kondo to `2021.10.20-20211126.151305-16`.

- Editor
  - Support completion on aliased keywords. #649
  - Add new `Sort map keys` refactoring code action. #651
  - Add new `Create function` code action, allowing to create a function on a existing namespace or creating a new namespace + the function. #646
  - Improve `Extract function` refactoring to consider comments above current function.
  - Experimental: new `:linters :clj-kondo :async-custom-lint?` setting, when true, scan unused-public-vars async improving lint/analysis UI feedback for huge buffers (> ~1000 lines). Default `false`.

This release was supported by [Clojurists Together](https://www.clojuriststogether.org/)

## 2021.11.16-16.52.14

- General
  - Improve rename feature to not heavily rely on valid source-paths for most cases.
  - Fix setTrace exception logs for graalvm native images.
  - Huge improvements on namespaces renames and namespaces references find. #573
  - Fix/Remove warnings during datalevin access.
  - Improve freezing for some MacOS cases. #631
  - Bump clj-kondo to `2021.10.20-20211116.110002-7` improving code parsing and other fixes.

- Editor
  - Fix "Add require" code actions adding multiple requires instead of the selected.
  - Improve "Add require" wording, making it easier to understand what each different action will do.
  - Smart check all available refers to require, adding refer options to `Add require` code actions. #627
  - Big improvements on keyword completions. #630
  - Add setting `keep-parens-when-threading?` to keep parens for single arity functions when threading. #636
  - Avoid adding duplicate requires when adding a new require via code action. #640
  - Improve common known snippets to replace completion items, improving completion UX. #638

This release was supported by [Clojurists Together](https://www.clojuriststogether.org/)

## 2021.11.02-15.24.47

- General
  - Bump Graalvm from 21.2.0 to 21.3.0 improving binary performance/size
  - Fix wrong parse of code when code contains namespaced maps like `#:foo{:bar 1}`. This issue was affecting a lot of features for example code actions.
  - Bump datalevin from 0.5.26 to 0.5.27.
  - Improve semantic tokens for dynamic vars, function definitions, namespaced and aliased keywords.
  - Fix bug where `:source-paths` settings could be hot-reloaded with wrong-value.

- Editor
  - Deprecates setting `:show-docs-arity-on-same-line?` in favor of `:hover` `:arity-on-same-line?`.
  - Add support to new LSP `LinkedEditingRange` feature. #341
  - Improve suggested `Add require ...` code actions, this should make clojure-lsp smarter when user wants to add a missing require. #614
  - Change `:notify-references-on-file-change` default from `false` to `true`, we had some performance improvements and I've been testing this for some time now and didn't see any new issues with that. This should improve a lot the UX when user change any code that is references on other files, updating the diagnostics for those files as well.
  - Improve rename feature UX to output errors when it's not possible rename.
  - Add support for `window/showDocument` LSP method, used on `create-test` command/code action after creating the test to show the test file.
  - Add new `Unwind thread once` and `Unwind whole thread` code actions to undo a thread call.
  - Improve code actions performance requesting async all actions.
  - Add new LSP custom method `clojure/clojuredocs/raw` which takes a symbol and a namespace (both strings) and returns any Clojuredocs entry found, otherwise `null`.
  - Fix missing keywords rename/references for destructured keywords.

- CLI
  - Show error/warning message when a classpath scan fail during analysis. Fixes #626
  - Add coloring to `diagnostics` output matching diagnostic severity.

This release was supported by [Clojurists Together](https://www.clojuriststogether.org/)

## 2021.10.20-16.49.47

- Editor
  - Hot fix clojuredocs on graalvm native image.
  - Bump clj-kondo to `2021.10.20-20211020.123254-3` to fix a specific issue with cljs.
  - Implement support to return to client LSP Errors, making user UX better since clojure-lsp can return specific errors for specific exceptions.

## 2021.10.20-13.04.11

- General
  - Improve intialization feedback report messages.
  - Consider `dev` and `test` alias for deps.edn projects as project-specs during classpath lookup. #586
  - Avoid scanning source-paths twice, as it was being considered as part of external classpath as well.
  - Change cache db from sqlite to datalevin for faster startup + better graalvm compatibility.
  - Make the cache analysis save async to make startup faster.
  - Support Auto refresh settings memoizing with a ttl of 1 second avoiding the need of restarting server when changing configs. #502
  - Bump clj-kondo adding new `gen-class` linter and other fixes/improvements. Fixes #589
  - Remove unused duplicate require if any. #527
  - Fix crash on clean-ns when ns contains comments.
  - Improve project analysis filter to check source-paths. #597

- Editor
  - Add reference code lens for ns forms. #578
  - Fix expand-let bug that occurs when a list form precedes let. #590
  - Add new command to create test for function at point. #582
  - Add new code action to create test for current function/var
  - Add `private` to documentSymbol to make clear that a var or function is  `private`.
  - Add new code action `Suppress xxx diagnostic`, adding clj-kondo comment code to ignore the diagnostic. #591
  - Add more semantic tokens: aliases for macros, variable and function definitions.
  - Add [clojuredocs](https://clojuredocs.org/) information during symbol hover. #571

This release was supported by [Clojurists Together](https://www.clojuriststogether.org/)

## 2021.09.30-15.28.01

- Editor
  - Hot fix hover content wrong type hinting.

## 2021.09.30-12.28.16

- General
  - Use lower-case for refer/import/require sorting. #560 #561
  - Avoid removing comments when sorting/cleaning namespace. #559
  - Break lines when sorting refers along with then new `:clean :sort :refer :max-line-length` setting with a default of `80`. #562
  - Deprecate `lens-segregate-test-references` in favor to `:code-lens :segregate-test-references`
  - Check for a default `.cljfmt.edn` config file for cljfmt config settings if no `:cljfmt-config-path` was provided. #563
  - Bump clj-kondo to `2021.09.25` fixing false-positives with potemkin import-var analysis.
  - Re-scan whole project if any clj-kondo config changed for better consistence. #331
  - Fix clojure-lsp not initializing when empty `project.clj`. #579
  - Support finding config in classpath via new setting`:classpath-config-paths ["my-org/my-lib"]`. #580

- Editor
  - Fix `resolve macro as` code action after regression introduced recently.
  - Fix `unused-public-var` not being suppressed during project startup. #554
  - Improve `hover` feature to return elements when inside a function call. #569
  - Fix `create-private-function` command and code action to consider when new function is inside thread macros.
  - Support `$/progress` LSP feature, sending notifications for client when server is starting, improving the feedback for the user.
  - Improve semantic tokens support for java classes and methods.

- API/CLI
  - Support renaming namespaces as well with `rename` feature.
  - Use relative paths instead of absolute paths on diff messages.
  - Add `analyze-project!` to analyze whole project only and cache analysis, useful for REPL usage for example.
  - Follow same exit status from clj-kondo for `diagnostics` feature. #572
  - Improve start project feedback reporting the percentage and specific message.

This release was supported by [Clojurists Together](https://www.clojuriststogether.org/)

## 2021.09.13-22.25.35

- Editor
  - Rollback change on `didChangeWatchedFiles` for `:change` events, avoiding outdated changes overwriting newer changes.

## 2021.09.13-19.32.00

- General
  - Create .clj-kondo folder if not exists in project root. #528
  - Fix exception when `:clojure-lsp/unused-public-var` linter is `:off`. #546
  - Bump clj-kondo to `2021.08.07-20210903.210340-28` to fix a false-positive with potemkin. https://github.com/clj-kondo/clj-kondo/issues/1370.
  - Bump clj-kondo to `2021.08.07-20210909.131804-29` fixing issues with built-in clj-kondo cache not present on graalvm binaries. #548
  - Exclude `cljs.test/deftest` from unused public vars linter.
  - Migrate default db file from `.lsp/sqlite.db` to `.lsp/.cache/sqlite.db`, this is necessary as in the future we will replace sqlite with other db implementation, for users they just need to consider/gitignore the `.lsp/.cache` folder, this way any next change on db implementations or any other cache will not affect user.
  - Auto migrate existing `.lsp/sqlite.db` to new `.lsp/.cache/sqlite.db` to avoid unnecessary project re-scan.
  - Deprecates `:sqlite-db-path` in place of `:cache-path`.

- Editor
  - Fix `didChangeWatchedFiles` to correctly create the file on server, properly change file content and re-scan with clj-kondo, or remove file analysis. This should improve LSP analysis reliability when changing files outside the editor. #536
  - Improve completion only showing valid local vars for current cursor.
  - Improve completion sorting adding priority to each item, showing most used symbols like variables and functions first before other completion items.

- API/CLI
  - New `diagnostics` command, which return all diagnostics found by clojure-lsp (using clj-kondo). Check the API section for more details.

This release was supported by [Clojurists Together](https://www.clojuriststogether.org/)

## 2021.09.04-17.11.44

- Hotfix java classes not present on jar, required for clojure-lsp downstreams.

## 2021.09.03-00.42.46

- General
  - Improve logging during startup for better troubleshooting.
  - Refactor allowing calls to `clojure-lsp.main/run!` for manually passing args, useful for `lein-clojure-lsp` for example.
  - Internal: Move graalvm configuration to sqlite-jdbc.
  - Recognize `deftest` as function definition form for refactoring features like `extract-function`.
  - Bump Graalvm from 21.1.0 to 21.2.0

- API/CLI
  - Use clj-kondo custom lint for API as well, required for correct diagnostics API feature.

- Editor
  - Fix regression, custom `source-paths` from initializationOptions were not being parsed correctly. #537

- Documentation
  - New domain for documentation and webpage https://clojure-lsp.io :rocket:

## 2021.08.24-14.41.56

- General
  - Fix classpath scan when classpath has other things like new lines or warning message besides the classpath. Fixes #523
  - Improve `clean-ns` to remove empty reader conditionals(`#?(:clj)` or `#?@(:clj [])` on ns form) after cleaning requires/imports.
  - Fix `clean-ns` false-positives removals to cljc files when the alias/refer/import is being used inside a reader conditional.
  - Add new setting `:linters :clj-kondo :ns-exclude-regex` which allows exclude diagnostics/findings for namespaces matching that regex.
  - Fix merge of configs resolved for projects with multiple configurations in parent folders and subprojects.

- Docs
  - Improved the settings docs with a new link to a file with all available clojure-lsp settings.

## 2021.08.16-19.02.30

- Fix `clojure-lsp --version`

## 2021.08.16-14.47.54

- General
  - Fix wrong parse of source-paths for bb.edn when :paths contains symbols not only strings. #507
  - Bump clj-kondo to fix a issue with clojure-lsp running in a lein process.

- Editor
  - Fix find-definition in jars for cljc files where the var is available on both cljs and clj files. #509
  - Add clojure.core.async common vars to common-refers to be required via code action.
  - Remove diagnostics when files are deleted, properly cleaning server. #513
  - Don't add ns form to blank edn files. #515
  - Fix initializationOptions parsing for some clients. #516
  - Fix refactor 'add missing refer' when there is already that namespace with a alias but no refers.
  - Improve `:notify-references-on-file-change` performance and use-cases, still disabled by default for some time.

- API
  - Rollback printing only via CLI to work with API as well. (can be disabled via :raw? option)
  - Support for release of lein-clojure-lsp

## 2021.08.05-19.36.09

- Bump clj-kondo to fix window path issues with analysis.
- Fix issue with references code lens for vim.

## 2021.08.05-18.25.54

- Fix async project lint after startup for huge projects. #506
- Fix `:lint-project-files-after-startup?` to be considered before clojure-lsp lint unusued public vars.
- Fix excluded symbols for code lens, making clojure-lsp check clj-kondo config as well for the `:clojure-lsp/unused-public-var` excludes

## 2021.08.03-13.33.03

- General
  - Parse correctly unescaped URIs sent from clients like vim avoiding errors on some features.
  - Bump clj-kondo fixing analysis position issue with `declare`, making rename and other features work.
  - Don't use PowerShell profiles on Windows when analyzing classpath. Fixes https://github.com/BetterThanTomorrow/calva/issues/1050
  - Support babashka classpath and source-paths discovery via bb.edn file. (needs babashka >= 0.5.1)

- Editor
  - Add `:hover :hide-file-location?` settings option to disable displaying the source path on hover.
  - Use new clj-kondo `:custom-lint-fn` for the `:unused-public-var`, this should improve performance and give the ability to suppress unused vars via code with `#_{:clj-kondo/ignore [:clojure-lsp/unused-public-var]}` or `#_:clj-kondo/ignore`

## 2021.07.28-14.24.06

- General
  - Minor fix on the analysis queries comparison.
  - Improve GraalVM configuration to use direct/less configurations.
  - Bump clj-kondo 2021.06.18 -> 2021.07.28 which adds support for macroexpanding.

- Editor
  - Fix outgoing/incoming call hierarchy when vars are outside project/external jars.
  - Fix completion of aliases without var names typed yet, for example: `string/`

- API/CLI
  - Fix filename in diffs with dry option.
  - Add coloring to diffs following git diff.
  - Add `ns-exclude-regex` for commands that check whole project, allowing to exclude certain namespaces via regex.

## 2021.07.19-14.46.52

- General
  - `clean-ns` now sorts ns children forms according to the ClojureStyleGuide, at the moment moving require form before import form, enabled by default under flag `:clean :sort :ns` setting.
  - Improve startup error handler and logging during project analysis. Related to #484
  - Performance improvements using transducers on analysis queries.
  - Fixed auto-resolve source-paths for lein projects that get source-paths dynamically, clojure-lsp will use the default source-paths for these cases

- Editor
  - Improve hover output, both markdown and plain text forms.
  - Allow calling thread-first/last and thread-first-all/last-all from within the list.
  - Improve resolve-macro-as messages and default excluded symbols.

- API/CLI
  - Fix empty `XDG_CONFIG_HOME` not defaulting to `$HOME/.config` #474
  - Improve verbose logging setting.

## 2021.07.12-12.30.59

- Editor
  - Make semantic-tokens return no token for unknown symbols which has `:clj-kondo/unknown-namespace` on its analysis.
  - Fix file uri location when hovering a symbol.
  - Add reference code lens to keyword definitions, e.g. `re-frame.core/reg-sub`.
  - Add `semantic-tokens` debug information to `cursor-info` response.

- API/CLI
  - Fix when ns form does not match filename. #466
  - Fix errors with project-root on graalvm binary
  - Improve API usage avoiding exceptions and returning just data instead.
  - Improve analysis cache to multiple API calls.
  - Add new `--raw` option allowing to display only raw data. Useful to integrate with other tools like reviewdog.

## 2021.07.05-20.31.12

- API/CLI
  - Add `--verbose` option for debugging purposes.
  - Fix usage as library parsing `:exec-args` correctly

## 2021.07.05-15.12.14

- General
  - Add `:clean :sort` settings option to disable sorting during `clean-ns`.
  - Add `:keep` value to `:ns-indent-blocks-indentation` setting to don't change indentation during `clean-ns`.
  - Deprecate `install-latest-clojure-lsp.sh` in place of `install` new script.
  - Improve source paths discoverability for `leiningen` projects following the same rules as `deps.edn` projects. For more information, check the [settings section](https://clojure-lsp.github.io/clojure-lsp/settings/#source-paths-discovery).

- API/CLI
  - Add `--dry` option to commands, useful to print only diffs instead of making changes.
  - Check the new [setup-clojure-lsp](https://github.com/marketplace/actions/setup-clojure-lsp) Github Action to run clojure-lsp on CI.
  - Add `format` feature using cljfmt.
  - Now, every release is available in clojars as `com.github.clojure-lsp/clojure-lsp`.

## 2021.07.01-19.49.02

- Fix --project-path option for API.
- Add --log-path option to API.

## 2021.07.01-13.46.18

- Fix find-references and references lens for `defrecord`.
- Improve `clean-ns` refactoring following the Clojure style guide.
- Fix `clean-ns` corner case issue where it would replace the `:as` value with the `:refer` value.
- Deprecate `:keep-require-at-start?` in favor of `:clean :ns-inner-blocks-indentation` with default value of `:next-line`.
- Bump `org.xerial/sqlite-jdbc` from 3.34.0 to 3.36.0.
- Avoid adding duplicated namespace for new blank files.
- Add API / CLI support, form more information check the [API](https://clojure-lsp.github.io/clojure-lsp/api/) section.

## 2021.06.24-14.24.11

- Fix missing LSP 3.16 graalvm reflection configs. #452

## 2021.06.24-01.20.01

- Fix graalvm reflect config for LSP 3.16 protocol. #449
- Use last definition when showing signature help. #446
- Create 2 new LSP custom methods: `clojure/serverInfo/raw` and `clojure/serverInfo/log` deprecating old commands `server-info` and `cursor-info`, check the documentation for more information.
- Add `:final-settings` to `serverInfo` methods. #450

## 2021.06.21-14.30.54

- Avoid removing whole require if unused refer but with used alias during clean-ns. #447
- Bump cljfmt 0.7.0 -> 0.8.0. Fixes #266
- Bump clj-kondo 2021.06.01 -> 2021.06.18

## 2021.06.14-17.00.47

- Improve source paths discoverability for `deps.edn` projects. Adds `:source-aliases` for customization. For more information, check the [settings section](https://clojure-lsp.github.io/clojure-lsp/settings/#source-paths-discovery).

## 2021.06.01-16.19.44

- Fix graalvm issue on completionItem InsertTextMode
- Bump clj-kondo and rewrite-clj to latest releases.

## 2021.05.27-17.42.34

- Fix corner case error with project paths with spaces or other special characters. #437
- Drastically improve didOpen performance, improving kondo findings parsing and making linting async avoiding blocking some editors. #435
- Fix `:auto-add-ns-to-new-files?` flag always being considered as `true`. #436

## 2021.05.22-16.50.45

- Fix completion item kind of clojure core items. Fixes #426
- Fix graalvm reflect config for SublimeText - #430
- Improve code lens for segregated code lens when on test files.

## 2021.05.14-15.26.02

- Include non full qualified vars on unused-public-var exclude filter.
- Improve hover documentation: use correct markdown for docstrings; remove unnecessary new lines; add link to filename location.
- Rollback full text changes on last release and change approach for a temporary fix. #424

## 2021.05.06-19.44.00

- Quick fix full text changes to handle it sync for semantic tokens
- Segregate main references from test references with option to disable via `lens-segregate-test-references`

## 2021.04.27-20.17.45

- Significantly improve the performance of workspace symbol filtering/searching. [See relevant commit](https://github.com/anonimitoraf/clj-flx/commit/61b2081b65b7d3be14851bac03ea508147c90054).
- Always sort refers when clean-ns.
- Add support for installing with homebrew on Linux.
- Bump clj-kondo to `2021.04.24-20210426.144134-2` adding support for finding re-frame by keyword. Fixes #411
- Fix find definition going to `declare` - Fixes #340
- Remove common already known clojure macros from `Resolve macro as` code action.

## 2021.04.23-15.49.47

- Improve resolve-macro-as command to check and log if couldn't resolve the macro.
- Improve workspace symbol filtering/searching. Now, the sole candidates shown are guaranteed to include all the characters contained in the filter/search string.
- Add more tokens to semantic tokens: keywords, functions/var usages, java classes, local variables.
- Bump Graalvm from 21.0.0 to 21.1.0
- Bump clj-kondo to 2021.04.23 fixing some keywords corner cases.

## 2021.04.13-12.47.33

- Add common snippets on completion. Check all available snippets [here](https://clojure-lsp.github.io/clojure-lsp/features/#snippets).
- Add support for custom snippets via `:additional-snippets`. Check [here](https://clojure-lsp.github.io/clojure-lsp/features/#snippets) for more information. - Fixes #403
- Bump lsp4j from 0.11.0 -> 0.12.0

## 2021.04.07-16.34.10

- Fix renaming keywords in cljc files producing duplicate edits.
- After project startup, publish all project only diagnostics. This is a approach done by other LSPs to make work features like [Project errors](https://emacs-lsp.github.io/lsp-mode/page/main-features/#project-errors-on-modeline). Feature flag via `lint-project-files-after-startup?` with default `true`.
- Add experimental support for aarch64 linux native binary
- Fix formatting issues with a regression introduced on a previous release. - Fixes #339 and #396

## 2021.04.03-18.43.55

- Fix textDocument/workspaceSymbols filter not working on native binaries.
- Report duplicate linters as default, can be disabled via `:linters :clj-kondo :report-duplicates` - Fixes #390
- Bump rewrite-clj to 1.0.605-alpha to fix exceptions when on clojure files with babashka interpreter on first line.
- Bump clj-kondo 2021.04.01-20210402.215253-6 to fix bug https://github.com/clj-kondo/clj-kondo/issues/1246

## 2021.03.30-20.42.34

- Bump clj-londo 2021.03.22-20210327.192113-4 - Fixes #385
- Add support for outgoing call hierarchy - Fixes #384
- Improve and fix missing completion item kinds.

## 2021.03.26-23.41.07

- Bump clj-kondo 2021.03.22-20210324.110254-3 - Fixes #382
- [graalvm] Fixes Unable to invoke no-args constructor for class org.eclipse.lsp4j.ShowDocumentCapabilities error.
- Fix/enhance keyword rename - #383

## 2021.03.24-00.41.55

- Migrate from lein to deps.edn
- Bump clj-kondo to 2021.03.22
- Fix clean-ns sorting according to symbols not brackets - Fixes #380
- Fix missing graalvm reflect config for CompletionItemTextEdit - Fixes #381

## 2021.03.21-23.29.19

- Add code action 'resolve macro as', it requires client to fill the chosen macro and clj-kondo config file.
- Bump rewrite-clj to 1.0.594-alpha
- Bump data.json to 2.0.1
- Bump lsp4j to 0.11.0

## 2021.03.18-19.23.41

- Add support for diagnostic tags: deprecated and unnecessary.
- Fix wrong textDocument/documentHighlight for function local-usages.
- Use new clj-kondo `copy-configs` flag to copy hooks during lint.
- Bunp clj-kondo to fix unused public linter check for `:exclude-when-defined-by`

## 2021.03.16-20.28.06

- Fix server not analyzing after a wrong code on cljs files - #367
- Rollback incremental didChange adding a new `:text-document-sync-kind` setting with `:full` as default.

## 2021.03.14-23.22.46

- Fix completion inside refers, re-add support for it - Fixes #364
- Change range of expression functions clj-kondo diagnostics to avoid collision with function signature.

## 2021.03.06-17.05.35

- Fix incremental didChange, debouncing distincting by uri, fixing some inconsistent file changes
when multiple files are changed at same time (rename, iedit, etc).
- Make unused-public-var ignore -main public functions.
- Add `:exclude-when-defined-by` option to `unused-public-var` linter, check settings documentation for more information.

## 2021.03.05-13.35.47

- Fix clojure-lsp lint crash when analyzing specific macros with clj-kondo hooks.
- Fix didChange for Nvim client.
- Add new clojure-lsp linter: unused-public-var - Fixes #359
- Add option to disable clj-kondo linter, check settings documentation for more details.

## 2021.03.01-19.18.54

- Bump clj-kondo fixing issues on require form not being analyzed.
- Fix textDocument/workspaceSymbols to use the query sent by client.

## 2021.02.27-23.35.55

- Add support to complete full qualified namespaces - Fixes #337
- Add `:log-path` setting to log to a custom file.
- Avoid exception on code actions when on cljc reader macros - Related to #346

## 2021.02.26-13.58.48

- Improve clojure-lsp config search checking always home dir considering XDG_CONFIG_HOME and project root up to system root (/) - Fixes #339.
- Handle incremental text changes on `textDocument/didChange` notifications following LSP protocol, improving performance for huge files.
- Add clj-kondo version to --version and server-info.
- Add new create private function code action.

## 2021.02.24-14.23.08

- Improve completion performance resolving the item only when documentation is requested
- Add new thread first/last all code actions

## 2021.02.21-21.02.51

- Implement support for textDocument/signatureHelp - Fixes #324
- Disable notify-references on didChange with a flag `notify-references-on-change`.
- Fix completion not working when reader macro on file - Fixes #332

## 2021.02.19-23.08.40

- Fix duplicated symbols for cljc files on textDocument/documentSymbols - Fixes #328
- Add namespace require when completing a unimported namespace - Fixes #309
- Fix completion not working for cljc files

## 2021.02.19-00.19.27

- Fix completion of invalid clojure core (e.g. `foo/`) - Fixes #270

## 2021.02.17-17.00.45

- Allow find all references across the project of simple keywords
- Allow specify custom sqlite.db location with `sqlite-db-path`, default to `<project>/.lsp/sqlite.db`

## 2021.02.14-19.46.47

- Removing false positive logs from invalid analysis from clj-kondo macro expand analysis
- Fix call hierarchy when the reference was not open yet in the editor.
- Smart re-analyze variable/function references when arguments of the definition were updated.
- Rollback Macos native image compress until it works for MacOS Big Sur - #322

## 2021.02.13-18.04.19

- Bump clj-kondo to fix false-positive unresolved-vars
- Prioritize project analysis on all analysis during find definition - Fixes #318
- Compress native binaries with UPX decreasing binary size.

## 2021.02.12-03.13.12

- Fix completion issues with graalvm native linux binaries when completing local variables.
- Fix completion exception when completing numbers - Fixes #310
- Completion inside a require suggests all available namespaces
- Change log pattern to `/tmp/clojure-lsp.<TIMESTAMP>.out` use default temp file. Should fix issues with permissions on tmp folder.

## 2021.02.11-12.43.06

- Fix auto add ns not working for projects.
- New code action: Move to let
- New code action: Change coll to map, list, set or vector

## 2021.02.10-03.01.19

- Fix config passed to clj-kondo during analysis - Fixes #308

## 2021.02.09-18.28.06

- Fix auto add ns to check project root and source paths
- Add alias on copmletion items - Fix completion items for Calva client

## 2021.02.07-22.51.26

- Fix install-latest-clojure-lsp.sh script - #304
- Fix clojure-lsp re-analysing classpath when project contains a keyword starting with a number - #305
- Allow clj-kondo to pick up config correctly in mono repos - #303

## 2021.02.07-03.04.31

- Make release's native binaries executable by default - #299
- Improve completion removing the necessity to call completion/resolveItem - #292
- New code action: Add suggested alias to namespaces - #302

## 2021.02.05-03.05.34

- Add support for keyword analysis (definition, references, completion, rename, hover)
- Reduce jar and binaries size excluding some dependencies (Need to fix a lein issue yet)

## 2021.02.04-02.08.58

 - Fix --version on graalvm native compiled binaries

## 2021.02.04-01.09.21

- Add integration tests to release process

## 2021.02.02-14.02.23

- Fix `clojure-lsp` embedded jar binary during release CI
- Fix duplicate references on cljc files

## 2021.02.02-03.06.46

- Add clojure.java.io to known requires - #291
- Add manual System/gc after first classpath scan, it should decrease memory after the first startup
- Add support for Windows GraalVM compiled native binary

## 2021.02.01-20.37.52

- Add native binaries for Linux and MacOS compiled with GraalVM #267 (Experimental)

## 2021.01.28-03.03.16

- Fix clj-kondo batch analysis when merging batchs - Fix #284

## 2021.01.27-21.47.42

- Fix missing printlng and avoid errors for next time (this was causing issues in clients like vim coc)

## 2021.01.26-22.35.27

- Fix document-symbol after #261 - Fixes #276
- Reduce memory usage on startup batch analyzing classpath via clj-kondo. - Fixes #268

## 2021.01.25-22.56.05

- Do not remove document on `textDocument/didClose`, related to #264.
- Fix default project-specs for shadow-cljs to use npx prefix.
- Fix range of `textDocument/hover` for definition usages.
- Fix `completionItem/resolve` broken after #261.

## 2021.01.25-17.22.05

- Remove references code-lens from `deftest` forms
- Fix completion for alias ns from external deps - Fixes #269

## 2021.01.22-13.04.28

Huge refactor https://github.com/clojure-lsp/clojure-lsp/pull/261 which uses clj-kondo `analysis`/ `findings` output to almost all `clojure-lsp` features.

- Should significantly increase performance and startup time
- Should fix almost all bugs/issues with windows Users since we now rely on clj-kondo analysis
- **Remove** all lint configs from `clojure-lsp` including `macro-defs`, they should be configured on `clj-kondo` side now via `.clj-kondo/config.edn`
- Move file path on documentation to bottom

## 2021.01.20-01.39.32

- Fixes args for extract-function refactoring - Fixes #263

## 2021.01.16-03.28.20

- Check for defintions when finding references with includeDeclaration as true - Fixes #260
- Add custom command cursor-info to debugging clojure-lsp.
- Fix unnecessary new-lines on imports when executing clean-ns

## 2021.01.14-23.15.54

- Check for the whole line to add-miising-* code actions instead of expect the cursor at the ns to be required/imported - Fixes #258
- Return all possible add-missing-* code actions to the same line.

## 2021.01.14-17.19.10

- Fix add missing import code actions after refactor

## 2021.01.14-12.44.42

- Fixes #208

## 2021.01.14-02.30.28

- LSP 3.16: Add support for `codeAction/resolve` improving performance if client supports it
- Bump extend lib
- [CI] Remove auto release, next releases should contain more than one PR/fix<|MERGE_RESOLUTION|>--- conflicted
+++ resolved
@@ -24,11 +24,8 @@
   - Cursor doesn't move within dragged clause. #1029
   - Improve performance of drag forward.
   - Avoid invalid cached analysis and document text after a rename. #1049
-<<<<<<< HEAD
   - Improve lint performance by only linting references files when usage is added or removed. #1019
-=======
   - Extracted functions are private. #1039
->>>>>>> 6988b37d
 
 ## 2022.05.31-17.35.50
 
