# Changelog

## Unreleased

- General
  - Fix cljfmt settings merge during refresh/classpath configs merge to avoid multiple config vectors on same symbol.
  - Fix install script for aarch64. #794
  - Fix handling cljfmt config files that end in `.clj` https://github.com/weavejester/cljfmt/issues/190
  - parser: more efficiently seek to cursor position, improving performance especially in large files. #793 @mainej
  - Fix clean-ns not sorting properly node requires for cljs. #815
<<<<<<< HEAD
  - Fix move-to-let to ensure locals don't move out of scope. #830
=======
  - Improve logic around require suggestions. #837
>>>>>>> f4ee01df

- Editor
  - extract-function: Fix wrong args when extracting from multi-arity fn. #683
  - extract-function: Fix wrong args when extracting after a local usage. #812 @mainej
  - move-coll-entry: clauses move intuitively in `assoc`, `case`, `cond`, and similar functions. #780 @mainej
  - move-coll-entry: fix NPE when when invoked from top-level #803 @mainej
  - Generate stubs async after startup, improving startup time. #788
  - Improve and add lots of new snippets following practicalli config. #797
  - Improve how watched new files are analyzed avoiding infinite loops and performance issues. #796
  - Avoid infinite loops when several files are changed simultaneously. #796 @mainej
  - Fix "incoming call hierarchy" not considering usages inside defmethods. #808
  - range-formatting: more efficiently locate extent of range and reduce number of calls to cljfmt, improving performance especially when formatting large ranges. #795 @mainej
  - cycle-fn-literal: *new feature* convert between function-literal syntaxes `(fn [] ...)` <-> `#(...)`. #774
  - Add find-implementation feature to `defmulti` and `defmethod`. #751
  - Make find-implementation of `defprotocol` names find its implementations and find-implementation on `deftype`/`defrecord` methods find other implementations.
  - Add new code action `Introduce let` for existing command. #825
  - Make find-implementations consider `reify`. #827
  - Fix namespace on file creation when nested source-paths are available. #832

- API/CLI
  - Extract lsp4clj as a seperate library. #807 @Cyrik Supported by [Scarlet](https://www.scarletcomply.com)

## 2022.02.23-12.12.12

- General
  - Use `:source-aliases` setting during default deps.edn and lein project-spec aliases, avoiding the need to configure a whole project-spec just because of a additional alias.
  - Exclude from unused-public-var linter vars with metadata `^:export`. #753
  - Fix clean-ns multiple refers sort when there is a alias before the refers.
  - Bump clj-kondo from `2022.01.15` to `2022.02.09` adding support for implementation analysis and more improvements.
  - Medium performance improvement during startup when unused-public-var linter is disabled.
  - Medium performance improvement during startup on unused-public-var calculation parallelizing calculations.
  - Small performance improvement on code actions calcullation.
  - Add `:use-source-paths-from-classpath` setting defaulting to true, which makes clojure-lsp do not manually discovery source-paths but get from classpath excluding jar files and paths outside project-root. #752 #551
  - Improve completion performance when all clojure.core or cljs.core symbols are valid completions. #764, #771 @mainej
  - Fix scenarios where the lint findings in individual files differed from what you'd expect based on the .clj-kondo/config.edn settings.
  - Add `:exclude-regex` and `:exclude-when-definted-by-regex` to `:clojure-lsp/unused-public-var` linter.
  - Bump `org.clojure/clojure` to `1.11.0-rc1`.

- Editor
  - Fix exception during code actions calculation when in a invalid code of a map with not even key-pairs.
  - Don't return diagnostics for external files like files on jar dependencies, avoiding noise on lint when opening dependencies.
  - Support finding implementations of defprotocol and references of defrecord/deftype, implementing LSP method `textDocument/implementation`. #656
  - Make the actions and commands aware of when they were invoked from comments or whitespace. This will allow individual refactorings to be more deliberate about how they handle comments and whitespace. #716 @mainej
  - Correctly position the cursor after calling move-coll-entry-down on an entry with leading comments. #758 @mainej
  - Don't return completions when invoked from a comment, avoiding performance problems. #756
  - Fix small anomalies in parameter names of extracted private functions. #759 @mainej
  - Add semantic tokens for protocol implementations methods like defrecord and deftype.
  - Small performance improvevement on code lens calculation using transducers.

- API/CLI
  - Small performance improvement to `format`, `clean-ns`, `diagnostics`, and `rename` via parallelizing parts of the logic.
  - Fix edn->json parser of `serverInfo/raw` for Calva use cljfmt configuration. #763
  - Add `:cljfmt-raw` config to `serverInfo/raw` for Calva. #768
  - Add support for passing specific `--filenames` for most actions. #775

This release was supported by [Clojurists Together](https://www.clojuriststogether.org/)

## 2022.02.01-20.02.32

- General
  - Fix classpath hash regression introduced by last release

## 2022.02.01-16.53.14

- General
  - Migrate project from depstar -> tools.build. #711
  - Improve classpath hash to consider invaliding cache when local root deps was changed.
  - Replace datalevin cache db with transit. #703
  - Bump Graalvm from 21.3.0 to 22.0.0.2 improving binary performance/size
  - Update `XDG_CONFIG_HOME` to clojure-lsp directory in doc/settings.md

- Editor
  - Support going to namespace definition on an alias. #706
  - Add LSP `textDocument/declaration`, for now adding the making possible navigate to alias and namespaces declared on the namespace. #680
  - Fix removal of file analysis on didClose for external files like jars. #717
  - Fix cursor not moving when using code actions that move the cursor automatically.
  - Fix additional-snippets to work on top-level forms as well.
  - Fix resolve completion item not returning insertText. #719 @Cyrik
  - Remove support for LSP `codeAction/resolve`. It added complexity and was not used in a way that improved performance of the action menu. #722, #725, #726
  - Fix create public function refactoring not working when function is not a function call.

## 2022.01.22-01.31.09

- General
  - Fix freezing in some cases during clojure-lsp startup linting. #708

## 2022.01.20-14.12.43

- General
  - Bump clj-kondo to `2022.01.15`.
  - Add `:classpath` to `serverInfo` command for downstream usages.
  - Fix issues in `extract-function` that arise when operating over `.cljc` files.
  - Add setting `:copy-kondo-configs?` to allow disable auto clj-kondo config copy, enabled by default. #694
  - Lint unused public keywords, like unused re-frame events/subs. #691
  - Fix rename of namespaced keywords -> aliased keywords. #665
  - Huge refactor on clojure-lsp codebase, spliting code into submodules, this made possible remove a lot of deps from API jar and help separate clojure-lsp features in the future. #658
  - Send testTree notification for all project test files after clojure-lsp start. #697

- Editor
  - Improve 'create function' refactor code action handling multiple cases. #682
  - Fix 'resolve macro as ...' code action not working.
  - Fix `showDocumentRequest` issues when triggered via some refactor code action.
  - Add new code actions + commands `Move coll entry down` and `Move coll entry up` to move entries within collections. #684, #701

- API/CLI
  - Make `format`, `clean-ns` and `rename` features not need to scan whole classpath, analyzing only project code improving performance a lot.

## 2022.01.03-19.46.10

- Catch clj-kondo prints to stdout and log to clojure-lsp log file avoiding crashes on some clients like vscode/Calva.

## 2022.01.03-15.41.19

- General
  - Fix some analysis conflicts regarding `custom-async-lint?` feature introduced on latest release causing outdated analysis and some deadlocks.

- Editor
  - Fix inline symbol code action regression from previous releases. #678
  - Fix expand let refactor duplicating variables in some cases. #676
  - Add completion support to potemkin usages of a namespace.

- API/CLI
  - Wait for db cache upsert before end proccess, avoiding the need to re-lint whole classpath on next api/cli runs.
  - Fix the need to use `:raw? true` on babashka pod usage.

## 2021.12.20-00.36.56

- General
  - Bump clj-kondo to `2021.12.19`, supporting auto-load configs, improving potemkin support, adding more linters and more.
  - Merge `:cljfmt` settings with `:cljfmt-config-path` if file path exists.
  - Avoid high CPU and lockup when clj-kondo throws exceptions. #671
  - Allow absolute paths in deps.edn :local/root #672
  - Fix clojure-lsp not loading for some mono-repo cases, improving local/root support for polylith projects. #673
  - Avoid infinite loop because of cyclic dependencies on deps source-path discovery.
  - Add babashka pod. #555

- Editor
  - Change call hierarchy to return selection range of usage, not function definition.
  - Return `edits` in `codeAction/resolve` responses rather than `commands`. #655
  - Improve `:linters :clj-kondo :async-custom-lint?` to avoid infinite loops and default to `true`.
  - Add new custom LSP feature __Test Tree__, which shows all test hierarchy of a file. #653
  - Improve function name finding to consider other function definition types for some features. #666
  - Make `textDocument/hover` return the correct range from LSP spec, the element range instead of the element scope range.

- API/CLI
  - Exit process if any error during classpath lookup. Opt-out via `:api :exit-on-errors?` flag.

## 2021.12.01-12.28.16

- General
  - Add support for LSP method `textDocument/prepareRename` which it's the proper way to check if the rename will work correctly. #642
  - Expose new custom method `clojure/cursorInfo/raw` for custom hack on current cursor information code. #645
  - Support stub generation using `clj-easy/stub`, adding analysis and linting support for closed sources codes like Datomic. Check `:stubs` settings for more details. #637
  - Handle config deep merge differently for collections, concating instead of overwriting.
  - Fix unnecessary exception thrown on graal images during startup.
  - Support `deps.edn` `:local/root` source-paths discovery, improving support for monorepo projects like `polylith`. #652
  - New setting value for `:clean :sort :require`: `:lexicographic`. #654
  - Bump clj-kondo to `2021.10.20-20211126.151305-16`.

- Editor
  - Support completion on aliased keywords. #649
  - Add new `Sort map keys` refactoring code action. #651
  - Add new `Create function` code action, allowing to create a function on a existing namespace or creating a new namespace + the function. #646
  - Improve `Extract function` refactoring to consider comments above current function.
  - Experimental: new `:linters :clj-kondo :async-custom-lint?` setting, when true, scan unused-public-vars async improving lint/analysis UI feedback for huge buffers (> ~1000 lines). Default `false`.

This release was supported by [Clojurists Together](https://www.clojuriststogether.org/)

## 2021.11.16-16.52.14

- General
  - Improve rename feature to not heavily rely on valid source-paths for most cases.
  - Fix setTrace exception logs for graalvm native images.
  - Huge improvements on namespaces renames and namespaces references find. #573
  - Fix/Remove warnings during datalevin access.
  - Improve freezing for some MacOS cases. #631
  - Bump clj-kondo to `2021.10.20-20211116.110002-7` improving code parsing and other fixes.

- Editor
  - Fix "Add require" code actions adding multiple requires instead of the selected.
  - Improve "Add require" wording, making it easier to understand what each different action will do.
  - Smart check all available refers to require, adding refer options to `Add require` code actions. #627
  - Big improvements on keyword completions. #630
  - Add setting `keep-parens-when-threading?` to keep parens for single arity functions when threading. #636
  - Avoid adding duplicate requires when adding a new require via code action. #640
  - Improve common known snippets to replace completion items, improving completion UX. #638

This release was supported by [Clojurists Together](https://www.clojuriststogether.org/)

## 2021.11.02-15.24.47

- General
  - Bump Graalvm from 21.2.0 to 21.3.0 improving binary performance/size
  - Fix wrong parse of code when code contains namespaced maps like `#:foo{:bar 1}`. This issue was affecting a lot of features for example code actions.
  - Bump datalevin from 0.5.26 to 0.5.27.
  - Improve semantic tokens for dynamic vars, function definitions, namespaced and aliased keywords.
  - Fix bug where `:source-paths` settings could be hot-reloaded with wrong-value.

- Editor
  - Deprecates setting `:show-docs-arity-on-same-line?` in favor of `:hover` `:arity-on-same-line?`.
  - Add support to new LSP `LinkedEditingRange` feature. #341
  - Improve suggested `Add require ...` code actions, this should make clojure-lsp smarter when user wants to add a missing require. #614
  - Change `:notify-references-on-file-change` default from `false` to `true`, we had some performance improvements and I've been testing this for some time now and didn't see any new issues with that. This should improve a lot the UX when user change any code that is references on other files, updating the diagnostics for those files as well.
  - Improve rename feature UX to output errors when it's not possible rename.
  - Add support for `window/showDocument` LSP method, used on `create-test` command/code action after creating the test to show the test file.
  - Add new `Unwind thread once` and `Unwind whole thread` code actions to undo a thread call.
  - Improve code actions performance requesting async all actions.
  - Add new LSP custom method `clojure/clojuredocs/raw` which takes a symbol and a namespace (both strings) and returns any Clojuredocs entry found, otherwise `null`.
  - Fix missing keywords rename/references for destructured keywords.

- CLI
  - Show error/warning message when a classpath scan fail during analysis. Fixes #626
  - Add coloring to `diagnostics` output matching diagnostic severity.

This release was supported by [Clojurists Together](https://www.clojuriststogether.org/)

## 2021.10.20-16.49.47

- Editor
  - Hot fix clojuredocs on graalvm native image.
  - Bump clj-kondo to `2021.10.20-20211020.123254-3` to fix a specific issue with cljs.
  - Implement support to return to client LSP Errors, making user UX better since clojure-lsp can return specific errors for specific exceptions.

## 2021.10.20-13.04.11

- General
  - Improve intialization feedback report messages.
  - Consider `dev` and `test` alias for deps.edn projects as project-specs during classpath lookup. #586
  - Avoid scanning source-paths twice, as it was being considered as part of external classpath as well.
  - Change cache db from sqlite to datalevin for faster startup + better graalvm compatibility.
  - Make the cache analysis save async to make startup faster.
  - Support Auto refresh settings memoizing with a ttl of 1 second avoiding the need of restarting server when changing configs. #502
  - Bump clj-kondo adding new `gen-class` linter and other fixes/improvements. Fixes #589
  - Remove unused duplicate require if any. #527
  - Fix crash on clean-ns when ns contains comments.
  - Improve project analysis filter to check source-paths. #597

- Editor
  - Add reference code lens for ns forms. #578
  - Fix expand-let bug that occurs when a list form precedes let. #590
  - Add new command to create test for function at point. #582
  - Add new code action to create test for current function/var
  - Add `private` to documentSymbol to make clear that a var or function is  `private`.
  - Add new code action `Suppress xxx diagnostic`, adding clj-kondo comment code to ignore the diagnostic. #591
  - Add more semantic tokens: aliases for macros, variable and function definitions.
  - Add [clojuredocs](https://clojuredocs.org/) information during symbol hover. #571

This release was supported by [Clojurists Together](https://www.clojuriststogether.org/)

## 2021.09.30-15.28.01

- Editor
  - Hot fix hover content wrong type hinting.

## 2021.09.30-12.28.16

- General
  - Use lower-case for refer/import/require sorting. #560 #561
  - Avoid removing comments when sorting/cleaning namespace. #559
  - Break lines when sorting refers along with then new `:clean :sort :refer :max-line-length` setting with a default of `80`. #562
  - Deprecate `lens-segregate-test-references` in favor to `:code-lens :segregate-test-references`
  - Check for a default `.cljfmt.edn` config file for cljfmt config settings if no `:cljfmt-config-path` was provided. #563
  - Bump clj-kondo to `2021.09.25` fixing false-positives with potemkin import-var analysis.
  - Re-scan whole project if any clj-kondo config changed for better consistence. #331
  - Fix clojure-lsp not initializing when empty `project.clj`. #579
  - Support finding config in classpath via new setting`:classpath-config-paths ["my-org/my-lib"]`. #580

- Editor
  - Fix `resolve macro as` code action after regression introduced recently.
  - Fix `unused-public-var` not being suppressed during project startup. #554
  - Improve `hover` feature to return elements when inside a function call. #569
  - Fix `create-private-function` command and code action to consider when new function is inside thread macros.
  - Support `$/progress` LSP feature, sending notifications for client when server is starting, improving the feedback for the user.
  - Improve semantic tokens support for java classes and methods.

- API/CLI
  - Support renaming namespaces as well with `rename` feature.
  - Use relative paths instead of absolute paths on diff messages.
  - Add `analyze-project!` to analyze whole project only and cache analysis, useful for REPL usage for example.
  - Follow same exit status from clj-kondo for `diagnostics` feature. #572
  - Improve start project feedback reporting the percentage and specific message.

This release was supported by [Clojurists Together](https://www.clojuriststogether.org/)

## 2021.09.13-22.25.35

- Editor
  - Rollback change on `didChangeWatchedFiles` for `:change` events, avoiding outdated changes overwriting newer changes.

## 2021.09.13-19.32.00

- General
  - Create .clj-kondo folder if not exists in project root. #528
  - Fix exception when `:clojure-lsp/unused-public-var` linter is `:off`. #546
  - Bump clj-kondo to `2021.08.07-20210903.210340-28` to fix a false-positive with potemkin. https://github.com/clj-kondo/clj-kondo/issues/1370.
  - Bump clj-kondo to `2021.08.07-20210909.131804-29` fixing issues with built-in clj-kondo cache not present on graalvm binaries. #548
  - Exclude `cljs.test/deftest` from unused public vars linter.
  - Migrate default db file from `.lsp/sqlite.db` to `.lsp/.cache/sqlite.db`, this is necessary as in the future we will replace sqlite with other db implementation, for users they just need to consider/gitignore the `.lsp/.cache` folder, this way any next change on db implementations or any other cache will not affect user.
  - Auto migrate existing `.lsp/sqlite.db` to new `.lsp/.cache/sqlite.db` to avoid unnecessary project re-scan.
  - Deprecates `:sqlite-db-path` in place of `:cache-path`.

- Editor
  - Fix `didChangeWatchedFiles` to correctly create the file on server, properly change file content and re-scan with clj-kondo, or remove file analysis. This should improve LSP analysis reliability when changing files outside the editor. #536
  - Improve completion only showing valid local vars for current cursor.
  - Improve completion sorting adding priority to each item, showing most used symbols like variables and functions first before other completion items.

- API/CLI
  - New `diagnostics` command, which return all diagnostics found by clojure-lsp (using clj-kondo). Check the API section for more details.

This release was supported by [Clojurists Together](https://www.clojuriststogether.org/)

## 2021.09.04-17.11.44

- Hotfix java classes not present on jar, required for clojure-lsp downstreams.

## 2021.09.03-00.42.46

- General
  - Improve logging during startup for better troubleshooting.
  - Refactor allowing calls to `clojure-lsp.main/run!` for manually passing args, useful for `lein-clojure-lsp` for example.
  - Internal: Move graalvm configuration to sqlite-jdbc.
  - Recognize `deftest` as function definition form for refactoring features like `extract-function`.
  - Bump Graalvm from 21.1.0 to 21.2.0

- API/CLI
  - Use clj-kondo custom lint for API as well, required for correct diagnostics API feature.

- Editor
  - Fix regression, custom `source-paths` from initializationOptions were not being parsed correctly. #537

- Documentation
  - New domain for documentation and webpage https://clojure-lsp.io :rocket:

## 2021.08.24-14.41.56

- General
  - Fix classpath scan when classpath has other things like new lines or warning message besides the classpath. Fixes #523
  - Improve `clean-ns` to remove empty reader conditionals(`#?(:clj)` or `#?@(:clj [])` on ns form) after cleaning requires/imports.
  - Fix `clean-ns` false-positives removals to cljc files when the alias/refer/import is being used inside a reader conditional.
  - Add new setting `:linters :clj-kondo :ns-exclude-regex` which allows exclude diagnostics/findings for namespaces matching that regex.
  - Fix merge of configs resolved for projects with multiple configurations in parent folders and subprojects.

- Docs
  - Improved the settings docs with a new link to a file with all available clojure-lsp settings.

## 2021.08.16-19.02.30

- Fix `clojure-lsp --version`

## 2021.08.16-14.47.54

- General
  - Fix wrong parse of source-paths for bb.edn when :paths contains symbols not only strings. #507
  - Bump clj-kondo to fix a issue with clojure-lsp running in a lein process.

- Editor
  - Fix find-definition in jars for cljc files where the var is available on both cljs and clj files. #509
  - Add clojure.core.async common vars to common-refers to be required via code action.
  - Remove diagnostics when files are deleted, properly cleaning server. #513
  - Don't add ns form to blank edn files. #515
  - Fix initializationOptions parsing for some clients. #516
  - Fix refactor 'add missing refer' when there is already that namespace with a alias but no refers.
  - Improve `:notify-references-on-file-change` performance and use-cases, still disabled by default for some time.

- API
  - Rollback printing only via CLI to work with API as well. (can be disabled via :raw? option)
  - Support for release of lein-clojure-lsp

## 2021.08.05-19.36.09

- Bump clj-kondo to fix window path issues with analysis.
- Fix issue with references code lens for vim.

## 2021.08.05-18.25.54

- Fix async project lint after startup for huge projects. #506
- Fix `:lint-project-files-after-startup?` to be considered before clojure-lsp lint unusued public vars.
- Fix excluded symbols for code lens, making clojure-lsp check clj-kondo config as well for the `:clojure-lsp/unused-public-var` excludes

## 2021.08.03-13.33.03

- General
  - Parse correctly unescaped URIs sent from clients like vim avoiding errors on some features.
  - Bump clj-kondo fixing analysis position issue with `declare`, making rename and other features work.
  - Don't use PowerShell profiles on Windows when analyzing classpath. Fixes https://github.com/BetterThanTomorrow/calva/issues/1050
  - Support babashka classpath and source-paths discovery via bb.edn file. (needs babashka >= 0.5.1)

- Editor
  - Add `:hover :hide-file-location?` settings option to disable displaying the source path on hover.
  - Use new clj-kondo `:custom-lint-fn` for the `:unused-public-var`, this should improve performance and give the ability to suppress unused vars via code with `#_{:clj-kondo/ignore [:clojure-lsp/unused-public-var]}` or `#_:clj-kondo/ignore`

## 2021.07.28-14.24.06

- General
  - Minor fix on the analysis queries comparison.
  - Improve GraalVM configuration to use direct/less configurations.
  - Bump clj-kondo 2021.06.18 -> 2021.07.28 which adds support for macroexpanding.

- Editor
  - Fix outgoing/incoming call hierarchy when vars are outside project/external jars.
  - Fix completion of aliases without var names typed yet, for example: `string/`

- API/CLI
  - Fix filename in diffs with dry option.
  - Add coloring to diffs following git diff.
  - Add `ns-exclude-regex` for commands that check whole project, allowing to exclude certain namespaces via regex.

## 2021.07.19-14.46.52

- General
  - `clean-ns` now sorts ns children forms according to the ClojureStyleGuide, at the moment moving require form before import form, enabled by default under flag `:clean :sort :ns` setting.
  - Improve startup error handler and logging during project analysis. Related to #484
  - Performance improvements using transducers on analysis queries.
  - Fixed auto-resolve source-paths for lein projects that get source-paths dynamically, clojure-lsp will use the default source-paths for these cases

- Editor
  - Improve hover output, both markdown and plain text forms.
  - Allow calling thread-first/last and thread-first-all/last-all from within the list.
  - Improve resolve-macro-as messages and default excluded symbols.

- API/CLI
  - Fix empty `XDG_CONFIG_HOME` not defaulting to `$HOME/.config` #474
  - Improve verbose logging setting.

## 2021.07.12-12.30.59

- Editor
  - Make semantic-tokens return no token for unknown symbols which has `:clj-kondo/unknown-namespace` on its analysis.
  - Fix file uri location when hovering a symbol.
  - Add reference code lens to keyword definitions, e.g. `re-frame.core/reg-sub`.
  - Add `semantic-tokens` debug information to `cursor-info` response.

- API/CLI
  - Fix when ns form does not match filename. #466
  - Fix errors with project-root on graalvm binary
  - Improve API usage avoiding exceptions and returning just data instead.
  - Improve analysis cache to multiple API calls.
  - Add new `--raw` option allowing to display only raw data. Useful to integrate with other tools like reviewdog.

## 2021.07.05-20.31.12

- API/CLI
  - Add `--verbose` option for debugging purposes.
  - Fix usage as library parsing `:exec-args` correctly

## 2021.07.05-15.12.14

- General
  - Add `:clean :sort` settings option to disable sorting during `clean-ns`.
  - Add `:keep` value to `:ns-indent-blocks-indentation` setting to don't change indentation during `clean-ns`.
  - Deprecate `install-latest-clojure-lsp.sh` in place of `install` new script.
  - Improve source paths discoverability for `leiningen` projects following the same rules as `deps.edn` projects. For more information, check the [settings section](https://clojure-lsp.github.io/clojure-lsp/settings/#source-paths-discovery).

- API/CLI
  - Add `--dry` option to commands, useful to print only diffs instead of making changes.
  - Check the new [setup-clojure-lsp](https://github.com/marketplace/actions/setup-clojure-lsp) Github Action to run clojure-lsp on CI.
  - Add `format` feature using cljfmt.
  - Now, every release is available in clojars as `com.github.clojure-lsp/clojure-lsp`.

## 2021.07.01-19.49.02

- Fix --project-path option for API.
- Add --log-path option to API.

## 2021.07.01-13.46.18

- Fix find-references and references lens for `defrecord`.
- Improve `clean-ns` refactoring following the Clojure style guide.
- Fix `clean-ns` corner case issue where it would replace the `:as` value with the `:refer` value.
- Deprecate `:keep-require-at-start?` in favor of `:clean :ns-inner-blocks-indentation` with default value of `:next-line`.
- Bump `org.xerial/sqlite-jdbc` from 3.34.0 to 3.36.0.
- Avoid adding duplicated namespace for new blank files.
- Add API / CLI support, form more information check the [API](https://clojure-lsp.github.io/clojure-lsp/api/) section.

## 2021.06.24-14.24.11

- Fix missing LSP 3.16 graalvm reflection configs. #452

## 2021.06.24-01.20.01

- Fix graalvm reflect config for LSP 3.16 protocol. #449
- Use last definition when showing signature help. #446
- Create 2 new LSP custom methods: `clojure/serverInfo/raw` and `clojure/serverInfo/log` deprecating old commands `server-info` and `cursor-info`, check the documentation for more information.
- Add `:final-settings` to `serverInfo` methods. #450

## 2021.06.21-14.30.54

- Avoid removing whole require if unused refer but with used alias during clean-ns. #447
- Bump cljfmt 0.7.0 -> 0.8.0. Fixes #266
- Bump clj-kondo 2021.06.01 -> 2021.06.18

## 2021.06.14-17.00.47

- Improve source paths discoverability for `deps.edn` projects. Adds `:source-aliases` for customization. For more information, check the [settings section](https://clojure-lsp.github.io/clojure-lsp/settings/#source-paths-discovery).

## 2021.06.01-16.19.44

- Fix graalvm issue on completionItem InsertTextMode
- Bump clj-kondo and rewrite-clj to latest releases.

## 2021.05.27-17.42.34

- Fix corner case error with project paths with spaces or other special characters. #437
- Drastically improve didOpen performance, improving kondo findings parsing and making linting async avoiding blocking some editors. #435
- Fix `:auto-add-ns-to-new-files?` flag always being considered as `true`. #436

## 2021.05.22-16.50.45

- Fix completion item kind of clojure core items. Fixes #426
- Fix graalvm reflect config for SublimeText - #430
- Improve code lens for segregated code lens when on test files.

## 2021.05.14-15.26.02

- Include non full qualified vars on unused-public-var exclude filter.
- Improve hover documentation: use correct markdown for docstrings; remove unnecessary new lines; add link to filename location.
- Rollback full text changes on last release and change approach for a temporary fix. #424

## 2021.05.06-19.44.00

- Quick fix full text changes to handle it sync for semantic tokens
- Segregate main references from test references with option to disable via `lens-segregate-test-references`

## 2021.04.27-20.17.45

- Significantly improve the performance of workspace symbol filtering/searching. [See relevant commit](https://github.com/anonimitoraf/clj-flx/commit/61b2081b65b7d3be14851bac03ea508147c90054).
- Always sort refers when clean-ns.
- Add support for installing with homebrew on Linux.
- Bump clj-kondo to `2021.04.24-20210426.144134-2` adding support for finding re-frame by keyword. Fixes #411
- Fix find definition going to `declare` - Fixes #340
- Remove common already known clojure macros from `Resolve macro as` code action.

## 2021.04.23-15.49.47

- Improve resolve-macro-as command to check and log if couldn't resolve the macro.
- Improve workspace symbol filtering/searching. Now, the sole candidates shown are guaranteed to include all the characters contained in the filter/search string.
- Add more tokens to semantic tokens: keywords, functions/var usages, java classes, local variables.
- Bump Graalvm from 21.0.0 to 21.1.0
- Bump clj-kondo to 2021.04.23 fixing some keywords corner cases.

## 2021.04.13-12.47.33

- Add common snippets on completion. Check all available snippets [here](https://clojure-lsp.github.io/clojure-lsp/features/#snippets).
- Add support for custom snippets via `:additional-snippets`. Check [here](https://clojure-lsp.github.io/clojure-lsp/features/#snippets) for more information. - Fixes #403
- Bump lsp4j from 0.11.0 -> 0.12.0

## 2021.04.07-16.34.10

- Fix renaming keywords in cljc files producing duplicate edits.
- After project startup, publish all project only diagnostics. This is a approach done by other LSPs to make work features like [Project errors](https://emacs-lsp.github.io/lsp-mode/page/main-features/#project-errors-on-modeline). Feature flag via `lint-project-files-after-startup?` with default `true`.
- Add experimental support for aarch64 linux native binary
- Fix formatting issues with a regression introduced on a previous release. - Fixes #339 and #396

## 2021.04.03-18.43.55

- Fix textDocument/workspaceSymbols filter not working on native binaries.
- Report duplicate linters as default, can be disabled via `:linters :clj-kondo :report-duplicates` - Fixes #390
- Bump rewrite-clj to 1.0.605-alpha to fix exceptions when on clojure files with babashka interpreter on first line.
- Bump clj-kondo 2021.04.01-20210402.215253-6 to fix bug https://github.com/clj-kondo/clj-kondo/issues/1246

## 2021.03.30-20.42.34

- Bump clj-londo 2021.03.22-20210327.192113-4 - Fixes #385
- Add support for outgoing call hierarchy - Fixes #384
- Improve and fix missing completion item kinds.

## 2021.03.26-23.41.07

- Bump clj-kondo 2021.03.22-20210324.110254-3 - Fixes #382
- [graalvm] Fixes Unable to invoke no-args constructor for class org.eclipse.lsp4j.ShowDocumentCapabilities error.
- Fix/enhance keyword rename - #383

## 2021.03.24-00.41.55

- Migrate from lein to deps.edn
- Bump clj-kondo to 2021.03.22
- Fix clean-ns sorting according to symbols not brackets - Fixes #380
- Fix missing graalvm reflect config for CompletionItemTextEdit - Fixes #381

## 2021.03.21-23.29.19

- Add code action 'resolve macro as', it requires client to fill the chosen macro and clj-kondo config file.
- Bump rewrite-clj to 1.0.594-alpha
- Bump data.json to 2.0.1
- Bump lsp4j to 0.11.0

## 2021.03.18-19.23.41

- Add support for diagnostic tags: deprecated and unnecessary.
- Fix wrong textDocument/documentHighlight for function local-usages.
- Use new clj-kondo `copy-configs` flag to copy hooks during lint.
- Bunp clj-kondo to fix unused public linter check for `:exclude-when-defined-by`

## 2021.03.16-20.28.06

- Fix server not analyzing after a wrong code on cljs files - #367
- Rollback incremental didChange adding a new `:text-document-sync-kind` setting with `:full` as default.

## 2021.03.14-23.22.46

- Fix completion inside refers, re-add support for it - Fixes #364
- Change range of expression functions clj-kondo diagnostics to avoid collision with function signature.

## 2021.03.06-17.05.35

- Fix incremental didChange, debouncing distincting by uri, fixing some inconsistent file changes
when multiple files are changed at same time (rename, iedit, etc).
- Make unused-public-var ignore -main public functions.
- Add `:exclude-when-defined-by` option to `unused-public-var` linter, check settings documentation for more information.

## 2021.03.05-13.35.47

- Fix clojure-lsp lint crash when analyzing specific macros with clj-kondo hooks.
- Fix didChange for Nvim client.
- Add new clojure-lsp linter: unused-public-var - Fixes #359
- Add option to disable clj-kondo linter, check settings documentation for more details.

## 2021.03.01-19.18.54

- Bump clj-kondo fixing issues on require form not being analyzed.
- Fix textDocument/workspaceSymbols to use the query sent by client.

## 2021.02.27-23.35.55

- Add support to complete full qualified namespaces - Fixes #337
- Add `:log-path` setting to log to a custom file.
- Avoid exception on code actions when on cljc reader macros - Related to #346

## 2021.02.26-13.58.48

- Improve clojure-lsp config search checking always home dir considering XDG_CONFIG_HOME and project root up to system root (/) - Fixes #339.
- Handle incremental text changes on `textDocument/didChange` notifications following LSP protocol, improving performance for huge files.
- Add clj-kondo version to --version and server-info.
- Add new create private function code action.

## 2021.02.24-14.23.08

- Improve completion performance resolving the item only when documentation is requested
- Add new thread first/last all code actions

## 2021.02.21-21.02.51

- Implement support for textDocument/signatureHelp - Fixes #324
- Disable notify-references on didChange with a flag `notify-references-on-change`.
- Fix completion not working when reader macro on file - Fixes #332

## 2021.02.19-23.08.40

- Fix duplicated symbols for cljc files on textDocument/documentSymbols - Fixes #328
- Add namespace require when completing a unimported namespace - Fixes #309
- Fix completion not working for cljc files

## 2021.02.19-00.19.27

- Fix completion of invalid clojure core (e.g. `foo/`) - Fixes #270

## 2021.02.17-17.00.45

- Allow find all references across the project of simple keywords
- Allow specify custom sqlite.db location with `sqlite-db-path`, default to `<project>/.lsp/sqlite.db`

## 2021.02.14-19.46.47

- Removing false positive logs from invalid analysis from clj-kondo macro expand analysis
- Fix call hierarchy when the reference was not open yet in the editor.
- Smart re-analyze variable/function references when arguments of the definition were updated.
- Rollback Macos native image compress until it works for MacOS Big Sur - #322

## 2021.02.13-18.04.19

- Bump clj-kondo to fix false-positive unresolved-vars
- Prioritize project analysis on all analysis during find definition - Fixes #318
- Compress native binaries with UPX decreasing binary size.

## 2021.02.12-03.13.12

- Fix completion issues with graalvm native linux binaries when completing local variables.
- Fix completion exception when completing numbers - Fixes #310
- Completion inside a require suggests all available namespaces
- Change log pattern to `/tmp/clojure-lsp.<TIMESTAMP>.out` use default temp file. Should fix issues with permissions on tmp folder.

## 2021.02.11-12.43.06

- Fix auto add ns not working for projects.
- New code action: Move to let
- New code action: Change coll to map, list, set or vector

## 2021.02.10-03.01.19

- Fix config passed to clj-kondo during analysis - Fixes #308

## 2021.02.09-18.28.06

- Fix auto add ns to check project root and source paths
- Add alias on copmletion items - Fix completion items for Calva client

## 2021.02.07-22.51.26

- Fix install-latest-clojure-lsp.sh script - #304
- Fix clojure-lsp re-analysing classpath when project contains a keyword starting with a number - #305
- Allow clj-kondo to pick up config correctly in mono repos - #303

## 2021.02.07-03.04.31

- Make release's native binaries executable by default - #299
- Improve completion removing the necessity to call completion/resolveItem - #292
- New code action: Add suggested alias to namespaces - #302

## 2021.02.05-03.05.34

- Add support for keyword analysis (definition, references, completion, rename, hover)
- Reduce jar and binaries size excluding some dependencies (Need to fix a lein issue yet)

## 2021.02.04-02.08.58

 - Fix --version on graalvm native compiled binaries

## 2021.02.04-01.09.21

- Add integration tests to release process

## 2021.02.02-14.02.23

- Fix `clojure-lsp` embedded jar binary during release CI
- Fix duplicate references on cljc files

## 2021.02.02-03.06.46

- Add clojure.java.io to known requires - #291
- Add manual System/gc after first classpath scan, it should decrease memory after the first startup
- Add support for Windows GraalVM compiled native binary

## 2021.02.01-20.37.52

- Add native binaries for Linux and MacOS compiled with GraalVM #267 (Experimental)

## 2021.01.28-03.03.16

- Fix clj-kondo batch analysis when merging batchs - Fix #284

## 2021.01.27-21.47.42

- Fix missing printlng and avoid errors for next time (this was causing issues in clients like vim coc)

## 2021.01.26-22.35.27

- Fix document-symbol after #261 - Fixes #276
- Reduce memory usage on startup batch analyzing classpath via clj-kondo. - Fixes #268

## 2021.01.25-22.56.05

- Do not remove document on `textDocument/didClose`, related to #264.
- Fix default project-specs for shadow-cljs to use npx prefix.
- Fix range of `textDocument/hover` for definition usages.
- Fix `completionItem/resolve` broken after #261.

## 2021.01.25-17.22.05

- Remove references code-lens from `deftest` forms
- Fix completion for alias ns from external deps - Fixes #269

## 2021.01.22-13.04.28

Huge refactor https://github.com/clojure-lsp/clojure-lsp/pull/261 which uses clj-kondo `analysis`/ `findings` output to almost all `clojure-lsp` features.

- Should significantly increase performance and startup time
- Should fix almost all bugs/issues with windows Users since we now rely on clj-kondo analysis
- **Remove** all lint configs from `clojure-lsp` including `macro-defs`, they should be configured on `clj-kondo` side now via `.clj-kondo/config.edn`
- Move file path on documentation to bottom

## 2021.01.20-01.39.32

- Fixes args for extract-function refactoring - Fixes #263

## 2021.01.16-03.28.20

- Check for defintions when finding references with includeDeclaration as true - Fixes #260
- Add custom command cursor-info to debugging clojure-lsp.
- Fix unnecessary new-lines on imports when executing clean-ns

## 2021.01.14-23.15.54

- Check for the whole line to add-miising-* code actions instead of expect the cursor at the ns to be required/imported - Fixes #258
- Return all possible add-missing-* code actions to the same line.

## 2021.01.14-17.19.10

- Fix add missing import code actions after refactor

## 2021.01.14-12.44.42

- Fixes #208

## 2021.01.14-02.30.28

- LSP 3.16: Add support for `codeAction/resolve` improving performance if client supports it
- Bump extend lib
- [CI] Remove auto release, next releases should contain more than one PR/fix<|MERGE_RESOLUTION|>--- conflicted
+++ resolved
@@ -8,11 +8,8 @@
   - Fix handling cljfmt config files that end in `.clj` https://github.com/weavejester/cljfmt/issues/190
   - parser: more efficiently seek to cursor position, improving performance especially in large files. #793 @mainej
   - Fix clean-ns not sorting properly node requires for cljs. #815
-<<<<<<< HEAD
   - Fix move-to-let to ensure locals don't move out of scope. #830
-=======
   - Improve logic around require suggestions. #837
->>>>>>> f4ee01df
 
 - Editor
   - extract-function: Fix wrong args when extracting from multi-arity fn. #683
