# Changelog

## Unreleased

- General
  - Bump `cljfmt` from 0.8.0 -> 0.8.2

- Editor
  - Add clojure.core/fn to resolve-macro-as options. [#1094](https://github.com/clojure-lsp/clojure-lsp/issues/1094)
  - Restore #995 Improve element selected on `textDocument/hover` (previously reverted) with a fix that keeps it working for Calva even after a syntax error is introduced.
  - Improve call hierarchy performance by parsing less frequently. #1092
  - Improve system wide performance by keeping a graph of dependencies between namespaces. #990 #1053
    Enable setting `:experimental {:dep-graph-queries true}` to beta test this feature.
  - Improve performance by adding second level of analysis indexing.
  - Improve performance of things that need keyword definitions, like completion and custom lint.
  - Fix hover showing previous function elements on some cases. #1098
  - Fix: find definition will find registration of unnamespaced keyword.
  - Fix to update unused-public-var lint on registered keywords as usages change in other files. #1018
  - Fix to navigate to var defined by declare, when there aren't any later defs. #1107
  - Fix to always go to the definition of the correct var imported by potemkin. #1020
  - Fix to correctly rename namespaces. #1121
<<<<<<< HEAD
  - Fix to correctly :keep require and import indent spacing. #1141
=======
  - Improve accuracy of progress reporting during uncached startup. #1134
>>>>>>> fe61ed34

## 2022.06.29-19.32.13

- Editor
  - Reverted #995 Improve element selected on `textDocument/hover`, as it caused clojure-lsp to stop working for Calva users after a syntax error was introduced. #1080

## 2022.06.22-14.09.50

- General
  - clojure-lsp has a flake.nix now, being able to be built using clj-nix. #999
  - Remove `use-source-paths-from-classpath` setting, its value was already true and disabling it could cause false-positives.
  - Add `compute-external-file-changes` setting as true by default, when enabled it will consider file changes outside editor like git branch changes and update analysis, avoiding the need to restart server when a file is changed outside editor, this will only work if client file-watchers is enabled. #1002
  - Bump lsp4clj to 0.4.1.
  - Remove deprecated disabled setting `:linters :clj-kondo :async-custom-lint?`. #1017
  - Fix references and code lens of defrecord/deftype for cljs files. #1055
  - Fix clean-ns to move reader conditionals to before normal requires. #1057
  - Add new optional linter: [clj-depend](https://github.com/clj-depend/clj-depend) integration. #957
  - Add new setting `:source-paths-ignore-regex` to filter source-paths that are auto generated for example for cljs projects, the default value should be enought for most cases (`["resources.*" "target.*"]`), replacing old `ignore-classpath-directories`.
  - Bump clj-kondo to 2022.06.22.

- Editor
  - Add support to rename namespace of namespaced keywords like re-frame events/subs. #978
  - Improve performance of find-declaration feature. #1021
  - Fix to avoid suggesting an alias from a clj file to a cljs file. #1024
  - Find references of namespace usages now find all namespace usages on project, not only the definition. #1022
  - Improve element selected on `textDocument/hover`, showing the function being called instead of the closest element found backwards. #995
  - Fix drag from quoted symbols and other special nodes #969
  - Drag requests two smaller edits, instead of one large edit, potentially avoiding flicker. #1043
  - Drag is disabled between clauses, to avoid arbitrarily choosing one to move. #1030
  - Cursor doesn't move within dragged clause. #1029
  - Improve performance of drag forward.
  - Avoid invalid cached analysis and document text after a rename. #1049
  - Improve lint performance by only linting references files when usage is added or removed. #1019
  - Extracted functions are private. #1039
  - Fix errors when Emacs lock files are linted. #1054

## 2022.05.31-17.35.50

- General
  - Bump clj-kondo to 2022.05.31
  - Consider `.clj_kondo` files as clj files.

## 2022.05.23-13.18.11

- General
  - Allow specify how many classes clojure-lsp should check before moving sorted package imported classes to next line. #966
  - Allow `:linters` to be configured by LSP clients passing string keys/values. #977
  - Support clj-kondo `:config-in-ns` and `:ns-groups` for `clojure-lsp/unused-public-var` linter. #981
  - Improve clean-ns correct positioning of multiple refers.

- Editor
  - Fix powershell.exe command execution error on Windows
  - Fix drag in `are` when `clojure.test` is aliased. #967
  - Reduce time to calculate semantic tokens, reducing CPU usage in large files. #970
  - Fix JDK global cache load when jdk source were already analyzed on previous sessions, fixing finding definition of jdk classes not working sometimes.
  - Fix command move-form not working.
  - Fix find definition of macros required by :require-macros on cljs files. #980
  - Add support to completion keywords found on function definition `:keys` destructuring, improving completion on api calls.
  - Avoid duplicate parens when inserting snippets during completion. #982

- CLI/API
  - Make all cli features open files faster, improving speed of all CLI/API features. Fixes #985

## 2022.05.03-12.35.40

- General
  - Bump clj-kondo to `2022.04.26-20220429.192438-2`.
  - Decrease uncached startup time by 60-70%, by instructing clj-kondo to skip var definition bodies when analyzing deps. [#1674](https://github.com/clj-kondo/clj-kondo/pull/1674)
  - Improve speed of alias/ns completions.
  - Change alias/ns completions to return a label that matches the input.
  - Support sorting classes inside package imports during `clean-ns`. #932
  - Avoid saving duplicate source-paths, not calling clj-kondo to analyze same filenames multiple times, improving startup speed.
  - Improve progress report both on editor and CLI using new clj-kondo callback feature.

- Editor
  - Support `workspace/willRenameFiles`, renaming namespaces and all its references when a file is renamed.
  - Don't save cache when classpath lookup failed.
  - Wait for editor to apply edits before requesting cursor re-positioning. Fixes cursor positioning after drag in Calva.
  - drag: Request edit only of changed clauses, not entire parent, reducing flicker.

- CLI/API
  - Bump lsp4clj to `0.3.0`.

This release was supported by [Clojurists Together](https://www.clojuriststogether.org/)

## 2022.04.18-00.59.32

- General
  - Improve settings documentation.
  - Fix completion performance regression from previous release.
  - Consider `.bb` and `.cljd` files as clj files. #906
  - Bump to clojure 1.11.0
  - Improve analysis query performance as a whole for lots of features. #916
  - Bump clj-kondo to `2022.04.09-20220414.123207-3` fixing semantic tokens for `:require`, `:refer` and `:as`. [#1609](https://github.com/clj-kondo/clj-kondo/issues/1609)
  - Move `lsp4clj` to outside clojure-lsp to its own repo/jar release.
  - Fix local files outside source-paths not being linted even if opened/changed.
  - Consider filename + lastModified as checksum for external files, avoiding analyzing it if analysis is already present.
  - graalvm: Compile static linux with --musl for better compatibility. #868
  - java: Use `XDG_CACHE_HOME` or `.cache/clojure-lsp` instead of config files for JDK cache.
  - java: Cache JDK analysis globally avoiding high CPU usages after startup.
  - java: Add `:java :home-path` setting for easier way to specify java location for JDK source analysis. #907

- Editor
  - Introduce ALPHA move-form command. #566
  - Rename "Move coll entry up/down" to "Drag forward/backward", matching Calva/Paredit terminology
  - drag: clauses move intuitively in `clojure.test/are`
  - drag: top-level forms can be dragged #891
  - Improve completion performance for most cases, reducing time to compute clj/cljs core symbols.
  - completion: suggest functions defined in Clojure 1.10 and 1.11
  - completion: Fix to no require extra ns when alias is already required. #920
  - promote-fn: *new feature* Promote a fn to a top-level defn. #783 @mainej
    - promote-fn can also promote a literal #() to a fn
  - demote-fn: Demote a fn to a literal #()
  - *breaking* remove cycle-fn-literal, since the same refactorings can be performed with the more clearly named promote-fn and demote-fn
  - drag: Fix to drag element-wise in destructured keys, not pair-wise. #927
  - test-tree: reduce CPU usage, especially during startup

- CLI
  - Reduce CPU and wall-clock time in cli commands clean-ns and diagnostics

This release was supported by [Clojurists Together](https://www.clojuriststogether.org/)

## 2022.03.31-20.00.20

- Fix URI resolver on java JDK logic.
- Fix zipfile scheme when finding external deps.

## 2022.03.31-14.21.14

- Add java class find-definition support, decompiling .class files when available. #762
- Add JDK source discoverability feature, searching for installed JDK for later analyze with clj-kondo and support java classes interop.
- Add `:java :download-jdk-source?` setting to download JDK source after startup if not cached before globally or found locally. Disabled by default.
- Avoid high CPU usage and freezes by more efficiently finding referenced files to notify on file change. #844 @mainej
- Bump clj-kondo to `2022.03.10-20220331.135739-32` improving java analysis and fixing a critical regression for re-frame. #888

This release was supported by [Clojurists Together](https://www.clojuriststogether.org/)

## 2022.03.26-18.47.08

- Fix unused-public-var not considering excluding comments, changing `async-custom-lint?` setting to false.

## 2022.03.25-12.02.59

- General
  - Fix cljfmt settings merge during refresh/classpath configs merge to avoid multiple config vectors on same symbol.
  - Fix install script for aarch64. #794
  - Fix handling cljfmt config files that end in `.clj` https://github.com/weavejester/cljfmt/issues/190
  - parser: more efficiently seek to cursor position, improving performance especially in large files. #793 @mainej
  - Fix clean-ns not sorting properly node requires for cljs. #815
  - Fix move-to-let to ensure locals don't move out of scope. #830
  - Improve logic around require suggestions. #837
  - Enhance move-to-let to introduce and expand let if an existing one doesn't exist. #829
  - Bump `org.clojure/clojure` to `1.11.0`.
  - Fix move-coll-entry to maintain cursor position instead of a range. #862
  - Clean ns automatically after adding missing require/imports, enabled by default under new `:clean :after-ns-refactor` flag. #558

- Editor
  - extract-function: Fix wrong args when extracting from multi-arity fn. #683
  - extract-function: Fix wrong args when extracting after a local usage. #812 @mainej
  - move-coll-entry: clauses move intuitively in `assoc`, `case`, `cond`, and similar functions. #780 @mainej
  - move-coll-entry: fix NPE when when invoked from top-level #803 @mainej
  - Generate stubs async after startup, improving startup time. #788
  - Improve and add lots of new snippets following practicalli config. #797
  - Improve how watched new files are analyzed avoiding infinite loops and performance issues. #796
  - Avoid infinite loops when several files are changed simultaneously. #796 @mainej
  - Fix "incoming call hierarchy" not considering usages inside defmethods. #808
  - range-formatting: more efficiently locate extent of range and reduce number of calls to cljfmt, improving performance especially when formatting large ranges. #795 @mainej
  - cycle-fn-literal: *new feature* convert between function-literal syntaxes `(fn [] ...)` <-> `#(...)`. #774
  - Add find-implementation feature to `defmulti` and `defmethod`. #751
  - Make find-implementation of `defprotocol` names find its implementations and find-implementation on `deftype`/`defrecord` methods find other implementations.
  - Add new code action `Introduce let` for existing command. #825
  - Make find-implementations consider `reify`. #827
  - Fix namespace on file creation when nested source-paths are available. #832
  - unused-public-var: fix to show warnings on vars defined with declare. #840
  - unused-public-var: large performance improvements, especially for large projects. #861 @mainej

- API/CLI
  - Extract lsp4clj as a seperate library. #807 @Cyrik Supported by [Scarlet](https://www.scarletcomply.com)
  - Fix inconsistency with clean-ns/format not copying kondo configs.

This release was supported by [Clojurists Together](https://www.clojuriststogether.org/)

## 2022.02.23-12.12.12

- General
  - Use `:source-aliases` setting during default deps.edn and lein project-spec aliases, avoiding the need to configure a whole project-spec just because of a additional alias.
  - Exclude from unused-public-var linter vars with metadata `^:export`. #753
  - Fix clean-ns multiple refers sort when there is a alias before the refers.
  - Bump clj-kondo from `2022.01.15` to `2022.02.09` adding support for implementation analysis and more improvements.
  - Medium performance improvement during startup when unused-public-var linter is disabled.
  - Medium performance improvement during startup on unused-public-var calculation parallelizing calculations.
  - Small performance improvement on code actions calcullation.
  - Add `:use-source-paths-from-classpath` setting defaulting to true, which makes clojure-lsp do not manually discovery source-paths but get from classpath excluding jar files and paths outside project-root. #752 #551
  - Improve completion performance when all clojure.core or cljs.core symbols are valid completions. #764, #771 @mainej
  - Fix scenarios where the lint findings in individual files differed from what you'd expect based on the .clj-kondo/config.edn settings.
  - Add `:exclude-regex` and `:exclude-when-definted-by-regex` to `:clojure-lsp/unused-public-var` linter.
  - Bump `org.clojure/clojure` to `1.11.0-rc1`.

- Editor
  - Fix exception during code actions calculation when in a invalid code of a map with not even key-pairs.
  - Don't return diagnostics for external files like files on jar dependencies, avoiding noise on lint when opening dependencies.
  - Support finding implementations of defprotocol and references of defrecord/deftype, implementing LSP method `textDocument/implementation`. #656
  - Make the actions and commands aware of when they were invoked from comments or whitespace. This will allow individual refactorings to be more deliberate about how they handle comments and whitespace. #716 @mainej
  - Correctly position the cursor after calling move-coll-entry-down on an entry with leading comments. #758 @mainej
  - Don't return completions when invoked from a comment, avoiding performance problems. #756
  - Fix small anomalies in parameter names of extracted private functions. #759 @mainej
  - Add semantic tokens for protocol implementations methods like defrecord and deftype.
  - Small performance improvevement on code lens calculation using transducers.

- API/CLI
  - Small performance improvement to `format`, `clean-ns`, `diagnostics`, and `rename` via parallelizing parts of the logic.
  - Fix edn->json parser of `serverInfo/raw` for Calva use cljfmt configuration. #763
  - Add `:cljfmt-raw` config to `serverInfo/raw` for Calva. #768
  - Add support for passing specific `--filenames` for most actions. #775

This release was supported by [Clojurists Together](https://www.clojuriststogether.org/)

## 2022.02.01-20.02.32

- General
  - Fix classpath hash regression introduced by last release

## 2022.02.01-16.53.14

- General
  - Migrate project from depstar -> tools.build. #711
  - Improve classpath hash to consider invaliding cache when local root deps was changed.
  - Replace datalevin cache db with transit. #703
  - Bump Graalvm from 21.3.0 to 22.0.0.2 improving binary performance/size
  - Update `XDG_CONFIG_HOME` to clojure-lsp directory in doc/settings.md

- Editor
  - Support going to namespace definition on an alias. #706
  - Add LSP `textDocument/declaration`, for now adding the making possible navigate to alias and namespaces declared on the namespace. #680
  - Fix removal of file analysis on didClose for external files like jars. #717
  - Fix cursor not moving when using code actions that move the cursor automatically.
  - Fix additional-snippets to work on top-level forms as well.
  - Fix resolve completion item not returning insertText. #719 @Cyrik
  - Remove support for LSP `codeAction/resolve`. It added complexity and was not used in a way that improved performance of the action menu. #722, #725, #726
  - Fix create public function refactoring not working when function is not a function call.

## 2022.01.22-01.31.09

- General
  - Fix freezing in some cases during clojure-lsp startup linting. #708

## 2022.01.20-14.12.43

- General
  - Bump clj-kondo to `2022.01.15`.
  - Add `:classpath` to `serverInfo` command for downstream usages.
  - Fix issues in `extract-function` that arise when operating over `.cljc` files.
  - Add setting `:copy-kondo-configs?` to allow disable auto clj-kondo config copy, enabled by default. #694
  - Lint unused public keywords, like unused re-frame events/subs. #691
  - Fix rename of namespaced keywords -> aliased keywords. #665
  - Huge refactor on clojure-lsp codebase, spliting code into submodules, this made possible remove a lot of deps from API jar and help separate clojure-lsp features in the future. #658
  - Send testTree notification for all project test files after clojure-lsp start. #697

- Editor
  - Improve 'create function' refactor code action handling multiple cases. #682
  - Fix 'resolve macro as ...' code action not working.
  - Fix `showDocumentRequest` issues when triggered via some refactor code action.
  - Add new code actions + commands `Move coll entry down` and `Move coll entry up` to move entries within collections. #684, #701

- API/CLI
  - Make `format`, `clean-ns` and `rename` features not need to scan whole classpath, analyzing only project code improving performance a lot.

## 2022.01.03-19.46.10

- Catch clj-kondo prints to stdout and log to clojure-lsp log file avoiding crashes on some clients like vscode/Calva.

## 2022.01.03-15.41.19

- General
  - Fix some analysis conflicts regarding `custom-async-lint?` feature introduced on latest release causing outdated analysis and some deadlocks.

- Editor
  - Fix inline symbol code action regression from previous releases. #678
  - Fix expand let refactor duplicating variables in some cases. #676
  - Add completion support to potemkin usages of a namespace.

- API/CLI
  - Wait for db cache upsert before end proccess, avoiding the need to re-lint whole classpath on next api/cli runs.
  - Fix the need to use `:raw? true` on babashka pod usage.

## 2021.12.20-00.36.56

- General
  - Bump clj-kondo to `2021.12.19`, supporting auto-load configs, improving potemkin support, adding more linters and more.
  - Merge `:cljfmt` settings with `:cljfmt-config-path` if file path exists.
  - Avoid high CPU and lockup when clj-kondo throws exceptions. #671
  - Allow absolute paths in deps.edn :local/root #672
  - Fix clojure-lsp not loading for some mono-repo cases, improving local/root support for polylith projects. #673
  - Avoid infinite loop because of cyclic dependencies on deps source-path discovery.
  - Add babashka pod. #555

- Editor
  - Change call hierarchy to return selection range of usage, not function definition.
  - Return `edits` in `codeAction/resolve` responses rather than `commands`. #655
  - Improve `:linters :clj-kondo :async-custom-lint?` to avoid infinite loops and default to `true`.
  - Add new custom LSP feature __Test Tree__, which shows all test hierarchy of a file. #653
  - Improve function name finding to consider other function definition types for some features. #666
  - Make `textDocument/hover` return the correct range from LSP spec, the element range instead of the element scope range.

- API/CLI
  - Exit process if any error during classpath lookup. Opt-out via `:api :exit-on-errors?` flag.

## 2021.12.01-12.28.16

- General
  - Add support for LSP method `textDocument/prepareRename` which it's the proper way to check if the rename will work correctly. #642
  - Expose new custom method `clojure/cursorInfo/raw` for custom hack on current cursor information code. #645
  - Support stub generation using `clj-easy/stub`, adding analysis and linting support for closed sources codes like Datomic. Check `:stubs` settings for more details. #637
  - Handle config deep merge differently for collections, concating instead of overwriting.
  - Fix unnecessary exception thrown on graal images during startup.
  - Support `deps.edn` `:local/root` source-paths discovery, improving support for monorepo projects like `polylith`. #652
  - New setting value for `:clean :sort :require`: `:lexicographic`. #654
  - Bump clj-kondo to `2021.10.20-20211126.151305-16`.

- Editor
  - Support completion on aliased keywords. #649
  - Add new `Sort map keys` refactoring code action. #651
  - Add new `Create function` code action, allowing to create a function on a existing namespace or creating a new namespace + the function. #646
  - Improve `Extract function` refactoring to consider comments above current function.
  - Experimental: new `:linters :clj-kondo :async-custom-lint?` setting, when true, scan unused-public-vars async improving lint/analysis UI feedback for huge buffers (> ~1000 lines). Default `false`.

This release was supported by [Clojurists Together](https://www.clojuriststogether.org/)

## 2021.11.16-16.52.14

- General
  - Improve rename feature to not heavily rely on valid source-paths for most cases.
  - Fix setTrace exception logs for graalvm native images.
  - Huge improvements on namespaces renames and namespaces references find. #573
  - Fix/Remove warnings during datalevin access.
  - Improve freezing for some MacOS cases. #631
  - Bump clj-kondo to `2021.10.20-20211116.110002-7` improving code parsing and other fixes.

- Editor
  - Fix "Add require" code actions adding multiple requires instead of the selected.
  - Improve "Add require" wording, making it easier to understand what each different action will do.
  - Smart check all available refers to require, adding refer options to `Add require` code actions. #627
  - Big improvements on keyword completions. #630
  - Add setting `keep-parens-when-threading?` to keep parens for single arity functions when threading. #636
  - Avoid adding duplicate requires when adding a new require via code action. #640
  - Improve common known snippets to replace completion items, improving completion UX. #638

This release was supported by [Clojurists Together](https://www.clojuriststogether.org/)

## 2021.11.02-15.24.47

- General
  - Bump Graalvm from 21.2.0 to 21.3.0 improving binary performance/size
  - Fix wrong parse of code when code contains namespaced maps like `#:foo{:bar 1}`. This issue was affecting a lot of features for example code actions.
  - Bump datalevin from 0.5.26 to 0.5.27.
  - Improve semantic tokens for dynamic vars, function definitions, namespaced and aliased keywords.
  - Fix bug where `:source-paths` settings could be hot-reloaded with wrong-value.

- Editor
  - Deprecates setting `:show-docs-arity-on-same-line?` in favor of `:hover` `:arity-on-same-line?`.
  - Add support to new LSP `LinkedEditingRange` feature. #341
  - Improve suggested `Add require ...` code actions, this should make clojure-lsp smarter when user wants to add a missing require. #614
  - Change `:notify-references-on-file-change` default from `false` to `true`, we had some performance improvements and I've been testing this for some time now and didn't see any new issues with that. This should improve a lot the UX when user change any code that is references on other files, updating the diagnostics for those files as well.
  - Improve rename feature UX to output errors when it's not possible rename.
  - Add support for `window/showDocument` LSP method, used on `create-test` command/code action after creating the test to show the test file.
  - Add new `Unwind thread once` and `Unwind whole thread` code actions to undo a thread call.
  - Improve code actions performance requesting async all actions.
  - Add new LSP custom method `clojure/clojuredocs/raw` which takes a symbol and a namespace (both strings) and returns any Clojuredocs entry found, otherwise `null`.
  - Fix missing keywords rename/references for destructured keywords.

- CLI
  - Show error/warning message when a classpath scan fail during analysis. Fixes #626
  - Add coloring to `diagnostics` output matching diagnostic severity.

This release was supported by [Clojurists Together](https://www.clojuriststogether.org/)

## 2021.10.20-16.49.47

- Editor
  - Hot fix clojuredocs on graalvm native image.
  - Bump clj-kondo to `2021.10.20-20211020.123254-3` to fix a specific issue with cljs.
  - Implement support to return to client LSP Errors, making user UX better since clojure-lsp can return specific errors for specific exceptions.

## 2021.10.20-13.04.11

- General
  - Improve intialization feedback report messages.
  - Consider `dev` and `test` alias for deps.edn projects as project-specs during classpath lookup. #586
  - Avoid scanning source-paths twice, as it was being considered as part of external classpath as well.
  - Change cache db from sqlite to datalevin for faster startup + better graalvm compatibility.
  - Make the cache analysis save async to make startup faster.
  - Support Auto refresh settings memoizing with a ttl of 1 second avoiding the need of restarting server when changing configs. #502
  - Bump clj-kondo adding new `gen-class` linter and other fixes/improvements. Fixes #589
  - Remove unused duplicate require if any. #527
  - Fix crash on clean-ns when ns contains comments.
  - Improve project analysis filter to check source-paths. #597

- Editor
  - Add reference code lens for ns forms. #578
  - Fix expand-let bug that occurs when a list form precedes let. #590
  - Add new command to create test for function at point. #582
  - Add new code action to create test for current function/var
  - Add `private` to documentSymbol to make clear that a var or function is  `private`.
  - Add new code action `Suppress xxx diagnostic`, adding clj-kondo comment code to ignore the diagnostic. #591
  - Add more semantic tokens: aliases for macros, variable and function definitions.
  - Add [clojuredocs](https://clojuredocs.org/) information during symbol hover. #571

This release was supported by [Clojurists Together](https://www.clojuriststogether.org/)

## 2021.09.30-15.28.01

- Editor
  - Hot fix hover content wrong type hinting.

## 2021.09.30-12.28.16

- General
  - Use lower-case for refer/import/require sorting. #560 #561
  - Avoid removing comments when sorting/cleaning namespace. #559
  - Break lines when sorting refers along with then new `:clean :sort :refer :max-line-length` setting with a default of `80`. #562
  - Deprecate `lens-segregate-test-references` in favor to `:code-lens :segregate-test-references`
  - Check for a default `.cljfmt.edn` config file for cljfmt config settings if no `:cljfmt-config-path` was provided. #563
  - Bump clj-kondo to `2021.09.25` fixing false-positives with potemkin import-var analysis.
  - Re-scan whole project if any clj-kondo config changed for better consistence. #331
  - Fix clojure-lsp not initializing when empty `project.clj`. #579
  - Support finding config in classpath via new setting`:classpath-config-paths ["my-org/my-lib"]`. #580

- Editor
  - Fix `resolve macro as` code action after regression introduced recently.
  - Fix `unused-public-var` not being suppressed during project startup. #554
  - Improve `hover` feature to return elements when inside a function call. #569
  - Fix `create-private-function` command and code action to consider when new function is inside thread macros.
  - Support `$/progress` LSP feature, sending notifications for client when server is starting, improving the feedback for the user.
  - Improve semantic tokens support for java classes and methods.

- API/CLI
  - Support renaming namespaces as well with `rename` feature.
  - Use relative paths instead of absolute paths on diff messages.
  - Add `analyze-project!` to analyze whole project only and cache analysis, useful for REPL usage for example.
  - Follow same exit status from clj-kondo for `diagnostics` feature. #572
  - Improve start project feedback reporting the percentage and specific message.

This release was supported by [Clojurists Together](https://www.clojuriststogether.org/)

## 2021.09.13-22.25.35

- Editor
  - Rollback change on `didChangeWatchedFiles` for `:change` events, avoiding outdated changes overwriting newer changes.

## 2021.09.13-19.32.00

- General
  - Create .clj-kondo folder if not exists in project root. #528
  - Fix exception when `:clojure-lsp/unused-public-var` linter is `:off`. #546
  - Bump clj-kondo to `2021.08.07-20210903.210340-28` to fix a false-positive with potemkin. https://github.com/clj-kondo/clj-kondo/issues/1370.
  - Bump clj-kondo to `2021.08.07-20210909.131804-29` fixing issues with built-in clj-kondo cache not present on graalvm binaries. #548
  - Exclude `cljs.test/deftest` from unused public vars linter.
  - Migrate default db file from `.lsp/sqlite.db` to `.lsp/.cache/sqlite.db`, this is necessary as in the future we will replace sqlite with other db implementation, for users they just need to consider/gitignore the `.lsp/.cache` folder, this way any next change on db implementations or any other cache will not affect user.
  - Auto migrate existing `.lsp/sqlite.db` to new `.lsp/.cache/sqlite.db` to avoid unnecessary project re-scan.
  - Deprecates `:sqlite-db-path` in place of `:cache-path`.

- Editor
  - Fix `didChangeWatchedFiles` to correctly create the file on server, properly change file content and re-scan with clj-kondo, or remove file analysis. This should improve LSP analysis reliability when changing files outside the editor. #536
  - Improve completion only showing valid local vars for current cursor.
  - Improve completion sorting adding priority to each item, showing most used symbols like variables and functions first before other completion items.

- API/CLI
  - New `diagnostics` command, which return all diagnostics found by clojure-lsp (using clj-kondo). Check the API section for more details.

This release was supported by [Clojurists Together](https://www.clojuriststogether.org/)

## 2021.09.04-17.11.44

- Hotfix java classes not present on jar, required for clojure-lsp downstreams.

## 2021.09.03-00.42.46

- General
  - Improve logging during startup for better troubleshooting.
  - Refactor allowing calls to `clojure-lsp.main/run!` for manually passing args, useful for `lein-clojure-lsp` for example.
  - Internal: Move graalvm configuration to sqlite-jdbc.
  - Recognize `deftest` as function definition form for refactoring features like `extract-function`.
  - Bump Graalvm from 21.1.0 to 21.2.0

- API/CLI
  - Use clj-kondo custom lint for API as well, required for correct diagnostics API feature.

- Editor
  - Fix regression, custom `source-paths` from initializationOptions were not being parsed correctly. #537

- Documentation
  - New domain for documentation and webpage https://clojure-lsp.io :rocket:

## 2021.08.24-14.41.56

- General
  - Fix classpath scan when classpath has other things like new lines or warning message besides the classpath. Fixes #523
  - Improve `clean-ns` to remove empty reader conditionals(`#?(:clj)` or `#?@(:clj [])` on ns form) after cleaning requires/imports.
  - Fix `clean-ns` false-positives removals to cljc files when the alias/refer/import is being used inside a reader conditional.
  - Add new setting `:linters :clj-kondo :ns-exclude-regex` which allows exclude diagnostics/findings for namespaces matching that regex.
  - Fix merge of configs resolved for projects with multiple configurations in parent folders and subprojects.

- Docs
  - Improved the settings docs with a new link to a file with all available clojure-lsp settings.

## 2021.08.16-19.02.30

- Fix `clojure-lsp --version`

## 2021.08.16-14.47.54

- General
  - Fix wrong parse of source-paths for bb.edn when :paths contains symbols not only strings. #507
  - Bump clj-kondo to fix a issue with clojure-lsp running in a lein process.

- Editor
  - Fix find-definition in jars for cljc files where the var is available on both cljs and clj files. #509
  - Add clojure.core.async common vars to common-refers to be required via code action.
  - Remove diagnostics when files are deleted, properly cleaning server. #513
  - Don't add ns form to blank edn files. #515
  - Fix initializationOptions parsing for some clients. #516
  - Fix refactor 'add missing refer' when there is already that namespace with a alias but no refers.
  - Improve `:notify-references-on-file-change` performance and use-cases, still disabled by default for some time.

- API
  - Rollback printing only via CLI to work with API as well. (can be disabled via :raw? option)
  - Support for release of lein-clojure-lsp

## 2021.08.05-19.36.09

- Bump clj-kondo to fix window path issues with analysis.
- Fix issue with references code lens for vim.

## 2021.08.05-18.25.54

- Fix async project lint after startup for huge projects. #506
- Fix `:lint-project-files-after-startup?` to be considered before clojure-lsp lint unusued public vars.
- Fix excluded symbols for code lens, making clojure-lsp check clj-kondo config as well for the `:clojure-lsp/unused-public-var` excludes

## 2021.08.03-13.33.03

- General
  - Parse correctly unescaped URIs sent from clients like vim avoiding errors on some features.
  - Bump clj-kondo fixing analysis position issue with `declare`, making rename and other features work.
  - Don't use PowerShell profiles on Windows when analyzing classpath. Fixes https://github.com/BetterThanTomorrow/calva/issues/1050
  - Support babashka classpath and source-paths discovery via bb.edn file. (needs babashka >= 0.5.1)

- Editor
  - Add `:hover :hide-file-location?` settings option to disable displaying the source path on hover.
  - Use new clj-kondo `:custom-lint-fn` for the `:unused-public-var`, this should improve performance and give the ability to suppress unused vars via code with `#_{:clj-kondo/ignore [:clojure-lsp/unused-public-var]}` or `#_:clj-kondo/ignore`

## 2021.07.28-14.24.06

- General
  - Minor fix on the analysis queries comparison.
  - Improve GraalVM configuration to use direct/less configurations.
  - Bump clj-kondo 2021.06.18 -> 2021.07.28 which adds support for macroexpanding.

- Editor
  - Fix outgoing/incoming call hierarchy when vars are outside project/external jars.
  - Fix completion of aliases without var names typed yet, for example: `string/`

- API/CLI
  - Fix filename in diffs with dry option.
  - Add coloring to diffs following git diff.
  - Add `ns-exclude-regex` for commands that check whole project, allowing to exclude certain namespaces via regex.

## 2021.07.19-14.46.52

- General
  - `clean-ns` now sorts ns children forms according to the ClojureStyleGuide, at the moment moving require form before import form, enabled by default under flag `:clean :sort :ns` setting.
  - Improve startup error handler and logging during project analysis. Related to #484
  - Performance improvements using transducers on analysis queries.
  - Fixed auto-resolve source-paths for lein projects that get source-paths dynamically, clojure-lsp will use the default source-paths for these cases

- Editor
  - Improve hover output, both markdown and plain text forms.
  - Allow calling thread-first/last and thread-first-all/last-all from within the list.
  - Improve resolve-macro-as messages and default excluded symbols.

- API/CLI
  - Fix empty `XDG_CONFIG_HOME` not defaulting to `$HOME/.config` #474
  - Improve verbose logging setting.

## 2021.07.12-12.30.59

- Editor
  - Make semantic-tokens return no token for unknown symbols which has `:clj-kondo/unknown-namespace` on its analysis.
  - Fix file uri location when hovering a symbol.
  - Add reference code lens to keyword definitions, e.g. `re-frame.core/reg-sub`.
  - Add `semantic-tokens` debug information to `cursor-info` response.

- API/CLI
  - Fix when ns form does not match filename. #466
  - Fix errors with project-root on graalvm binary
  - Improve API usage avoiding exceptions and returning just data instead.
  - Improve analysis cache to multiple API calls.
  - Add new `--raw` option allowing to display only raw data. Useful to integrate with other tools like reviewdog.

## 2021.07.05-20.31.12

- API/CLI
  - Add `--verbose` option for debugging purposes.
  - Fix usage as library parsing `:exec-args` correctly

## 2021.07.05-15.12.14

- General
  - Add `:clean :sort` settings option to disable sorting during `clean-ns`.
  - Add `:keep` value to `:ns-indent-blocks-indentation` setting to don't change indentation during `clean-ns`.
  - Deprecate `install-latest-clojure-lsp.sh` in place of `install` new script.
  - Improve source paths discoverability for `leiningen` projects following the same rules as `deps.edn` projects. For more information, check the [settings section](https://clojure-lsp.github.io/clojure-lsp/settings/#source-paths-discovery).

- API/CLI
  - Add `--dry` option to commands, useful to print only diffs instead of making changes.
  - Check the new [setup-clojure-lsp](https://github.com/marketplace/actions/setup-clojure-lsp) Github Action to run clojure-lsp on CI.
  - Add `format` feature using cljfmt.
  - Now, every release is available in clojars as `com.github.clojure-lsp/clojure-lsp`.

## 2021.07.01-19.49.02

- Fix --project-path option for API.
- Add --log-path option to API.

## 2021.07.01-13.46.18

- Fix find-references and references lens for `defrecord`.
- Improve `clean-ns` refactoring following the Clojure style guide.
- Fix `clean-ns` corner case issue where it would replace the `:as` value with the `:refer` value.
- Deprecate `:keep-require-at-start?` in favor of `:clean :ns-inner-blocks-indentation` with default value of `:next-line`.
- Bump `org.xerial/sqlite-jdbc` from 3.34.0 to 3.36.0.
- Avoid adding duplicated namespace for new blank files.
- Add API / CLI support, form more information check the [API](https://clojure-lsp.github.io/clojure-lsp/api/) section.

## 2021.06.24-14.24.11

- Fix missing LSP 3.16 graalvm reflection configs. #452

## 2021.06.24-01.20.01

- Fix graalvm reflect config for LSP 3.16 protocol. #449
- Use last definition when showing signature help. #446
- Create 2 new LSP custom methods: `clojure/serverInfo/raw` and `clojure/serverInfo/log` deprecating old commands `server-info` and `cursor-info`, check the documentation for more information.
- Add `:final-settings` to `serverInfo` methods. #450

## 2021.06.21-14.30.54

- Avoid removing whole require if unused refer but with used alias during clean-ns. #447
- Bump cljfmt 0.7.0 -> 0.8.0. Fixes #266
- Bump clj-kondo 2021.06.01 -> 2021.06.18

## 2021.06.14-17.00.47

- Improve source paths discoverability for `deps.edn` projects. Adds `:source-aliases` for customization. For more information, check the [settings section](https://clojure-lsp.github.io/clojure-lsp/settings/#source-paths-discovery).

## 2021.06.01-16.19.44

- Fix graalvm issue on completionItem InsertTextMode
- Bump clj-kondo and rewrite-clj to latest releases.

## 2021.05.27-17.42.34

- Fix corner case error with project paths with spaces or other special characters. #437
- Drastically improve didOpen performance, improving kondo findings parsing and making linting async avoiding blocking some editors. #435
- Fix `:auto-add-ns-to-new-files?` flag always being considered as `true`. #436

## 2021.05.22-16.50.45

- Fix completion item kind of clojure core items. Fixes #426
- Fix graalvm reflect config for SublimeText - #430
- Improve code lens for segregated code lens when on test files.

## 2021.05.14-15.26.02

- Include non full qualified vars on unused-public-var exclude filter.
- Improve hover documentation: use correct markdown for docstrings; remove unnecessary new lines; add link to filename location.
- Rollback full text changes on last release and change approach for a temporary fix. #424

## 2021.05.06-19.44.00

- Quick fix full text changes to handle it sync for semantic tokens
- Segregate main references from test references with option to disable via `lens-segregate-test-references`

## 2021.04.27-20.17.45

- Significantly improve the performance of workspace symbol filtering/searching. [See relevant commit](https://github.com/anonimitoraf/clj-flx/commit/61b2081b65b7d3be14851bac03ea508147c90054).
- Always sort refers when clean-ns.
- Add support for installing with homebrew on Linux.
- Bump clj-kondo to `2021.04.24-20210426.144134-2` adding support for finding re-frame by keyword. Fixes #411
- Fix find definition going to `declare` - Fixes #340
- Remove common already known clojure macros from `Resolve macro as` code action.

## 2021.04.23-15.49.47

- Improve resolve-macro-as command to check and log if couldn't resolve the macro.
- Improve workspace symbol filtering/searching. Now, the sole candidates shown are guaranteed to include all the characters contained in the filter/search string.
- Add more tokens to semantic tokens: keywords, functions/var usages, java classes, local variables.
- Bump Graalvm from 21.0.0 to 21.1.0
- Bump clj-kondo to 2021.04.23 fixing some keywords corner cases.

## 2021.04.13-12.47.33

- Add common snippets on completion. Check all available snippets [here](https://clojure-lsp.github.io/clojure-lsp/features/#snippets).
- Add support for custom snippets via `:additional-snippets`. Check [here](https://clojure-lsp.github.io/clojure-lsp/features/#snippets) for more information. - Fixes #403
- Bump lsp4j from 0.11.0 -> 0.12.0

## 2021.04.07-16.34.10

- Fix renaming keywords in cljc files producing duplicate edits.
- After project startup, publish all project only diagnostics. This is a approach done by other LSPs to make work features like [Project errors](https://emacs-lsp.github.io/lsp-mode/page/main-features/#project-errors-on-modeline). Feature flag via `lint-project-files-after-startup?` with default `true`.
- Add experimental support for aarch64 linux native binary
- Fix formatting issues with a regression introduced on a previous release. - Fixes #339 and #396

## 2021.04.03-18.43.55

- Fix textDocument/workspaceSymbols filter not working on native binaries.
- Report duplicate linters as default, can be disabled via `:linters :clj-kondo :report-duplicates` - Fixes #390
- Bump rewrite-clj to 1.0.605-alpha to fix exceptions when on clojure files with babashka interpreter on first line.
- Bump clj-kondo 2021.04.01-20210402.215253-6 to fix bug https://github.com/clj-kondo/clj-kondo/issues/1246

## 2021.03.30-20.42.34

- Bump clj-londo 2021.03.22-20210327.192113-4 - Fixes #385
- Add support for outgoing call hierarchy - Fixes #384
- Improve and fix missing completion item kinds.

## 2021.03.26-23.41.07

- Bump clj-kondo 2021.03.22-20210324.110254-3 - Fixes #382
- [graalvm] Fixes Unable to invoke no-args constructor for class org.eclipse.lsp4j.ShowDocumentCapabilities error.
- Fix/enhance keyword rename - #383

## 2021.03.24-00.41.55

- Migrate from lein to deps.edn
- Bump clj-kondo to 2021.03.22
- Fix clean-ns sorting according to symbols not brackets - Fixes #380
- Fix missing graalvm reflect config for CompletionItemTextEdit - Fixes #381

## 2021.03.21-23.29.19

- Add code action 'resolve macro as', it requires client to fill the chosen macro and clj-kondo config file.
- Bump rewrite-clj to 1.0.594-alpha
- Bump data.json to 2.0.1
- Bump lsp4j to 0.11.0

## 2021.03.18-19.23.41

- Add support for diagnostic tags: deprecated and unnecessary.
- Fix wrong textDocument/documentHighlight for function local-usages.
- Use new clj-kondo `copy-configs` flag to copy hooks during lint.
- Bunp clj-kondo to fix unused public linter check for `:exclude-when-defined-by`

## 2021.03.16-20.28.06

- Fix server not analyzing after a wrong code on cljs files - #367
- Rollback incremental didChange adding a new `:text-document-sync-kind` setting with `:full` as default.

## 2021.03.14-23.22.46

- Fix completion inside refers, re-add support for it - Fixes #364
- Change range of expression functions clj-kondo diagnostics to avoid collision with function signature.

## 2021.03.06-17.05.35

- Fix incremental didChange, debouncing distincting by uri, fixing some inconsistent file changes
when multiple files are changed at same time (rename, iedit, etc).
- Make unused-public-var ignore -main public functions.
- Add `:exclude-when-defined-by` option to `unused-public-var` linter, check settings documentation for more information.

## 2021.03.05-13.35.47

- Fix clojure-lsp lint crash when analyzing specific macros with clj-kondo hooks.
- Fix didChange for Nvim client.
- Add new clojure-lsp linter: unused-public-var - Fixes #359
- Add option to disable clj-kondo linter, check settings documentation for more details.

## 2021.03.01-19.18.54

- Bump clj-kondo fixing issues on require form not being analyzed.
- Fix textDocument/workspaceSymbols to use the query sent by client.

## 2021.02.27-23.35.55

- Add support to complete full qualified namespaces - Fixes #337
- Add `:log-path` setting to log to a custom file.
- Avoid exception on code actions when on cljc reader macros - Related to #346

## 2021.02.26-13.58.48

- Improve clojure-lsp config search checking always home dir considering XDG_CONFIG_HOME and project root up to system root (/) - Fixes #339.
- Handle incremental text changes on `textDocument/didChange` notifications following LSP protocol, improving performance for huge files.
- Add clj-kondo version to --version and server-info.
- Add new create private function code action.

## 2021.02.24-14.23.08

- Improve completion performance resolving the item only when documentation is requested
- Add new thread first/last all code actions

## 2021.02.21-21.02.51

- Implement support for textDocument/signatureHelp - Fixes #324
- Disable notify-references on didChange with a flag `notify-references-on-change`.
- Fix completion not working when reader macro on file - Fixes #332

## 2021.02.19-23.08.40

- Fix duplicated symbols for cljc files on textDocument/documentSymbols - Fixes #328
- Add namespace require when completing a unimported namespace - Fixes #309
- Fix completion not working for cljc files

## 2021.02.19-00.19.27

- Fix completion of invalid clojure core (e.g. `foo/`) - Fixes #270

## 2021.02.17-17.00.45

- Allow find all references across the project of simple keywords
- Allow specify custom sqlite.db location with `sqlite-db-path`, default to `<project>/.lsp/sqlite.db`

## 2021.02.14-19.46.47

- Removing false positive logs from invalid analysis from clj-kondo macro expand analysis
- Fix call hierarchy when the reference was not open yet in the editor.
- Smart re-analyze variable/function references when arguments of the definition were updated.
- Rollback Macos native image compress until it works for MacOS Big Sur - #322

## 2021.02.13-18.04.19

- Bump clj-kondo to fix false-positive unresolved-vars
- Prioritize project analysis on all analysis during find definition - Fixes #318
- Compress native binaries with UPX decreasing binary size.

## 2021.02.12-03.13.12

- Fix completion issues with graalvm native linux binaries when completing local variables.
- Fix completion exception when completing numbers - Fixes #310
- Completion inside a require suggests all available namespaces
- Change log pattern to `/tmp/clojure-lsp.<TIMESTAMP>.out` use default temp file. Should fix issues with permissions on tmp folder.

## 2021.02.11-12.43.06

- Fix auto add ns not working for projects.
- New code action: Move to let
- New code action: Change coll to map, list, set or vector

## 2021.02.10-03.01.19

- Fix config passed to clj-kondo during analysis - Fixes #308

## 2021.02.09-18.28.06

- Fix auto add ns to check project root and source paths
- Add alias on copmletion items - Fix completion items for Calva client

## 2021.02.07-22.51.26

- Fix install-latest-clojure-lsp.sh script - #304
- Fix clojure-lsp re-analysing classpath when project contains a keyword starting with a number - #305
- Allow clj-kondo to pick up config correctly in mono repos - #303

## 2021.02.07-03.04.31

- Make release's native binaries executable by default - #299
- Improve completion removing the necessity to call completion/resolveItem - #292
- New code action: Add suggested alias to namespaces - #302

## 2021.02.05-03.05.34

- Add support for keyword analysis (definition, references, completion, rename, hover)
- Reduce jar and binaries size excluding some dependencies (Need to fix a lein issue yet)

## 2021.02.04-02.08.58

 - Fix --version on graalvm native compiled binaries

## 2021.02.04-01.09.21

- Add integration tests to release process

## 2021.02.02-14.02.23

- Fix `clojure-lsp` embedded jar binary during release CI
- Fix duplicate references on cljc files

## 2021.02.02-03.06.46

- Add clojure.java.io to known requires - #291
- Add manual System/gc after first classpath scan, it should decrease memory after the first startup
- Add support for Windows GraalVM compiled native binary

## 2021.02.01-20.37.52

- Add native binaries for Linux and MacOS compiled with GraalVM #267 (Experimental)

## 2021.01.28-03.03.16

- Fix clj-kondo batch analysis when merging batchs - Fix #284

## 2021.01.27-21.47.42

- Fix missing printlng and avoid errors for next time (this was causing issues in clients like vim coc)

## 2021.01.26-22.35.27

- Fix document-symbol after #261 - Fixes #276
- Reduce memory usage on startup batch analyzing classpath via clj-kondo. - Fixes #268

## 2021.01.25-22.56.05

- Do not remove document on `textDocument/didClose`, related to #264.
- Fix default project-specs for shadow-cljs to use npx prefix.
- Fix range of `textDocument/hover` for definition usages.
- Fix `completionItem/resolve` broken after #261.

## 2021.01.25-17.22.05

- Remove references code-lens from `deftest` forms
- Fix completion for alias ns from external deps - Fixes #269

## 2021.01.22-13.04.28

Huge refactor https://github.com/clojure-lsp/clojure-lsp/pull/261 which uses clj-kondo `analysis`/ `findings` output to almost all `clojure-lsp` features.

- Should significantly increase performance and startup time
- Should fix almost all bugs/issues with windows Users since we now rely on clj-kondo analysis
- **Remove** all lint configs from `clojure-lsp` including `macro-defs`, they should be configured on `clj-kondo` side now via `.clj-kondo/config.edn`
- Move file path on documentation to bottom

## 2021.01.20-01.39.32

- Fixes args for extract-function refactoring - Fixes #263

## 2021.01.16-03.28.20

- Check for defintions when finding references with includeDeclaration as true - Fixes #260
- Add custom command cursor-info to debugging clojure-lsp.
- Fix unnecessary new-lines on imports when executing clean-ns

## 2021.01.14-23.15.54

- Check for the whole line to add-miising-* code actions instead of expect the cursor at the ns to be required/imported - Fixes #258
- Return all possible add-missing-* code actions to the same line.

## 2021.01.14-17.19.10

- Fix add missing import code actions after refactor

## 2021.01.14-12.44.42

- Fixes #208

## 2021.01.14-02.30.28

- LSP 3.16: Add support for `codeAction/resolve` improving performance if client supports it
- Bump extend lib
- [CI] Remove auto release, next releases should contain more than one PR/fix<|MERGE_RESOLUTION|>--- conflicted
+++ resolved
@@ -19,11 +19,8 @@
   - Fix to navigate to var defined by declare, when there aren't any later defs. #1107
   - Fix to always go to the definition of the correct var imported by potemkin. #1020
   - Fix to correctly rename namespaces. #1121
-<<<<<<< HEAD
   - Fix to correctly :keep require and import indent spacing. #1141
-=======
   - Improve accuracy of progress reporting during uncached startup. #1134
->>>>>>> fe61ed34
 
 ## 2022.06.29-19.32.13
 
