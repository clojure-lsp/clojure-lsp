--- conflicted
+++ resolved
@@ -4,15 +4,10 @@
 
 - New keywords completion inside namespaced maps. #2113
 - Pass current namespace aliases to cljfmt when range-formatting. #2129
-<<<<<<< HEAD
-- bump clj-kondo to `2025.10.24-20251106.135932-6` improving performance and fixing false-positives.
+- bump clj-kondo to `2025.10.24-20251120.193408-8` improving performance, fixing false-positives and supporting java inner classes.
 - Bump cljfmt to `0.15.5` - adding support for vertical alignment.
 - Support `squint` projects when having `squint.edn`. #2158
-=======
-- bump clj-kondo to `2025.10.24-20251120.193408-8` improving performance, fixing false-positives and supporting java inner classes.
-- Bump cljfmt to `0.15.2` - adding support for vertical alignment.
 - Support find definition of java inner classes (Foo$Bar). #2157
->>>>>>> 1a86f36c
 
 ## 2025.08.25-14.21.46
 
