--- conflicted
+++ resolved
@@ -37,36 +37,6 @@
 
 (defn lerp "Linear interpolation" [a b t] (+ a (* (- b a) t)))
 
-<<<<<<< HEAD
-(defn ^:private analyze-external-classpath! [root-path source-paths classpath settings progress-token {:keys [db* producer]}]
-  (let [ignore-directories? (get settings :ignore-classpath-directories)]
-    (logger/info "Analyzing classpath for project root" root-path)
-    (when classpath
-      (let [source-paths-abs (set (map #(shared/relativize-filepath % (str root-path)) source-paths))
-            external-paths (cond->> (->> classpath
-                                         (remove (set source-paths-abs))
-                                         (remove (set source-paths)))
-                             ignore-directories? (remove #(let [f (io/file %)] (= :directory (get-cp-entry-type f)))))
-            {:keys [new-checksums paths-not-on-checksum]} (shared/generate-and-update-analysis-checksums external-paths nil @db*)
-            batch-update-callback (fn [batch-index batch-count {:keys [total-files files-done]}]
-                                    (let [percentage (lerp (lerp 25 70 (/ (dec batch-index) batch-count))
-                                                           (lerp 25 70 (/ batch-index batch-count))
-                                                           (/ files-done total-files))]
-                                      (producer/publish-progress producer percentage "Analyzing external classpath" progress-token)))
-            normalization-config {:external? true
-                                  :filter-analysis (fn [analysis]
-                                                     (update analysis :var-definitions #(remove :private %)))}
-            kondo-result (shared/logging-time
-                           "External classpath paths analyzed, took %s"
-                           (lsp.kondo/run-kondo-on-paths-batch! paths-not-on-checksum normalization-config batch-update-callback db*))]
-        (swap! db* #(-> %
-                        (update :analysis-checksums merge new-checksums)
-                        (lsp.kondo/db-with-results kondo-result)))
-        (shared/logging-time
-          "Manual GC after classpath scan took %s"
-          (System/gc))
-        (swap! db* assoc :full-scan-analysis-startup true)))))
-=======
 (defn ^:private analyze-external-classpath! [root-path source-paths classpath progress-token {:keys [db* producer]}]
   (logger/info "Analyzing classpath for project root" root-path)
   (when classpath
@@ -82,9 +52,7 @@
                                     (producer/publish-progress producer percentage "Analyzing external classpath" progress-token)))
           normalization-config {:external? true
                                 :filter-analysis (fn [analysis]
-                                                   (-> analysis
-                                                       (dissoc :namespace-usages)
-                                                       (update :var-definitions #(remove :private %))))}
+                                                   (update analysis :var-definitions #(remove :private %)))}
           kondo-result (shared/logging-time
                          "External classpath paths analyzed, took %s"
                          (lsp.kondo/run-kondo-on-paths-batch! paths-not-on-checksum normalization-config batch-update-callback db*))]
@@ -95,7 +63,6 @@
         "Manual GC after classpath scan took %s"
         (System/gc))
       (swap! db* assoc :full-scan-analysis-startup true))))
->>>>>>> 25a5a0c1
 
 (defn ^:private copy-configs-from-classpath! [classpath settings db]
   (when (get settings :copy-kondo-configs? true)
