(ns clojure-lsp.crawler
  (:require
   [clojure-lsp.classpath :as classpath]
   [clojure-lsp.config :as config]
   [clojure-lsp.db :as db]
   [clojure-lsp.feature.clojuredocs :as f.clojuredocs]
   [clojure-lsp.feature.stubs :as stubs]
   [clojure-lsp.kondo :as lsp.kondo]
   [clojure-lsp.logging :as logging]
   [clojure-lsp.producer :as producer]
   [clojure-lsp.settings :as settings]
   [clojure-lsp.shared :as shared]
   [clojure.core.async :as async]
   [clojure.java.data :as j]
   [clojure.java.io :as io]
   [clojure.string :as string]
   [medley.core :as medley]
   [taoensso.timbre :as log])
  (:import
   (com.google.common.io ByteStreams)
   (java.net URI)
   (java.security MessageDigest
                  DigestInputStream)))

(set! *warn-on-reflection* true)

(defn ^:private md5 [^java.io.File file]
  (let [digest (MessageDigest/getInstance "MD5")]
    (with-open [input-stream (io/input-stream file)
                digest-stream (DigestInputStream. input-stream digest)
                output-stream (ByteStreams/nullOutputStream)]
      (io/copy digest-stream output-stream))
    (format "%032x" (BigInteger. 1 (.digest digest)))))

(defn ^:private get-cp-entry-type [^java.io.File e]
  (cond (.isFile e) :file
        (.isDirectory e) :directory
        :else :unkown))

(defn ^:private analyze-source-paths! [paths db]
  (let [result (shared/logging-time
                 "Project only paths analyzed, took %s secs"
                 (lsp.kondo/run-kondo-on-paths! paths false db))
        analysis (->> (:analysis result)
                      lsp.kondo/normalize-analysis
                      (group-by :filename))]
    (swap! db update :analysis merge analysis)
    (swap! db assoc :kondo-config (:config result))
    (swap! db update :findings merge (group-by :filename (:findings result)))
    analysis))

(defn ^:private analyze-test-paths! [paths db]
  (map #(producer/refresh-test-tree % db) paths))

(defn ^:private report-batch-analysis-percentage
  [start-progress-percentage fulfill-progress-percentage progress-token db index count]
  (let [real-percentage (- fulfill-progress-percentage start-progress-percentage)]
    (producer/publish-progress
      (:producer @db)
      (+ start-progress-percentage (/ (* index real-percentage) count))
      "Analyzing external classpath"
      progress-token)))

(defn ^:private analyze-external-classpath!
  [paths start-progress-percentage fulfill-progress-percentage progress-token db]
  (let [batch-update-callback (partial report-batch-analysis-percentage start-progress-percentage fulfill-progress-percentage progress-token db)
        result (shared/logging-time
                 "External classpath paths analyzed, took %s secs. Caching for next startups..."
                 (lsp.kondo/run-kondo-on-paths-batch! paths true batch-update-callback db))
        kondo-analysis (-> (:analysis result)
                           (dissoc :namespace-usages :var-usages)
                           (update :var-definitions (fn [usages] (remove :private usages))))
        analysis (->> kondo-analysis
                      lsp.kondo/normalize-analysis
                      (group-by :filename))]
    (swap! db assoc :kondo-config (:config result))
    analysis))

(defn analyze-reference-filenames! [filenames db]
  (let [result (shared/logging-time
                 "Files analyzed, took %s secs"
                 (lsp.kondo/run-kondo-on-reference-filenames! filenames db))
        analysis (->> (:analysis result)
                      lsp.kondo/normalize-analysis
                      (group-by :filename))
        empty-findings (reduce (fn [map filename] (assoc map filename [])) {} filenames)
        new-findings (merge empty-findings (group-by :filename (:findings result)))]
    (swap! db update :analysis merge analysis)
    (swap! db assoc :kondo-config (:config result))
    (swap! db update :findings merge new-findings)
    analysis))

(defn ^:private project-specs->hash [project-specs root-path]
  (->> project-specs
       (map (fn [{:keys [project-path]}]
              (md5 (shared/to-file root-path project-path))))
       (reduce str)))

(defn ^:private analyze-classpath! [root-path source-paths settings progress-token db]
  (let [ignore-directories? (get settings :ignore-classpath-directories)]
    (log/info "Analyzing classpath for project root" root-path)
    (when-let [classpath (:classpath @db)]
      (let [source-paths-abs (set (map #(shared/relativize-filepath % (str root-path)) source-paths))
            external-classpath (cond->> (->> classpath
                                             (remove (set source-paths-abs))
                                             (remove (set source-paths)))
                                 ignore-directories? (remove #(let [f (io/file %)] (= :directory (get-cp-entry-type f)))))
            analysis (analyze-external-classpath! external-classpath 15 80 progress-token db)]
        (swap! db update :analysis merge analysis)
        (shared/logging-time
          "Manual GC after classpath scan took %s secs"
          (System/gc))
        (swap! db assoc :full-scan-analysis-startup true)))))

(defn ^:private create-kondo-folder! [^java.io.File clj-kondo-folder]
  (try
    (log/info (format "Folder %s not found, creating for necessary clj-kondo analysis..." (.getCanonicalPath clj-kondo-folder)))
    (.mkdir clj-kondo-folder)
    (catch Exception e
      (log/error "Error when creating '.clj-kondo' dir on project-root" e))))

(defn ^:private ensure-kondo-config-dir-exists!
  [project-root-uri db]
  (let [project-root-filename (shared/uri->filename project-root-uri)
        project-root-path (shared/uri->path project-root-uri)
        clj-kondo-folder (io/file project-root-filename ".clj-kondo")]
    (when-not (shared/file-exists? clj-kondo-folder)
      (create-kondo-folder! clj-kondo-folder)
      (when (db/db-exists? project-root-path db)
        (log/info "Removing outdated cached lsp db...")
        (db/remove-db! project-root-path db)))))

(defn ^:private load-db-cache! [root-path db]
  (when-let [db-cache (db/read-cache root-path db)]
    (when-not (and (= :project-and-deps (:project-analysis-type @db))
                   (= :project-only (:project-analysis-type db-cache)))
      (swap! db (fn [state-db]
                  (-> state-db
                      (update :analysis merge (:analysis db-cache))
                      (assoc :classpath (:classpath db-cache)
                             :project-hash (:project-hash db-cache)
                             :kondo-config-hash (:kondo-config-hash db-cache)
                             :stubs-generation-namespaces (:stubs-generation-namespaces db-cache))))))))

(defn ^:private build-db-cache [db]
  (-> @db
      (select-keys [:project-hash :kondo-config-hash :project-analysis-type :classpath :analysis])
      (merge {:stubs-generation-namespaces (->> @db :settings :stubs :generation :namespaces (map str) set)
              :version db/version
              :project-root (str (shared/uri->path (:project-root-uri @db)))})))

(defn ^:private upsert-db-cache! [db]
  (if (:api? @db)
    (db/upsert-cache! (build-db-cache db) db)
    (async/go
      (db/upsert-cache! (build-db-cache db) db))))

(defn initialize-project [project-root-uri client-capabilities client-settings force-settings progress-token db]
  (producer/publish-progress (:producer @db) 0 "clojure-lsp" progress-token)
  (let [project-settings (config/resolve-for-root project-root-uri)
        root-path (shared/uri->path project-root-uri)
        env (:env @db)
        encoding-settings {:uri-format {:upper-case-drive-letter? (->> project-root-uri URI. .getPath
                                                                       (re-find #"^/[A-Z]:/")
                                                                       boolean)
                                        :encode-colons-in-path? (string/includes? project-root-uri "%3A")}}
        raw-settings (shared/deep-merge encoding-settings
                                        client-settings
                                        project-settings
                                        force-settings)
        _ (when-let [log-path (:log-path raw-settings)]
            (logging/update-log-path log-path db))
        settings (settings/udpate-with-default-settings nil raw-settings project-root-uri env)]
    (swap! db assoc
           :project-root-uri project-root-uri
           :client-settings client-settings
           :project-settings project-settings
           :force-settings force-settings
           :settings settings
           :client-capabilities (medley/update-existing client-capabilities :experimental j/from-java))
    (producer/publish-progress (:producer @db) 5 "Finding kondo config" progress-token)
    (ensure-kondo-config-dir-exists! project-root-uri db)
    (producer/publish-progress (:producer @db) 10 "Finding cache" progress-token)
    (load-db-cache! root-path db)
    (when-not (:classpath @db)
      (producer/publish-progress (:producer @db) 15 "Discovering classpath" progress-token)
      (swap! db assoc :classpath (classpath/scan-classpath! db)))
    (let [project-specs (->> (:project-specs settings)
                             (filter (partial classpath/valid-project-spec? root-path)))
          project-hash (project-specs->hash project-specs root-path)
          kondo-config-hash (lsp.kondo/config-hash (str root-path))
          use-db-analysis? (and (= (:project-hash @db) project-hash)
                                (= (:kondo-config-hash @db) kondo-config-hash))]
      (if use-db-analysis?
        (log/info "Using cached db for project root" root-path)
        (do
          (swap! db assoc
                 :project-hash project-hash
                 :kondo-config-hash kondo-config-hash)
          (when (= :project-and-deps (:project-analysis-type @db))
            (analyze-classpath! root-path (:source-paths settings) settings progress-token db))
          (upsert-db-cache! db))))
    (producer/publish-progress (:producer @db) 90 "Resolving config paths" progress-token)
    (when-let [classpath-settings (and (config/classpath-config-paths? settings)
                                       (:classpath @db)
                                       (config/resolve-from-classpath-config-paths (:classpath @db) settings))]
      (swap! db assoc
             :settings (shared/deep-merge settings
                                          classpath-settings
                                          project-settings
                                          force-settings)
             :classpath-settings classpath-settings))
    (when-not (:api? @db)
      (async/go
        (f.clojuredocs/refresh-cache! db)))
    (let [settings (:settings @db)]
      (when (stubs/check-stubs? settings)
        (producer/publish-progress (:producer @db) 92 "Analyzing stubs" progress-token)
        (stubs/generate-and-analyze-stubs! settings db))
<<<<<<< HEAD
      (report-callback 95 "Analyzing project files" db)
      (analyze-source-paths! (:source-paths settings) db)
      (report-callback 97 "Analyzing test files" db)
      (analyze-test-paths! (:source-paths settings) db))
    (report-callback 100 "Project analyzed" db)))
=======
      (producer/publish-progress (:producer @db) 95 "Analyzing project files" progress-token)
      (log/info "Analyzing source paths for project root" root-path)
      (analyze-source-paths! (:source-paths settings) db))
    (producer/publish-progress (:producer @db) 100 "Project analyzed" progress-token)))
>>>>>>> 4786c119
<|MERGE_RESOLUTION|>--- conflicted
+++ resolved
@@ -39,8 +39,8 @@
 
 (defn ^:private analyze-source-paths! [paths db]
   (let [result (shared/logging-time
-                 "Project only paths analyzed, took %s secs"
-                 (lsp.kondo/run-kondo-on-paths! paths false db))
+                "Project only paths analyzed, took %s secs"
+                (lsp.kondo/run-kondo-on-paths! paths false db))
         analysis (->> (:analysis result)
                       lsp.kondo/normalize-analysis
                       (group-by :filename))]
@@ -56,17 +56,17 @@
   [start-progress-percentage fulfill-progress-percentage progress-token db index count]
   (let [real-percentage (- fulfill-progress-percentage start-progress-percentage)]
     (producer/publish-progress
-      (:producer @db)
-      (+ start-progress-percentage (/ (* index real-percentage) count))
-      "Analyzing external classpath"
-      progress-token)))
+     (:producer @db)
+     (+ start-progress-percentage (/ (* index real-percentage) count))
+     "Analyzing external classpath"
+     progress-token)))
 
 (defn ^:private analyze-external-classpath!
   [paths start-progress-percentage fulfill-progress-percentage progress-token db]
   (let [batch-update-callback (partial report-batch-analysis-percentage start-progress-percentage fulfill-progress-percentage progress-token db)
         result (shared/logging-time
-                 "External classpath paths analyzed, took %s secs. Caching for next startups..."
-                 (lsp.kondo/run-kondo-on-paths-batch! paths true batch-update-callback db))
+                "External classpath paths analyzed, took %s secs. Caching for next startups..."
+                (lsp.kondo/run-kondo-on-paths-batch! paths true batch-update-callback db))
         kondo-analysis (-> (:analysis result)
                            (dissoc :namespace-usages :var-usages)
                            (update :var-definitions (fn [usages] (remove :private usages))))
@@ -78,8 +78,8 @@
 
 (defn analyze-reference-filenames! [filenames db]
   (let [result (shared/logging-time
-                 "Files analyzed, took %s secs"
-                 (lsp.kondo/run-kondo-on-reference-filenames! filenames db))
+                "Files analyzed, took %s secs"
+                (lsp.kondo/run-kondo-on-reference-filenames! filenames db))
         analysis (->> (:analysis result)
                       lsp.kondo/normalize-analysis
                       (group-by :filename))
@@ -108,8 +108,8 @@
             analysis (analyze-external-classpath! external-classpath 15 80 progress-token db)]
         (swap! db update :analysis merge analysis)
         (shared/logging-time
-          "Manual GC after classpath scan took %s secs"
-          (System/gc))
+         "Manual GC after classpath scan took %s secs"
+         (System/gc))
         (swap! db assoc :full-scan-analysis-startup true)))))
 
 (defn ^:private create-kondo-folder! [^java.io.File clj-kondo-folder]
@@ -217,15 +217,10 @@
       (when (stubs/check-stubs? settings)
         (producer/publish-progress (:producer @db) 92 "Analyzing stubs" progress-token)
         (stubs/generate-and-analyze-stubs! settings db))
-<<<<<<< HEAD
-      (report-callback 95 "Analyzing project files" db)
-      (analyze-source-paths! (:source-paths settings) db)
-      (report-callback 97 "Analyzing test files" db)
-      (analyze-test-paths! (:source-paths settings) db))
-    (report-callback 100 "Project analyzed" db)))
-=======
       (producer/publish-progress (:producer @db) 95 "Analyzing project files" progress-token)
       (log/info "Analyzing source paths for project root" root-path)
-      (analyze-source-paths! (:source-paths settings) db))
-    (producer/publish-progress (:producer @db) 100 "Project analyzed" progress-token)))
->>>>>>> 4786c119
+      (analyze-source-paths! (:source-paths settings) db)
+      (producer/publish-progress (:producer @db) 97 "Analyzing test files" progress-token)
+      (log/info "Analyzing test paths for project root" root-path)
+      (analyze-test-paths! (:source-paths settings) db))
+    (producer/publish-progress (:producer @db) 100 "Project analyzed" progress-token)))