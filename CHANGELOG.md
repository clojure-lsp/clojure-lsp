# Changelog

## Unreleased

- General
<<<<<<< HEAD
  - Bump clj-kondo to `2023.12.16-20240202.114914-15`.
  - Add `:clojure-lsp/different-aliases` linter. #1770
=======
  - Bump clj-kondo to `2024.02.12`.
>>>>>>> a59f0c6e

- Editor
  - Fix documentation resolve not working for clients without hover markdown support.

- Editor
  - Fix `suppress-diagnostics` not working on top-level forms when preceded by comment. #1678 
  
## 2024.02.01-11.01.59

- General
  - Fix binary not wokring on some aarch64 linux. #1748
  - Add new `Project tree` feature via the `clojure/workspace/projectTree/nodes` custom method. #1752
  - Fix `--log-path` setting to work with `listen`/empty arg, starting clojure-lsp server and logging properly.

- Editor
  - Fix `didChangeConfiguration` throwing exception. #1749
  - Fix `rename` of ns causing wrong ns names because of duplicate rename actions. #1751
  - Fix `range-formatting` throwing exceptions when unbalanced parens are sent from client. #1758
  - Fix rename functions need to clean up LSP state or restart in some clients implementing LSP method `didRenameFiles`. #1755
  - Fix `thread last all` failed after comment form `#_(...)`. #1745  
  
## 2023.12.29-12.09.27

- General
  - Fix deep-merge of client settings with project settings.
  - Fix `max-line-length` on clean-ns feature not respecting some lines when contains a lot of refers. #1729
  - Bump cljfmt to 0.12.0.
  - Bump clj-kondo to `2023.12.15`.
  
- Editor
  - Fix edn tree visualization for keys with same name in the same level. #1558
  - Make clear when `hover` feature is in a calling and not in a specific symbol. #1281
  - Exclude keys that are already included in the function call from completion suggestions. #1720

- API/CLI
  - Drastically improves performance of `format` task matching `cljfmt`, avoiding analyzing the project. #1723

## 2023.10.30-16.25.41

- General
  - Bump clj-kondo to `2023.10.21-20231022.204832-4`. 
  - Fix move-to-let/expand-let bug for multi-arity functions #1283
  - Fix `:dependency-scheme` setting for .java files from jars #1653
  - Bump graalvm to 21.
  - Improve overall performance using GraalVM 21 PGO (Profile-Guided Optimizations).
  - Extract the responsibility for merging clj-depend config #1265
  - Support passing configurations to clj-depend via CLI #1694
  - Bump clj-depend to `0.9.2`
  - Performance: remove keyword-usages elements from external analysis as they are not used for any feature and for big projects may affect memory. #1700

- Editor
  - New paredit refactorings:
    - `forward-slurp`
    - `forward-barf`
    - `backward-slurp`
    - `backward-barf`
    - `raise`
    - `kill`
  - Improve rename to avoid internal errors and show proper error messages. #1691
  - Exclude unused-public-vars when inside a comment block.
  - Add `:analysis-summary` field to `serverInfo` command to get information about project for performance analysis.
  - Add `:analysis` settings, with options to disable specific analysis for better performance on huge projects. #1700

## 2023.08.06-00.28.06

- General
  - Fix truncation of namespaced keywords #1640
  - Add rewrite-clj node to cursor-info.
  - Fixing semantic-tokens, collons not managed by lsp anymore. #1550
  - Fix `:paths-ignore-regex` setting to consider settings reload.
  - Bump clj-kondo to `2023.07.14-20230717.090255-3`. #1624
  - Fix inconsistencies with `:defined-by->lint-as`.
  - Improve memory usage during cache save, avoiding "Out of memory" exceptions.
  - Prevent file rename when a namespace is defined in multiple files #1574
  - Fix user formatting setting being override by :style/indent metadata in macros.
  - Bump cljfmt to `0.11.2`. #1634
  - Bump lsp4clj to `1.8.1`.
  - Added functionality to `workspace/didChangeConfiguration` so it changes configuration on runtime.

- Editor
  - Avoid returning all known keywords on empty keywords completion for performance reasons.
  
- API/CLI
  - Improve mem/cpu usage using less analysis for tasks.

## 2023.07.01-22.35.41

- General
  - Update flake.nix to build with babashka. #1373
  - Bump clj-kondo to `2023.06.02-20230630.144012-16`.
  - Improve support for ClojureDart `.cljd` files. #1589
  - Slightly reduce OutOfMemory exceptions that may happen with the JVM version.
  - Support ignore unused-public-vars via `:linters :clojure-lsp/unused-public-var :exclude-when-contains-meta` clj-kondo setting.
  - Fix restructure-keys when map has an `:or`. #1583
  - Bump lsp4clj to `1.8.0`.
  - Add post startup tasks progress feedbacks, like "Generating stubs", "Analyzing JDK source" and "Fetching Clojars".
  - Bump cljfmt to `0.10.6`. #1605
  
- Editor
  - New code actions: `Replace ':refer :all' with ':refer [my-refer]'` and `Replace ':refer :all' with alias`. #1575
  - Enhance java support for hover and completion of static class members.
  - Improve `:paths-ignore-regex` to ignore features avoiding impact in huge files that are intented to be excluded.
  - Fixed semantic-tokens for full qualified namespace
  - Add `score` to completion items for a better completion client sorting. #1595
  - Revamp keyword completion. #1599
  - Avoid LSP errors when cleaning a file without namespaces. #1603
  
- API/CLI
  - New feature: Find all references via API and CLI. #1572

## 2023.05.04-19.38.01

- General
  - Bump clj-kondo to `2023.04.15-20230503.152749-8`

- Editor
  - Fix edn tree to consider symbols. #1556
  - Fix edn tree to consider vector root nodes. #1557
  - Fix edn tree to handle invalid edn code and not throw exceptions while typing code.
  
- API/CLI
  - Avoid enabling unecessary analysis features for API/CLI lint, improving memory usage.

## 2023.04.19-12.43.29

- General
  - Fix reflection issue in JDK19 with `Thread/sleep` #1520
  - Bump clj-kondo to `2023.04.15-20230418.173453-3`, fixing analysis inconsistencies with `schema.core`
  - Ignore vars defined wrongly via config. #1510
  - Add support for `:output {:langs true}` in clj-kondo config to show `.cljc` language contexts

- Editor
  - Fix classpath issue message to properly ignore or retry after user input. #1500
  - Decreate debounce time for calculating changes and diagnostics, improving UX in cost of performance, it doesn't seem to highly affect performance though.
  - Add new setting to change diagnostics range type. #1530
  - Spec compliance: avoid registering client capabilities if dynamic registration is not set. #1535
  - Improve java support: using new `java-member-definitions` analysis, first feature is the allow completion of static members (fields and methods) for java classes.
  - Show edn tree when in edn files via `documentSymbol` feature.
  - Improve java db cache consistency + analysis performance.

## 2023.02.27-13.12.12

- Editor
  - Fix exception on hover feature on graal images.

## 2023.02.26-23.46.05

- General
  - Add new setting `:paths-ignore-regex` to allow ignore analyzing/linting specific paths, useful if you have folders or files that are not relevant to be linted and are huge which may affect performance.
  - Bump clj-kondo. Fixes missing lint class constructors, making clojure-lsp show add import code action always.
  - Fix wrong ns rename for cljc files. #1508

- Editor
  - Fix cache issue: wrong external dependencies analysis when running clojure-lsp in editor after running on CLI, affecting navigation. #1473
  - Bump lsp4clj fixing progress notifications during initialization for Calva.
  - Allow go to definition of namespace even when the var is not known. Ex: `clojure.string/foo` will go to the definition of `clojure.string`. This is useful for cases where the var was not created yet but user wants to go to the ns to check the available functions or check the correct name of the function.
  - Avoid basing results on old analysis.
  - Add new setting `:completion :analysis-type` to choose between `:fast-but-stale`(default) or `:slow-but-accurate`, this should define whether completion should wait for changes that may still happening, this by default reverts the behavior introduced after #1425. #1487
  - Fix `textDocument/hover` issue when doc metadata isn't a string literal.
  - Follow references to other vars in doc metadata for use in `textDocument/hover`.
  - Support `:arglists` meta when finding docs of functions via hover feature. #1504
  - Enhance hover to search clojuredocs on CLJS. #1506

## 2023.01.26-11.08.16

- General
  - Bump clj-kondo to `2023.01.20`
  - Avoid false-positives of unused-public-var for functions used in :gen-class that starts with `-` as convention. #1443
  - New jar available on releases: `clojure-lsp-server.jar`, an Uberjar not aot-ed containing both clojure-lsp core + server code, improving startup time for JVM clients, for example for `lein-clojure-lsp`. Any lib using `clojure-lsp-standalone.jar` should consider switch to this new jar.
  - Change `:source-paths-ignore-regex` default value to `["target.*"]`, removing resource folders. #1452
  - Bump cljfmt to 0.9.2
  - Bump lsp4clj to 1.7.0
  - Support `:style/indent` metadata for indentation with cljfmt #1420

- Editor
  - Fix add missing import code action when there are multiple options. #1422
  - Only show completion items if no changed code is being processed, avoiding wrong completion items. #1425
  - Improve semantic tokens for defprotocol, definterface coloring as `interface` tokens.
  - Include reffered vars in completion. #1440
  - Allow rename alias of function calls, renaming properly both function usages and alias definition.
  - Add support for keyword analysis in edn files, allowing find-references, document highlight and other lsp features to keywords.
  - find-definition and references for quoted symbols like `'clojure.core/inc` and symbols mentioned in `.edn` files. #1446
  - Show error messages when can't apply edits after commands. #1448

- API/CLI
  - Make diagnostics command print as json or edn. #1419
  - Make possible starting a chan server with clojure-lsp components, useful to other clients extend.
  - Consider edn files when linting project, allowing to format edn files. #1452
  - Report diagnostics lines and columns as 1 based, not 0 like LSP, following clj-kondo standard. #1459

## 2022.12.09-15.51.10

- General
  - Fix rename issue with VS-Code/Calva on MS-Windows. #1388
  - Only publish progress on initialize if client provided a `workDoneProgress`. #1363
  - Bump clj-kondo to `2022.12.08`.
  - Avoid wrong clj-kondo configs in case clojure-lsp process is spawned from a different directory than project-root.
  - Fall back on CLJS var when finding definition from Clojure and nothing was found. #1403

- Editor
  - Show better icons for multimethods, var-arg fns, protocols, records, interfaces and types on `workspace/symbol` and `textDocument/documentSymbol`.
  - Inlining the last binding of a let removes the let. #210
  - Allow import java classes via code-actions `Add import 'x.y.Z'`.
  - Make `add-import` command/code-action smarter, checking if there is already a package import to just include the classname instead of full import.
  - Add new refactoring `cycle-keyword-auto-resolve`, e.g. `::bar` -> `:foo/bar` and vice-versa. #1128
  - Supporting find definition/references/implementations of `definterface`.
  - Avoid watching ignored source-paths, causing find-definition/references and other features go to wrong files.

- API/CLI
  - Allow specify analysis type for `dump` command, default to analyze project only analysis. #1383
  - Add `:result` to the dump command. #1390
  - Important regression fix where clojure-lsp may do inconsistent lint when classpath scan fail without showing to user the error.

## 2022.11.03-00.14.57

- General
  - Bump clj-kondo to `2022.11.02` avoiding breaking changes on custom hooks.
  - Bump graalvm to 22.3.0. #1345

- Editor
  - Add refactorings to change param order of `defn`/`defmacro`, also changing call sites. #1131
  - Avoid shadowing existing locals when restructuring keys. #1229
  - Let editors control whether the server's log includes traces of the messages they are exchanging. https://github.com/clojure-lsp/lsp4clj/issues/27
  - Bump promesa to `9.0.470`
  - Bump lsp4clj to `1.5.0`
  - For users with fewer cores, avoid unnecessary waits for file analysis.
  - Reduce CPU usage by aborting requests that the client won't use.
  - Fix to mark some code actions as preferred, so editors can emphasize them. https://github.com/clojure-lsp/lsp4clj/issues/32
  - Adds java classes completions, since clj-kondo now knows all java classes defined on external dependencies. #1329
  - Fix completion to consider required namespaces without alias or refers. #1352

## 2022.10.05-16.39.51

- General
  - Improve clj-depend merge config to overwrite `source-paths` only if it is nil or empty.  #1264
  - Fix stubs generation issue on MS-Windows, coming out of enabling all integrations tests on windows. #1211
  - Improve MS-Windows support by fixing various path, URI and line ending issues coming out of repairing the unit tests suite on windows. #1211
  - End dep-graph-queries experiment; clojure-lsp now uses the dep-graph to optimize queries whenever possible
  - Bump clj-kondo to `2022.10.05`. #1226 
  - Fix issue with changes being reporting with spurious and incorrect line endings on MS-Windows text files. #1211
  - Index internal data by URI instead of filename, to minimize conversion between these formats when running queries. #1207
  - Add support to enable trace logs on server via `--trace` flag. (For latest Emacs's lsp-mode this can be enabled easyly via `lsp-clojure-trace-enable` variable)
  - Bump graalvm version for MS-Windows to 22.2.0, in sync with the other archs. #1211

- Editor
  - Fix to avoid error when checking code actions from an #_x uneval node. #1227
  - Add support to decompile jar as a java project when finding the definition of a java class, allowing to have LSP features on that java project. #1187
  - Add refactorings similar to `Sort map`: `Sort vector`, `Sort list`, `Sort set`, and `Sort clauses` for functions like `assoc`. #1155
  - Support java class decompilation for zipfile scheme (vim users).
  - Avoid keeping diagnostics of external closed files for Calva. https://github.com/BetterThanTomorrow/calva/issues/1864
  - Lint opened files after a clojure-lsp or clj-kondo config file is saved on disk, avoiding users to re-edit files. #1247
  - Allow find definition of java class usages where definition comes from clojure, like defrecords.
  - Fix: wait for rename to apply before allowing another rename, to ensure suggested name is correct. #1270
  - Process requests in parallel, to prevent typing lag and other performance problems introduced during migration away from lsp4j. #1240
  - Fix: Avoid wrong ns require after `Create ns and require` code-action/command.
  - Fix: Avoid errors when a file starts with a comment. #1252
  - Bump promesa to `9.0.462` and use it for parallel request processing.

- API/CLI
  - Fix missing diagnostics when `--project-root` is different than current directory. #1245
  - Add new `dump` feature, returning analysis, project information, dependency-graph and others. Check `clojure-lsp.api/dump` for more information. #744
  - Improve CLI output avoiding logs from clj-kondo which are already available via verbose log.

## 2022.09.01-15.27.31

- General
  - Remove dependency on lsp4j. https://github.com/clojure-lsp/lsp4clj/issues/8
  - Fix extra space on :import when sorting classes. #1152
  - Bump Graalvm from 22.0.0.2 to 22.2.0 improving binary performance/size. #1154
  - Bump clj-kondo to `2022.08.03`.
  - General release of dep-graph-queries, improving query performance. See prior release for feature details.
  - Generate nightly builds for macos aarch64 (M1/M2) every push on master.
  - Bump lsp4clj to `1.2.1`.
  - Bump cljfmt to `0.9.0`.
  - Fix issue with classpath clojure build tools invocation on MS-Windows. #1132
  - Bump babashka/fs to `0.1.11`.

- Editor
  - Improve completion sorting, showing locals before functions and other completion items. #1158
  - Fix hover to show current var definition docs instead of `def`/`defn`. #1157
  - Improve hover for requires to show ns docstring. #1171
  - Fix destructuring of things that have been destructured before. #1156
  - Some completions require that a new alias be added to the ns form. Fix this feature for Calva users, and improve performance for all users. #1068
  - Fix resolve-macro-as code action corner case. #1084
  - Ensure line numbers provided by document-symbol correspond to the latest version of the file. #1178
  - Avoid exceptions when clients use URIs that don't exist on disk.
  - Fix documentation on completion items. #1181
  - Fix rename of defrecords. #1165
  - Fix to send all diagnostics to client at startup, even in very large projects. #1153
  - Fix to preserve kebab-casing in server-info-raw. #1195
  - Add refactoring `Restructure keys`, the inverse of `Destructure keys`. #1170
  - Add refactorings to convert between `(:x m)` and `(get m :x)` or `(:y (:x m))` and `(get-in m [:x :y])`. #1172
  - Add support to imported java class on completion. #1193
  - Add new question to skip or retry classpath scan during startup if failed. 
  - Improve performance of processing of changed files outside editor calling clj-kondo in batch. #1205
  - When renaming a keyword that is also a destructured key, rename its local usages too. #1192

## 2022.07.24-18.25.43

- General
  - Bump `cljfmt` from 0.8.0 -> 0.8.2

- Editor
  - Add clojure.core/fn to resolve-macro-as options. [#1094](https://github.com/clojure-lsp/clojure-lsp/issues/1094)
  - Restore #995 Improve element selected on `textDocument/hover` (previously reverted) with a fix that keeps it working for Calva even after a syntax error is introduced.
  - Improve call hierarchy performance by parsing less frequently. #1092
  - Improve system wide performance by keeping a graph of dependencies between namespaces. #990 #1053
    Enable setting `:experimental {:dep-graph-queries true}` to beta test this feature.
  - Improve performance by adding second level of analysis indexing.
  - Improve performance of things that need keyword definitions, like completion and custom lint.
  - Fix hover showing previous function elements on some cases. #1098
  - Fix: find definition will find registration of unnamespaced keyword.
  - Fix to update unused-public-var lint on registered keywords as usages change in other files. #1018
  - Fix to navigate to var defined by declare, when there aren't any later defs. #1107
  - Fix to always go to the definition of the correct var imported by potemkin. #1020
  - Fix to correctly rename namespaces. #1121
  - Fix to correctly :keep require and import indent spacing. #1141
  - Improve accuracy of progress reporting during uncached startup. #1134
  - Add refactoring `Destructure keys` to destructure keywords. #905
  - Add refactoring `Extract to def` to create a `def` from the thing under the cursor. #1136
  - Include defmethods in document and workspace symbols. #1016

## 2022.06.29-19.32.13

- Editor
  - Reverted #995 Improve element selected on `textDocument/hover`, as it caused clojure-lsp to stop working for Calva users after a syntax error was introduced. #1080

## 2022.06.22-14.09.50

- General
  - clojure-lsp has a flake.nix now, being able to be built using clj-nix. #999
  - Remove `use-source-paths-from-classpath` setting, its value was already true and disabling it could cause false-positives.
  - Add `compute-external-file-changes` setting as true by default, when enabled it will consider file changes outside editor like git branch changes and update analysis, avoiding the need to restart server when a file is changed outside editor, this will only work if client file-watchers is enabled. #1002
  - Bump lsp4clj to 0.4.1.
  - Remove deprecated disabled setting `:linters :clj-kondo :async-custom-lint?`. #1017
  - Fix references and code lens of defrecord/deftype for cljs files. #1055
  - Fix clean-ns to move reader conditionals to before normal requires. #1057
  - Add new optional linter: [clj-depend](https://github.com/clj-depend/clj-depend) integration. #957
  - Add new setting `:source-paths-ignore-regex` to filter source-paths that are auto generated for example for cljs projects, the default value should be enought for most cases (`["resources.*" "target.*"]`), replacing old `ignore-classpath-directories`.
  - Bump clj-kondo to 2022.06.22.

- Editor
  - Add support to rename namespace of namespaced keywords like re-frame events/subs. #978
  - Improve performance of find-declaration feature. #1021
  - Fix to avoid suggesting an alias from a clj file to a cljs file. #1024
  - Find references of namespace usages now find all namespace usages on project, not only the definition. #1022
  - Improve element selected on `textDocument/hover`, showing the function being called instead of the closest element found backwards. #995
  - Fix drag from quoted symbols and other special nodes #969
  - Drag requests two smaller edits, instead of one large edit, potentially avoiding flicker. #1043
  - Drag is disabled between clauses, to avoid arbitrarily choosing one to move. #1030
  - Cursor doesn't move within dragged clause. #1029
  - Improve performance of drag forward.
  - Avoid invalid cached analysis and document text after a rename. #1049
  - Improve lint performance by only linting references files when usage is added or removed. #1019
  - Extracted functions are private. #1039
  - Fix errors when Emacs lock files are linted. #1054

## 2022.05.31-17.35.50

- General
  - Bump clj-kondo to 2022.05.31
  - Consider `.clj_kondo` files as clj files.

## 2022.05.23-13.18.11

- General
  - Allow specify how many classes clojure-lsp should check before moving sorted package imported classes to next line. #966
  - Allow `:linters` to be configured by LSP clients passing string keys/values. #977
  - Support clj-kondo `:config-in-ns` and `:ns-groups` for `clojure-lsp/unused-public-var` linter. #981
  - Improve clean-ns correct positioning of multiple refers.

- Editor
  - Fix powershell.exe command execution error on Windows
  - Fix drag in `are` when `clojure.test` is aliased. #967
  - Reduce time to calculate semantic tokens, reducing CPU usage in large files. #970
  - Fix JDK global cache load when jdk source were already analyzed on previous sessions, fixing finding definition of jdk classes not working sometimes.
  - Fix command move-form not working.
  - Fix find definition of macros required by :require-macros on cljs files. #980
  - Add support to completion keywords found on function definition `:keys` destructuring, improving completion on api calls.
  - Avoid duplicate parens when inserting snippets during completion. #982

- CLI/API
  - Make all cli features open files faster, improving speed of all CLI/API features. Fixes #985

## 2022.05.03-12.35.40

- General
  - Bump clj-kondo to `2022.04.26-20220429.192438-2`.
  - Decrease uncached startup time by 60-70%, by instructing clj-kondo to skip var definition bodies when analyzing deps. [#1674](https://github.com/clj-kondo/clj-kondo/pull/1674)
  - Improve speed of alias/ns completions.
  - Change alias/ns completions to return a label that matches the input.
  - Support sorting classes inside package imports during `clean-ns`. #932
  - Avoid saving duplicate source-paths, not calling clj-kondo to analyze same filenames multiple times, improving startup speed.
  - Improve progress report both on editor and CLI using new clj-kondo callback feature.

- Editor
  - Support `workspace/willRenameFiles`, renaming namespaces and all its references when a file is renamed.
  - Don't save cache when classpath lookup failed.
  - Wait for editor to apply edits before requesting cursor re-positioning. Fixes cursor positioning after drag in Calva.
  - drag: Request edit only of changed clauses, not entire parent, reducing flicker.

- CLI/API
  - Bump lsp4clj to `0.3.0`.

This release was supported by [Clojurists Together](https://www.clojuriststogether.org/)

## 2022.04.18-00.59.32

- General
  - Improve settings documentation.
  - Fix completion performance regression from previous release.
  - Consider `.bb` and `.cljd` files as clj files. #906
  - Bump to clojure 1.11.0
  - Improve analysis query performance as a whole for lots of features. #916
  - Bump clj-kondo to `2022.04.09-20220414.123207-3` fixing semantic tokens for `:require`, `:refer` and `:as`. [#1609](https://github.com/clj-kondo/clj-kondo/issues/1609)
  - Move `lsp4clj` to outside clojure-lsp to its own repo/jar release.
  - Fix local files outside source-paths not being linted even if opened/changed.
  - Consider filename + lastModified as checksum for external files, avoiding analyzing it if analysis is already present.
  - graalvm: Compile static linux with --musl for better compatibility. #868
  - java: Use `XDG_CACHE_HOME` or `.cache/clojure-lsp` instead of config files for JDK cache.
  - java: Cache JDK analysis globally avoiding high CPU usages after startup.
  - java: Add `:java :home-path` setting for easier way to specify java location for JDK source analysis. #907

- Editor
  - Introduce ALPHA move-form command. #566
  - Rename "Move coll entry up/down" to "Drag forward/backward", matching Calva/Paredit terminology
  - drag: clauses move intuitively in `clojure.test/are`
  - drag: top-level forms can be dragged #891
  - Improve completion performance for most cases, reducing time to compute clj/cljs core symbols.
  - completion: suggest functions defined in Clojure 1.10 and 1.11
  - completion: Fix to no require extra ns when alias is already required. #920
  - promote-fn: *new feature* Promote a fn to a top-level defn. #783 @mainej
    - promote-fn can also promote a literal #() to a fn
  - demote-fn: Demote a fn to a literal #()
  - *breaking* remove cycle-fn-literal, since the same refactorings can be performed with the more clearly named promote-fn and demote-fn
  - drag: Fix to drag element-wise in destructured keys, not pair-wise. #927
  - test-tree: reduce CPU usage, especially during startup

- CLI
  - Reduce CPU and wall-clock time in cli commands clean-ns and diagnostics

This release was supported by [Clojurists Together](https://www.clojuriststogether.org/)

## 2022.03.31-20.00.20

- Fix URI resolver on java JDK logic.
- Fix zipfile scheme when finding external deps.

## 2022.03.31-14.21.14

- Add java class find-definition support, decompiling .class files when available. #762
- Add JDK source discoverability feature, searching for installed JDK for later analyze with clj-kondo and support java classes interop.
- Add `:java :download-jdk-source?` setting to download JDK source after startup if not cached before globally or found locally. Disabled by default.
- Avoid high CPU usage and freezes by more efficiently finding referenced files to notify on file change. #844 @mainej
- Bump clj-kondo to `2022.03.10-20220331.135739-32` improving java analysis and fixing a critical regression for re-frame. #888

This release was supported by [Clojurists Together](https://www.clojuriststogether.org/)

## 2022.03.26-18.47.08

- Fix unused-public-var not considering excluding comments, changing `async-custom-lint?` setting to false.

## 2022.03.25-12.02.59

- General
  - Fix cljfmt settings merge during refresh/classpath configs merge to avoid multiple config vectors on same symbol.
  - Fix install script for aarch64. #794
  - Fix handling cljfmt config files that end in `.clj` https://github.com/weavejester/cljfmt/issues/190
  - parser: more efficiently seek to cursor position, improving performance especially in large files. #793 @mainej
  - Fix clean-ns not sorting properly node requires for cljs. #815
  - Fix move-to-let to ensure locals don't move out of scope. #830
  - Improve logic around require suggestions. #837
  - Enhance move-to-let to introduce and expand let if an existing one doesn't exist. #829
  - Bump `org.clojure/clojure` to `1.11.0`.
  - Fix move-coll-entry to maintain cursor position instead of a range. #862
  - Clean ns automatically after adding missing require/imports, enabled by default under new `:clean :automatically-after-ns-refactor` flag. #558

- Editor
  - extract-function: Fix wrong args when extracting from multi-arity fn. #683
  - extract-function: Fix wrong args when extracting after a local usage. #812 @mainej
  - move-coll-entry: clauses move intuitively in `assoc`, `case`, `cond`, and similar functions. #780 @mainej
  - move-coll-entry: fix NPE when when invoked from top-level #803 @mainej
  - Generate stubs async after startup, improving startup time. #788
  - Improve and add lots of new snippets following practicalli config. #797
  - Improve how watched new files are analyzed avoiding infinite loops and performance issues. #796
  - Avoid infinite loops when several files are changed simultaneously. #796 @mainej
  - Fix "incoming call hierarchy" not considering usages inside defmethods. #808
  - range-formatting: more efficiently locate extent of range and reduce number of calls to cljfmt, improving performance especially when formatting large ranges. #795 @mainej
  - cycle-fn-literal: *new feature* convert between function-literal syntaxes `(fn [] ...)` <-> `#(...)`. #774
  - Add find-implementation feature to `defmulti` and `defmethod`. #751
  - Make find-implementation of `defprotocol` names find its implementations and find-implementation on `deftype`/`defrecord` methods find other implementations.
  - Add new code action `Introduce let` for existing command. #825
  - Make find-implementations consider `reify`. #827
  - Fix namespace on file creation when nested source-paths are available. #832
  - unused-public-var: fix to show warnings on vars defined with declare. #840
  - unused-public-var: large performance improvements, especially for large projects. #861 @mainej

- API/CLI
  - Extract lsp4clj as a seperate library. #807 @Cyrik Supported by [Scarlet](https://www.scarletcomply.com)
  - Fix inconsistency with clean-ns/format not copying kondo configs.

This release was supported by [Clojurists Together](https://www.clojuriststogether.org/)

## 2022.02.23-12.12.12

- General
  - Use `:source-aliases` setting during default deps.edn and lein project-spec aliases, avoiding the need to configure a whole project-spec just because of a additional alias.
  - Exclude from unused-public-var linter vars with metadata `^:export`. #753
  - Fix clean-ns multiple refers sort when there is a alias before the refers.
  - Bump clj-kondo from `2022.01.15` to `2022.02.09` adding support for implementation analysis and more improvements.
  - Medium performance improvement during startup when unused-public-var linter is disabled.
  - Medium performance improvement during startup on unused-public-var calculation parallelizing calculations.
  - Small performance improvement on code actions calcullation.
  - Add `:use-source-paths-from-classpath` setting defaulting to true, which makes clojure-lsp do not manually discovery source-paths but get from classpath excluding jar files and paths outside project-root. #752 #551
  - Improve completion performance when all clojure.core or cljs.core symbols are valid completions. #764, #771 @mainej
  - Fix scenarios where the lint findings in individual files differed from what you'd expect based on the .clj-kondo/config.edn settings.
  - Add `:exclude-regex` and `:exclude-when-definted-by-regex` to `:clojure-lsp/unused-public-var` linter.
  - Bump `org.clojure/clojure` to `1.11.0-rc1`.

- Editor
  - Fix exception during code actions calculation when in a invalid code of a map with not even key-pairs.
  - Don't return diagnostics for external files like files on jar dependencies, avoiding noise on lint when opening dependencies.
  - Support finding implementations of defprotocol and references of defrecord/deftype, implementing LSP method `textDocument/implementation`. #656
  - Make the actions and commands aware of when they were invoked from comments or whitespace. This will allow individual refactorings to be more deliberate about how they handle comments and whitespace. #716 @mainej
  - Correctly position the cursor after calling move-coll-entry-down on an entry with leading comments. #758 @mainej
  - Don't return completions when invoked from a comment, avoiding performance problems. #756
  - Fix small anomalies in parameter names of extracted private functions. #759 @mainej
  - Add semantic tokens for protocol implementations methods like defrecord and deftype.
  - Small performance improvevement on code lens calculation using transducers.

- API/CLI
  - Small performance improvement to `format`, `clean-ns`, `diagnostics`, and `rename` via parallelizing parts of the logic.
  - Fix edn->json parser of `serverInfo/raw` for Calva use cljfmt configuration. #763
  - Add `:cljfmt-raw` config to `serverInfo/raw` for Calva. #768
  - Add support for passing specific `--filenames` for most actions. #775

This release was supported by [Clojurists Together](https://www.clojuriststogether.org/)

## 2022.02.01-20.02.32

- General
  - Fix classpath hash regression introduced by last release

## 2022.02.01-16.53.14

- General
  - Migrate project from depstar -> tools.build. #711
  - Improve classpath hash to consider invaliding cache when local root deps was changed.
  - Replace datalevin cache db with transit. #703
  - Bump Graalvm from 21.3.0 to 22.0.0.2 improving binary performance/size
  - Update `XDG_CONFIG_HOME` to clojure-lsp directory in doc/settings.md

- Editor
  - Support going to namespace definition on an alias. #706
  - Add LSP `textDocument/declaration`, for now adding the making possible navigate to alias and namespaces declared on the namespace. #680
  - Fix removal of file analysis on didClose for external files like jars. #717
  - Fix cursor not moving when using code actions that move the cursor automatically.
  - Fix additional-snippets to work on top-level forms as well.
  - Fix resolve completion item not returning insertText. #719 @Cyrik
  - Remove support for LSP `codeAction/resolve`. It added complexity and was not used in a way that improved performance of the action menu. #722, #725, #726
  - Fix create public function refactoring not working when function is not a function call.

## 2022.01.22-01.31.09

- General
  - Fix freezing in some cases during clojure-lsp startup linting. #708

## 2022.01.20-14.12.43

- General
  - Bump clj-kondo to `2022.01.15`.
  - Add `:classpath` to `serverInfo` command for downstream usages.
  - Fix issues in `extract-function` that arise when operating over `.cljc` files.
  - Add setting `:copy-kondo-configs?` to allow disable auto clj-kondo config copy, enabled by default. #694
  - Lint unused public keywords, like unused re-frame events/subs. #691
  - Fix rename of namespaced keywords -> aliased keywords. #665
  - Huge refactor on clojure-lsp codebase, spliting code into submodules, this made possible remove a lot of deps from API jar and help separate clojure-lsp features in the future. #658
  - Send testTree notification for all project test files after clojure-lsp start. #697

- Editor
  - Improve 'create function' refactor code action handling multiple cases. #682
  - Fix 'resolve macro as ...' code action not working.
  - Fix `showDocumentRequest` issues when triggered via some refactor code action.
  - Add new code actions + commands `Move coll entry down` and `Move coll entry up` to move entries within collections. #684, #701

- API/CLI
  - Make `format`, `clean-ns` and `rename` features not need to scan whole classpath, analyzing only project code improving performance a lot.

## 2022.01.03-19.46.10

- Catch clj-kondo prints to stdout and log to clojure-lsp log file avoiding crashes on some clients like vscode/Calva.

## 2022.01.03-15.41.19

- General
  - Fix some analysis conflicts regarding `custom-async-lint?` feature introduced on latest release causing outdated analysis and some deadlocks.

- Editor
  - Fix inline symbol code action regression from previous releases. #678
  - Fix expand let refactor duplicating variables in some cases. #676
  - Add completion support to potemkin usages of a namespace.

- API/CLI
  - Wait for db cache upsert before end proccess, avoiding the need to re-lint whole classpath on next api/cli runs.
  - Fix the need to use `:raw? true` on babashka pod usage.

## 2021.12.20-00.36.56

- General
  - Bump clj-kondo to `2021.12.19`, supporting auto-load configs, improving potemkin support, adding more linters and more.
  - Merge `:cljfmt` settings with `:cljfmt-config-path` if file path exists.
  - Avoid high CPU and lockup when clj-kondo throws exceptions. #671
  - Allow absolute paths in deps.edn :local/root #672
  - Fix clojure-lsp not loading for some mono-repo cases, improving local/root support for polylith projects. #673
  - Avoid infinite loop because of cyclic dependencies on deps source-path discovery.
  - Add babashka pod. #555

- Editor
  - Change call hierarchy to return selection range of usage, not function definition.
  - Return `edits` in `codeAction/resolve` responses rather than `commands`. #655
  - Improve `:linters :clj-kondo :async-custom-lint?` to avoid infinite loops and default to `true`.
  - Add new custom LSP feature __Test Tree__, which shows all test hierarchy of a file. #653
  - Improve function name finding to consider other function definition types for some features. #666
  - Make `textDocument/hover` return the correct range from LSP spec, the element range instead of the element scope range.

- API/CLI
  - Exit process if any error during classpath lookup. Opt-out via `:api :exit-on-errors?` flag.

## 2021.12.01-12.28.16

- General
  - Add support for LSP method `textDocument/prepareRename` which it's the proper way to check if the rename will work correctly. #642
  - Expose new custom method `clojure/cursorInfo/raw` for custom hack on current cursor information code. #645
  - Support stub generation using `clj-easy/stub`, adding analysis and linting support for closed sources codes like Datomic. Check `:stubs` settings for more details. #637
  - Handle config deep merge differently for collections, concating instead of overwriting.
  - Fix unnecessary exception thrown on graal images during startup.
  - Support `deps.edn` `:local/root` source-paths discovery, improving support for monorepo projects like `polylith`. #652
  - New setting value for `:clean :sort :require`: `:lexicographic`. #654
  - Bump clj-kondo to `2021.10.20-20211126.151305-16`.

- Editor
  - Support completion on aliased keywords. #649
  - Add new `Sort map keys` refactoring code action. #651
  - Add new `Create function` code action, allowing to create a function on a existing namespace or creating a new namespace + the function. #646
  - Improve `Extract function` refactoring to consider comments above current function.
  - Experimental: new `:linters :clj-kondo :async-custom-lint?` setting, when true, scan unused-public-vars async improving lint/analysis UI feedback for huge buffers (> ~1000 lines). Default `false`.

This release was supported by [Clojurists Together](https://www.clojuriststogether.org/)

## 2021.11.16-16.52.14

- General
  - Improve rename feature to not heavily rely on valid source-paths for most cases.
  - Fix setTrace exception logs for graalvm native images.
  - Huge improvements on namespaces renames and namespaces references find. #573
  - Fix/Remove warnings during datalevin access.
  - Improve freezing for some MacOS cases. #631
  - Bump clj-kondo to `2021.10.20-20211116.110002-7` improving code parsing and other fixes.

- Editor
  - Fix "Add require" code actions adding multiple requires instead of the selected.
  - Improve "Add require" wording, making it easier to understand what each different action will do.
  - Smart check all available refers to require, adding refer options to `Add require` code actions. #627
  - Big improvements on keyword completions. #630
  - Add setting `keep-parens-when-threading?` to keep parens for single arity functions when threading. #636
  - Avoid adding duplicate requires when adding a new require via code action. #640
  - Improve common known snippets to replace completion items, improving completion UX. #638

This release was supported by [Clojurists Together](https://www.clojuriststogether.org/)

## 2021.11.02-15.24.47

- General
  - Bump Graalvm from 21.2.0 to 21.3.0 improving binary performance/size
  - Fix wrong parse of code when code contains namespaced maps like `#:foo{:bar 1}`. This issue was affecting a lot of features for example code actions.
  - Bump datalevin from 0.5.26 to 0.5.27.
  - Improve semantic tokens for dynamic vars, function definitions, namespaced and aliased keywords.
  - Fix bug where `:source-paths` settings could be hot-reloaded with wrong-value.

- Editor
  - Deprecates setting `:show-docs-arity-on-same-line?` in favor of `:hover` `:arity-on-same-line?`.
  - Add support to new LSP `LinkedEditingRange` feature. #341
  - Improve suggested `Add require ...` code actions, this should make clojure-lsp smarter when user wants to add a missing require. #614
  - Change `:notify-references-on-file-change` default from `false` to `true`, we had some performance improvements and I've been testing this for some time now and didn't see any new issues with that. This should improve a lot the UX when user change any code that is references on other files, updating the diagnostics for those files as well.
  - Improve rename feature UX to output errors when it's not possible rename.
  - Add support for `window/showDocument` LSP method, used on `create-test` command/code action after creating the test to show the test file.
  - Add new `Unwind thread once` and `Unwind whole thread` code actions to undo a thread call.
  - Improve code actions performance requesting async all actions.
  - Add new LSP custom method `clojure/clojuredocs/raw` which takes a symbol and a namespace (both strings) and returns any Clojuredocs entry found, otherwise `null`.
  - Fix missing keywords rename/references for destructured keywords.

- CLI
  - Show error/warning message when a classpath scan fail during analysis. Fixes #626
  - Add coloring to `diagnostics` output matching diagnostic severity.

This release was supported by [Clojurists Together](https://www.clojuriststogether.org/)

## 2021.10.20-16.49.47

- Editor
  - Hot fix clojuredocs on graalvm native image.
  - Bump clj-kondo to `2021.10.20-20211020.123254-3` to fix a specific issue with cljs.
  - Implement support to return to client LSP Errors, making user UX better since clojure-lsp can return specific errors for specific exceptions.

## 2021.10.20-13.04.11

- General
  - Improve intialization feedback report messages.
  - Consider `dev` and `test` alias for deps.edn projects as project-specs during classpath lookup. #586
  - Avoid scanning source-paths twice, as it was being considered as part of external classpath as well.
  - Change cache db from sqlite to datalevin for faster startup + better graalvm compatibility.
  - Make the cache analysis save async to make startup faster.
  - Support Auto refresh settings memoizing with a ttl of 1 second avoiding the need of restarting server when changing configs. #502
  - Bump clj-kondo adding new `gen-class` linter and other fixes/improvements. Fixes #589
  - Remove unused duplicate require if any. #527
  - Fix crash on clean-ns when ns contains comments.
  - Improve project analysis filter to check source-paths. #597

- Editor
  - Add reference code lens for ns forms. #578
  - Fix expand-let bug that occurs when a list form precedes let. #590
  - Add new command to create test for function at point. #582
  - Add new code action to create test for current function/var
  - Add `private` to documentSymbol to make clear that a var or function is  `private`.
  - Add new code action `Suppress xxx diagnostic`, adding clj-kondo comment code to ignore the diagnostic. #591
  - Add more semantic tokens: aliases for macros, variable and function definitions.
  - Add [clojuredocs](https://clojuredocs.org/) information during symbol hover. #571

This release was supported by [Clojurists Together](https://www.clojuriststogether.org/)

## 2021.09.30-15.28.01

- Editor
  - Hot fix hover content wrong type hinting.

## 2021.09.30-12.28.16

- General
  - Use lower-case for refer/import/require sorting. #560 #561
  - Avoid removing comments when sorting/cleaning namespace. #559
  - Break lines when sorting refers along with then new `:clean :sort :refer :max-line-length` setting with a default of `80`. #562
  - Deprecate `lens-segregate-test-references` in favor to `:code-lens :segregate-test-references`
  - Check for a default `.cljfmt.edn` config file for cljfmt config settings if no `:cljfmt-config-path` was provided. #563
  - Bump clj-kondo to `2021.09.25` fixing false-positives with potemkin import-var analysis.
  - Re-scan whole project if any clj-kondo config changed for better consistence. #331
  - Fix clojure-lsp not initializing when empty `project.clj`. #579
  - Support finding config in classpath via new setting`:classpath-config-paths ["my-org/my-lib"]`. #580

- Editor
  - Fix `resolve macro as` code action after regression introduced recently.
  - Fix `unused-public-var` not being suppressed during project startup. #554
  - Improve `hover` feature to return elements when inside a function call. #569
  - Fix `create-private-function` command and code action to consider when new function is inside thread macros.
  - Support `$/progress` LSP feature, sending notifications for client when server is starting, improving the feedback for the user.
  - Improve semantic tokens support for java classes and methods.

- API/CLI
  - Support renaming namespaces as well with `rename` feature.
  - Use relative paths instead of absolute paths on diff messages.
  - Add `analyze-project!` to analyze whole project only and cache analysis, useful for REPL usage for example.
  - Follow same exit status from clj-kondo for `diagnostics` feature. #572
  - Improve start project feedback reporting the percentage and specific message.

This release was supported by [Clojurists Together](https://www.clojuriststogether.org/)

## 2021.09.13-22.25.35

- Editor
  - Rollback change on `didChangeWatchedFiles` for `:change` events, avoiding outdated changes overwriting newer changes.

## 2021.09.13-19.32.00

- General
  - Create .clj-kondo folder if not exists in project root. #528
  - Fix exception when `:clojure-lsp/unused-public-var` linter is `:off`. #546
  - Bump clj-kondo to `2021.08.07-20210903.210340-28` to fix a false-positive with potemkin. https://github.com/clj-kondo/clj-kondo/issues/1370.
  - Bump clj-kondo to `2021.08.07-20210909.131804-29` fixing issues with built-in clj-kondo cache not present on graalvm binaries. #548
  - Exclude `cljs.test/deftest` from unused public vars linter.
  - Migrate default db file from `.lsp/sqlite.db` to `.lsp/.cache/sqlite.db`, this is necessary as in the future we will replace sqlite with other db implementation, for users they just need to consider/gitignore the `.lsp/.cache` folder, this way any next change on db implementations or any other cache will not affect user.
  - Auto migrate existing `.lsp/sqlite.db` to new `.lsp/.cache/sqlite.db` to avoid unnecessary project re-scan.
  - Deprecates `:sqlite-db-path` in place of `:cache-path`.

- Editor
  - Fix `didChangeWatchedFiles` to correctly create the file on server, properly change file content and re-scan with clj-kondo, or remove file analysis. This should improve LSP analysis reliability when changing files outside the editor. #536
  - Improve completion only showing valid local vars for current cursor.
  - Improve completion sorting adding priority to each item, showing most used symbols like variables and functions first before other completion items.

- API/CLI
  - New `diagnostics` command, which return all diagnostics found by clojure-lsp (using clj-kondo). Check the API section for more details.

This release was supported by [Clojurists Together](https://www.clojuriststogether.org/)

## 2021.09.04-17.11.44

- Hotfix java classes not present on jar, required for clojure-lsp downstreams.

## 2021.09.03-00.42.46

- General
  - Improve logging during startup for better troubleshooting.
  - Refactor allowing calls to `clojure-lsp.main/run!` for manually passing args, useful for `lein-clojure-lsp` for example.
  - Internal: Move graalvm configuration to sqlite-jdbc.
  - Recognize `deftest` as function definition form for refactoring features like `extract-function`.
  - Bump Graalvm from 21.1.0 to 21.2.0

- API/CLI
  - Use clj-kondo custom lint for API as well, required for correct diagnostics API feature.

- Editor
  - Fix regression, custom `source-paths` from initializationOptions were not being parsed correctly. #537

- Documentation
  - New domain for documentation and webpage https://clojure-lsp.io :rocket:

## 2021.08.24-14.41.56

- General
  - Fix classpath scan when classpath has other things like new lines or warning message besides the classpath. Fixes #523
  - Improve `clean-ns` to remove empty reader conditionals(`#?(:clj)` or `#?@(:clj [])` on ns form) after cleaning requires/imports.
  - Fix `clean-ns` false-positives removals to cljc files when the alias/refer/import is being used inside a reader conditional.
  - Add new setting `:linters :clj-kondo :ns-exclude-regex` which allows exclude diagnostics/findings for namespaces matching that regex.
  - Fix merge of configs resolved for projects with multiple configurations in parent folders and subprojects.

- Docs
  - Improved the settings docs with a new link to a file with all available clojure-lsp settings.

## 2021.08.16-19.02.30

- Fix `clojure-lsp --version`

## 2021.08.16-14.47.54

- General
  - Fix wrong parse of source-paths for bb.edn when :paths contains symbols not only strings. #507
  - Bump clj-kondo to fix a issue with clojure-lsp running in a lein process.

- Editor
  - Fix find-definition in jars for cljc files where the var is available on both cljs and clj files. #509
  - Add clojure.core.async common vars to common-refers to be required via code action.
  - Remove diagnostics when files are deleted, properly cleaning server. #513
  - Don't add ns form to blank edn files. #515
  - Fix initializationOptions parsing for some clients. #516
  - Fix refactor 'add missing refer' when there is already that namespace with a alias but no refers.
  - Improve `:notify-references-on-file-change` performance and use-cases, still disabled by default for some time.

- API
  - Rollback printing only via CLI to work with API as well. (can be disabled via :raw? option)
  - Support for release of lein-clojure-lsp

## 2021.08.05-19.36.09

- Bump clj-kondo to fix window path issues with analysis.
- Fix issue with references code lens for vim.

## 2021.08.05-18.25.54

- Fix async project lint after startup for huge projects. #506
- Fix `:lint-project-files-after-startup?` to be considered before clojure-lsp lint unusued public vars.
- Fix excluded symbols for code lens, making clojure-lsp check clj-kondo config as well for the `:clojure-lsp/unused-public-var` excludes

## 2021.08.03-13.33.03

- General
  - Parse correctly unescaped URIs sent from clients like vim avoiding errors on some features.
  - Bump clj-kondo fixing analysis position issue with `declare`, making rename and other features work.
  - Don't use PowerShell profiles on Windows when analyzing classpath. Fixes https://github.com/BetterThanTomorrow/calva/issues/1050
  - Support babashka classpath and source-paths discovery via bb.edn file. (needs babashka >= 0.5.1)

- Editor
  - Add `:hover :hide-file-location?` settings option to disable displaying the source path on hover.
  - Use new clj-kondo `:custom-lint-fn` for the `:unused-public-var`, this should improve performance and give the ability to suppress unused vars via code with `#_{:clj-kondo/ignore [:clojure-lsp/unused-public-var]}` or `#_:clj-kondo/ignore`

## 2021.07.28-14.24.06

- General
  - Minor fix on the analysis queries comparison.
  - Improve GraalVM configuration to use direct/less configurations.
  - Bump clj-kondo 2021.06.18 -> 2021.07.28 which adds support for macroexpanding.

- Editor
  - Fix outgoing/incoming call hierarchy when vars are outside project/external jars.
  - Fix completion of aliases without var names typed yet, for example: `string/`

- API/CLI
  - Fix filename in diffs with dry option.
  - Add coloring to diffs following git diff.
  - Add `ns-exclude-regex` for commands that check whole project, allowing to exclude certain namespaces via regex.

## 2021.07.19-14.46.52

- General
  - `clean-ns` now sorts ns children forms according to the ClojureStyleGuide, at the moment moving require form before import form, enabled by default under flag `:clean :sort :ns` setting.
  - Improve startup error handler and logging during project analysis. Related to #484
  - Performance improvements using transducers on analysis queries.
  - Fixed auto-resolve source-paths for lein projects that get source-paths dynamically, clojure-lsp will use the default source-paths for these cases

- Editor
  - Improve hover output, both markdown and plain text forms.
  - Allow calling thread-first/last and thread-first-all/last-all from within the list.
  - Improve resolve-macro-as messages and default excluded symbols.

- API/CLI
  - Fix empty `XDG_CONFIG_HOME` not defaulting to `$HOME/.config` #474
  - Improve verbose logging setting.

## 2021.07.12-12.30.59

- Editor
  - Make semantic-tokens return no token for unknown symbols which has `:clj-kondo/unknown-namespace` on its analysis.
  - Fix file uri location when hovering a symbol.
  - Add reference code lens to keyword definitions, e.g. `re-frame.core/reg-sub`.
  - Add `semantic-tokens` debug information to `cursor-info` response.

- API/CLI
  - Fix when ns form does not match filename. #466
  - Fix errors with project-root on graalvm binary
  - Improve API usage avoiding exceptions and returning just data instead.
  - Improve analysis cache to multiple API calls.
  - Add new `--raw` option allowing to display only raw data. Useful to integrate with other tools like reviewdog.

## 2021.07.05-20.31.12

- API/CLI
  - Add `--verbose` option for debugging purposes.
  - Fix usage as library parsing `:exec-args` correctly

## 2021.07.05-15.12.14

- General
  - Add `:clean :sort` settings option to disable sorting during `clean-ns`.
  - Add `:keep` value to `:ns-indent-blocks-indentation` setting to don't change indentation during `clean-ns`.
  - Deprecate `install-latest-clojure-lsp.sh` in place of `install` new script.
  - Improve source paths discoverability for `leiningen` projects following the same rules as `deps.edn` projects. For more information, check the [settings section](https://clojure-lsp.github.io/clojure-lsp/settings/#source-paths-discovery).

- API/CLI
  - Add `--dry` option to commands, useful to print only diffs instead of making changes.
  - Check the new [setup-clojure-lsp](https://github.com/marketplace/actions/setup-clojure-lsp) Github Action to run clojure-lsp on CI.
  - Add `format` feature using cljfmt.
  - Now, every release is available in clojars as `com.github.clojure-lsp/clojure-lsp`.

## 2021.07.01-19.49.02

- Fix --project-path option for API.
- Add --log-path option to API.

## 2021.07.01-13.46.18

- Fix find-references and references lens for `defrecord`.
- Improve `clean-ns` refactoring following the Clojure style guide.
- Fix `clean-ns` corner case issue where it would replace the `:as` value with the `:refer` value.
- Deprecate `:keep-require-at-start?` in favor of `:clean :ns-inner-blocks-indentation` with default value of `:next-line`.
- Bump `org.xerial/sqlite-jdbc` from 3.34.0 to 3.36.0.
- Avoid adding duplicated namespace for new blank files.
- Add API / CLI support, form more information check the [API](https://clojure-lsp.github.io/clojure-lsp/api/) section.

## 2021.06.24-14.24.11

- Fix missing LSP 3.16 graalvm reflection configs. #452

## 2021.06.24-01.20.01

- Fix graalvm reflect config for LSP 3.16 protocol. #449
- Use last definition when showing signature help. #446
- Create 2 new LSP custom methods: `clojure/serverInfo/raw` and `clojure/serverInfo/log` deprecating old commands `server-info` and `cursor-info`, check the documentation for more information.
- Add `:final-settings` to `serverInfo` methods. #450

## 2021.06.21-14.30.54

- Avoid removing whole require if unused refer but with used alias during clean-ns. #447
- Bump cljfmt 0.7.0 -> 0.8.0. Fixes #266
- Bump clj-kondo 2021.06.01 -> 2021.06.18

## 2021.06.14-17.00.47

- Improve source paths discoverability for `deps.edn` projects. Adds `:source-aliases` for customization. For more information, check the [settings section](https://clojure-lsp.github.io/clojure-lsp/settings/#source-paths-discovery).

## 2021.06.01-16.19.44

- Fix graalvm issue on completionItem InsertTextMode
- Bump clj-kondo and rewrite-clj to latest releases.

## 2021.05.27-17.42.34

- Fix corner case error with project paths with spaces or other special characters. #437
- Drastically improve didOpen performance, improving kondo findings parsing and making linting async avoiding blocking some editors. #435
- Fix `:auto-add-ns-to-new-files?` flag always being considered as `true`. #436

## 2021.05.22-16.50.45

- Fix completion item kind of clojure core items. Fixes #426
- Fix graalvm reflect config for SublimeText - #430
- Improve code lens for segregated code lens when on test files.

## 2021.05.14-15.26.02

- Include non full qualified vars on unused-public-var exclude filter.
- Improve hover documentation: use correct markdown for docstrings; remove unnecessary new lines; add link to filename location.
- Rollback full text changes on last release and change approach for a temporary fix. #424

## 2021.05.06-19.44.00

- Quick fix full text changes to handle it sync for semantic tokens
- Segregate main references from test references with option to disable via `lens-segregate-test-references`

## 2021.04.27-20.17.45

- Significantly improve the performance of workspace symbol filtering/searching. [See relevant commit](https://github.com/anonimitoraf/clj-flx/commit/61b2081b65b7d3be14851bac03ea508147c90054).
- Always sort refers when clean-ns.
- Add support for installing with homebrew on Linux.
- Bump clj-kondo to `2021.04.24-20210426.144134-2` adding support for finding re-frame by keyword. Fixes #411
- Fix find definition going to `declare` - Fixes #340
- Remove common already known clojure macros from `Resolve macro as` code action.

## 2021.04.23-15.49.47

- Improve resolve-macro-as command to check and log if couldn't resolve the macro.
- Improve workspace symbol filtering/searching. Now, the sole candidates shown are guaranteed to include all the characters contained in the filter/search string.
- Add more tokens to semantic tokens: keywords, functions/var usages, java classes, local variables.
- Bump Graalvm from 21.0.0 to 21.1.0
- Bump clj-kondo to 2021.04.23 fixing some keywords corner cases.

## 2021.04.13-12.47.33

- Add common snippets on completion. Check all available snippets [here](https://clojure-lsp.github.io/clojure-lsp/features/#snippets).
- Add support for custom snippets via `:additional-snippets`. Check [here](https://clojure-lsp.github.io/clojure-lsp/features/#snippets) for more information. - Fixes #403
- Bump lsp4j from 0.11.0 -> 0.12.0

## 2021.04.07-16.34.10

- Fix renaming keywords in cljc files producing duplicate edits.
- After project startup, publish all project only diagnostics. This is a approach done by other LSPs to make work features like [Project errors](https://emacs-lsp.github.io/lsp-mode/page/main-features/#project-errors-on-modeline). Feature flag via `lint-project-files-after-startup?` with default `true`.
- Add experimental support for aarch64 linux native binary
- Fix formatting issues with a regression introduced on a previous release. - Fixes #339 and #396

## 2021.04.03-18.43.55

- Fix textDocument/workspaceSymbols filter not working on native binaries.
- Report duplicate linters as default, can be disabled via `:linters :clj-kondo :report-duplicates` - Fixes #390
- Bump rewrite-clj to 1.0.605-alpha to fix exceptions when on clojure files with babashka interpreter on first line.
- Bump clj-kondo 2021.04.01-20210402.215253-6 to fix bug https://github.com/clj-kondo/clj-kondo/issues/1246

## 2021.03.30-20.42.34

- Bump clj-londo 2021.03.22-20210327.192113-4 - Fixes #385
- Add support for outgoing call hierarchy - Fixes #384
- Improve and fix missing completion item kinds.

## 2021.03.26-23.41.07

- Bump clj-kondo 2021.03.22-20210324.110254-3 - Fixes #382
- [graalvm] Fixes Unable to invoke no-args constructor for class org.eclipse.lsp4j.ShowDocumentCapabilities error.
- Fix/enhance keyword rename - #383

## 2021.03.24-00.41.55

- Migrate from lein to deps.edn
- Bump clj-kondo to 2021.03.22
- Fix clean-ns sorting according to symbols not brackets - Fixes #380
- Fix missing graalvm reflect config for CompletionItemTextEdit - Fixes #381

## 2021.03.21-23.29.19

- Add code action 'resolve macro as', it requires client to fill the chosen macro and clj-kondo config file.
- Bump rewrite-clj to 1.0.594-alpha
- Bump data.json to 2.0.1
- Bump lsp4j to 0.11.0

## 2021.03.18-19.23.41

- Add support for diagnostic tags: deprecated and unnecessary.
- Fix wrong textDocument/documentHighlight for function local-usages.
- Use new clj-kondo `copy-configs` flag to copy hooks during lint.
- Bunp clj-kondo to fix unused public linter check for `:exclude-when-defined-by`

## 2021.03.16-20.28.06

- Fix server not analyzing after a wrong code on cljs files - #367
- Rollback incremental didChange adding a new `:text-document-sync-kind` setting with `:full` as default.

## 2021.03.14-23.22.46

- Fix completion inside refers, re-add support for it - Fixes #364
- Change range of expression functions clj-kondo diagnostics to avoid collision with function signature.

## 2021.03.06-17.05.35

- Fix incremental didChange, debouncing distincting by uri, fixing some inconsistent file changes
when multiple files are changed at same time (rename, iedit, etc).
- Make unused-public-var ignore -main public functions.
- Add `:exclude-when-defined-by` option to `unused-public-var` linter, check settings documentation for more information.

## 2021.03.05-13.35.47

- Fix clojure-lsp lint crash when analyzing specific macros with clj-kondo hooks.
- Fix didChange for Nvim client.
- Add new clojure-lsp linter: unused-public-var - Fixes #359
- Add option to disable clj-kondo linter, check settings documentation for more details.

## 2021.03.01-19.18.54

- Bump clj-kondo fixing issues on require form not being analyzed.
- Fix textDocument/workspaceSymbols to use the query sent by client.

## 2021.02.27-23.35.55

- Add support to complete full qualified namespaces - Fixes #337
- Add `:log-path` setting to log to a custom file.
- Avoid exception on code actions when on cljc reader macros - Related to #346

## 2021.02.26-13.58.48

- Improve clojure-lsp config search checking always home dir considering XDG_CONFIG_HOME and project root up to system root (/) - Fixes #339.
- Handle incremental text changes on `textDocument/didChange` notifications following LSP protocol, improving performance for huge files.
- Add clj-kondo version to --version and server-info.
- Add new create private function code action.

## 2021.02.24-14.23.08

- Improve completion performance resolving the item only when documentation is requested
- Add new thread first/last all code actions

## 2021.02.21-21.02.51

- Implement support for textDocument/signatureHelp - Fixes #324
- Disable notify-references on didChange with a flag `notify-references-on-change`.
- Fix completion not working when reader macro on file - Fixes #332

## 2021.02.19-23.08.40

- Fix duplicated symbols for cljc files on textDocument/documentSymbols - Fixes #328
- Add namespace require when completing a unimported namespace - Fixes #309
- Fix completion not working for cljc files

## 2021.02.19-00.19.27

- Fix completion of invalid clojure core (e.g. `foo/`) - Fixes #270

## 2021.02.17-17.00.45

- Allow find all references across the project of simple keywords
- Allow specify custom sqlite.db location with `sqlite-db-path`, default to `<project>/.lsp/sqlite.db`

## 2021.02.14-19.46.47

- Removing false positive logs from invalid analysis from clj-kondo macro expand analysis
- Fix call hierarchy when the reference was not open yet in the editor.
- Smart re-analyze variable/function references when arguments of the definition were updated.
- Rollback Macos native image compress until it works for MacOS Big Sur - #322

## 2021.02.13-18.04.19

- Bump clj-kondo to fix false-positive unresolved-vars
- Prioritize project analysis on all analysis during find definition - Fixes #318
- Compress native binaries with UPX decreasing binary size.

## 2021.02.12-03.13.12

- Fix completion issues with graalvm native linux binaries when completing local variables.
- Fix completion exception when completing numbers - Fixes #310
- Completion inside a require suggests all available namespaces
- Change log pattern to `/tmp/clojure-lsp.<TIMESTAMP>.out` use default temp file. Should fix issues with permissions on tmp folder.

## 2021.02.11-12.43.06

- Fix auto add ns not working for projects.
- New code action: Move to let
- New code action: Change coll to map, list, set or vector

## 2021.02.10-03.01.19

- Fix config passed to clj-kondo during analysis - Fixes #308

## 2021.02.09-18.28.06

- Fix auto add ns to check project root and source paths
- Add alias on copmletion items - Fix completion items for Calva client

## 2021.02.07-22.51.26

- Fix install-latest-clojure-lsp.sh script - #304
- Fix clojure-lsp re-analysing classpath when project contains a keyword starting with a number - #305
- Allow clj-kondo to pick up config correctly in mono repos - #303

## 2021.02.07-03.04.31

- Make release's native binaries executable by default - #299
- Improve completion removing the necessity to call completion/resolveItem - #292
- New code action: Add suggested alias to namespaces - #302

## 2021.02.05-03.05.34

- Add support for keyword analysis (definition, references, completion, rename, hover)
- Reduce jar and binaries size excluding some dependencies (Need to fix a lein issue yet)

## 2021.02.04-02.08.58

 - Fix --version on graalvm native compiled binaries

## 2021.02.04-01.09.21

- Add integration tests to release process

## 2021.02.02-14.02.23

- Fix `clojure-lsp` embedded jar binary during release CI
- Fix duplicate references on cljc files

## 2021.02.02-03.06.46

- Add clojure.java.io to known requires - #291
- Add manual System/gc after first classpath scan, it should decrease memory after the first startup
- Add support for Windows GraalVM compiled native binary

## 2021.02.01-20.37.52

- Add native binaries for Linux and MacOS compiled with GraalVM #267 (Experimental)

## 2021.01.28-03.03.16

- Fix clj-kondo batch analysis when merging batchs - Fix #284

## 2021.01.27-21.47.42

- Fix missing printlng and avoid errors for next time (this was causing issues in clients like vim coc)

## 2021.01.26-22.35.27

- Fix document-symbol after #261 - Fixes #276
- Reduce memory usage on startup batch analyzing classpath via clj-kondo. - Fixes #268

## 2021.01.25-22.56.05

- Do not remove document on `textDocument/didClose`, related to #264.
- Fix default project-specs for shadow-cljs to use npx prefix.
- Fix range of `textDocument/hover` for definition usages.
- Fix `completionItem/resolve` broken after #261.

## 2021.01.25-17.22.05

- Remove references code-lens from `deftest` forms
- Fix completion for alias ns from external deps - Fixes #269

## 2021.01.22-13.04.28

Huge refactor https://github.com/clojure-lsp/clojure-lsp/pull/261 which uses clj-kondo `analysis`/ `findings` output to almost all `clojure-lsp` features.

- Should significantly increase performance and startup time
- Should fix almost all bugs/issues with windows Users since we now rely on clj-kondo analysis
- **Remove** all lint configs from `clojure-lsp` including `macro-defs`, they should be configured on `clj-kondo` side now via `.clj-kondo/config.edn`
- Move file path on documentation to bottom

## 2021.01.20-01.39.32

- Fixes args for extract-function refactoring - Fixes #263

## 2021.01.16-03.28.20

- Check for defintions when finding references with includeDeclaration as true - Fixes #260
- Add custom command cursor-info to debugging clojure-lsp.
- Fix unnecessary new-lines on imports when executing clean-ns

## 2021.01.14-23.15.54

- Check for the whole line to add-miising-* code actions instead of expect the cursor at the ns to be required/imported - Fixes #258
- Return all possible add-missing-* code actions to the same line.

## 2021.01.14-17.19.10

- Fix add missing import code actions after refactor

## 2021.01.14-12.44.42

- Fixes #208

## 2021.01.14-02.30.28

- LSP 3.16: Add support for `codeAction/resolve` improving performance if client supports it
- Bump extend lib
- [CI] Remove auto release, next releases should contain more than one PR/fix<|MERGE_RESOLUTION|>--- conflicted
+++ resolved
@@ -3,12 +3,8 @@
 ## Unreleased
 
 - General
-<<<<<<< HEAD
-  - Bump clj-kondo to `2023.12.16-20240202.114914-15`.
+  - Bump clj-kondo to `2024.02.12`.
   - Add `:clojure-lsp/different-aliases` linter. #1770
-=======
-  - Bump clj-kondo to `2024.02.12`.
->>>>>>> a59f0c6e
 
 - Editor
   - Fix documentation resolve not working for clients without hover markdown support.
