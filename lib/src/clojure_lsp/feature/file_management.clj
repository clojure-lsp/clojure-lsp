(ns clojure-lsp.feature.file-management
  (:require
   [clojure-lsp.clj-depend :as lsp.depend]
   [clojure-lsp.clojure-producer :as clojure-producer]
   [clojure-lsp.crawler :as crawler]
   [clojure-lsp.db :as db]
   [clojure-lsp.feature.diagnostics :as f.diagnostic]
   [clojure-lsp.feature.rename :as f.rename]
   [clojure-lsp.kondo :as lsp.kondo]
   [clojure-lsp.queries :as q]
   [clojure-lsp.settings :as settings]
   [clojure-lsp.shared :as shared]
   [clojure.core.async :as async]
   [clojure.java.io :as io]
   [clojure.set :as set]
   [clojure.string :as string]
   [lsp4clj.protocols.logger :as logger]
   [lsp4clj.protocols.producer :as producer]
   [medley.core :as medley]))

(set! *warn-on-reflection* true)

(defn create-ns-changes [uri text db]
  (when-let [new-ns (and (string/blank? text)
                         (contains? #{:clj :cljs :cljc} (shared/uri->file-type uri))
                         (not (get (:create-ns-blank-files-denylist db) uri))
                         (shared/uri->namespace uri db))]
    (when (settings/get db [:auto-add-ns-to-new-files?] true)
      (let [new-text (format "(ns %s)" new-ns)
            changes [{:text-document {:version (get-in db [:documents uri :v] 0) :uri uri}
                      :edits [{:range (shared/->range {:row 1 :end-row 999999 :col 1 :end-col 999999})
                               :new-text new-text}]}]]
        (shared/client-changes changes db)))))

(defn load-document! [uri text db*]
  (swap! db* #(assoc-in % [:documents uri] {:v 0 :text text :saved-on-disk false})))

(defn did-open [uri text db* allow-create-ns]
<<<<<<< HEAD
  (let [kondo-result* (future (lsp.kondo/run-kondo-on-text! text uri db*))
        depend-result* (future (lsp.depend/analyze-filename! (shared/uri->filename uri) @db*))]
    (swap! db* (fn [state-db]
                 (-> state-db
                     (assoc-in [:documents uri] {:v 0 :text text :saved-on-disk false})
                     (lsp.kondo/db-with-results @kondo-result*)
                     (lsp.depend/db-with-results @depend-result*))))
=======
  (when-let [kondo-result (lsp.kondo/run-kondo-on-text! text uri db*)]
    (load-document! uri text db*)
    (swap! db* #(lsp.kondo/db-with-results % kondo-result))
>>>>>>> bbc19bfe
    (f.diagnostic/async-publish-diagnostics! uri @db*))
  (when allow-create-ns
    (when-let [create-ns-edits (create-ns-changes uri text @db*)]
      (async/>!! db/edits-chan create-ns-edits))))

(defn ^:private find-changed-elems-by
  "Detect elements that changed number of occurrences."
  [signature-fn old-elems new-elems]
  (comment
    ;; increased
    (merge-with - {:a 2} {:a 1}) ;; => {:a 1}
    ;; decreased
    (merge-with - {:a 1} {:a 2}) ;; => {:a -1}
    ;; removed
    (merge-with - {} {:a 1}) ;; => {:a 1} ;; not {:a -1}, as you'd expect with removing, but at least it's not 0
    ;; added
    (merge-with - {:a 1} {}) ;; => {:a 1}
    ;; same
    (merge-with - {:a 1} {:a 1}) ;; => {:a 0}
    )
  (let [signature-with-elem (fn [elem]
                              (with-meta (signature-fn elem) {:elem elem}))
        old-counts (->> old-elems (map signature-with-elem) frequencies)
        new-counts (->> new-elems (map signature-with-elem) frequencies)]
    (->> (merge-with - new-counts old-counts)
         (medley/remove-vals zero?)
         keys
         (map (comp :elem meta)))))

(defn ^:private find-changed-var-definitions [old-local-analysis new-local-analysis]
  (let [old-var-defs (filter #(identical? :var-definitions (:bucket %)) old-local-analysis)
        new-var-defs (filter #(identical? :var-definitions (:bucket %)) new-local-analysis)
        definition-signature (juxt :ns :name :fixed-arities :defined-by)]
    (find-changed-elems-by definition-signature old-var-defs new-var-defs)))

(defn ^:private find-changed-var-usages
  [old-local-analysis new-local-analysis]
  (let [old-var-usages (filter #(identical? :var-usages (:bucket %)) old-local-analysis)
        new-var-usages (filter #(identical? :var-usages (:bucket %)) new-local-analysis)
        usage-signature (juxt :to :name)]
    (find-changed-elems-by usage-signature old-var-usages new-var-usages)))

(defn reference-filenames [filename old-local-analysis new-local-analysis db]
  (let [changed-var-definitions (find-changed-var-definitions old-local-analysis new-local-analysis)
        changed-var-usages (find-changed-var-usages old-local-analysis new-local-analysis)
        project-analysis (into {}
                               q/filter-project-analysis-xf
                               (dissoc (:analysis db) filename)) ;; don't notify self
        incoming-filenames (when (seq changed-var-definitions)
                             (let [def-signs (->> changed-var-definitions
                                                  (map q/var-definition-signatures)
                                                  (apply set/union))]
                               (into #{}
                                     (comp
                                       (mapcat val)
                                       (filter #(identical? :var-usages (:bucket %)))
                                       (filter #(contains? def-signs (q/var-usage-signature %)))
                                       (map :filename))
                                     project-analysis)))
        outgoing-filenames (when (seq changed-var-usages)
                             ;; If definition is in both a clj and cljs file, and this is a clj
                             ;; usage, we are careful to notify only the clj file. But, it wouldn't
                             ;; really hurt to notify both files. So, if it helps readability,
                             ;; maintenance, or symmetry with `incoming-filenames`, we could look
                             ;; at just signature, not signature and lang.
                             (let [usage-signs->langs (->> changed-var-usages
                                                           (reduce (fn [result usage]
                                                                     (assoc result (q/var-usage-signature usage) (q/elem-langs usage)))
                                                                   {}))]
                               (into #{}
                                     (comp
                                       (mapcat val)
                                       (filter #(identical? :var-definitions (:bucket %)))
                                       (filter #(when-let [usage-langs (some usage-signs->langs (q/var-definition-signatures %))]
                                                  (some usage-langs (q/elem-langs %))))
                                       (map :filename))
                                     project-analysis)))]
    (set/union (or incoming-filenames #{})
               (or outgoing-filenames #{}))))

(defn ^:private notify-references [filename old-local-analysis new-local-analysis {:keys [db* producer]}]
  (async/go
    (shared/logging-task
      :notify-references
      (let [filenames (shared/logging-task
                        :reference-files/find
                        (reference-filenames filename old-local-analysis new-local-analysis @db*))]
        (when (seq filenames)
          (logger/debug "Analyzing references for files:" filenames)
          (shared/logging-task
            :reference-files/analyze
            (crawler/analyze-reference-filenames! filenames db*))
          (let [db @db*]
            (doseq [filename filenames]
              (f.diagnostic/sync-publish-diagnostics! (shared/filename->uri filename db) db)))
          (producer/refresh-code-lens producer))))))

(defn ^:private offsets [lines line col end-line end-col]
  (loop [lines (seq lines)
         offset 0
         idx 0]
    (if (or (not lines)
            (= line idx))
      [(+ offset col line)
       (loop [lines lines
              offset offset
              idx idx]
         (if (or (not lines)
                 (= end-line idx))
           (+ offset end-col end-line)
           (recur (next lines)
                  (+ offset (count (first lines)))
                  (inc idx))))]
      (recur (next lines)
             (+ offset (count (first lines)))
             (inc idx)))))

(defn replace-text [original replacement line col end-line end-col]
  (let [lines (string/split original #"\n") ;; don't use OS specific line delimiter!
        [start-offset end-offset] (offsets lines line col end-line end-col)
        [prefix suffix] [(subs original 0 start-offset)
                         (subs original (min end-offset (count original)) (count original))]]
    (string/join [prefix replacement suffix])))

(defn ^:private handle-change
  "Handle a TextDocumentContentChangeEvent"
  [old-text change]
  (let [new-text (:text change)]
    (if-let [r (:range change)]
      (let [{{start-line :line
              start-character :character} :start
             {end-line :line
              end-character :character} :end} r]
        (replace-text old-text new-text start-line start-character end-line end-character))
      ;; If range and rangeLength are omitted the new text is considered to be
      ;; the full content of the document.
      new-text)))

(defn analyze-changes [{:keys [uri text version]} {:keys [producer db*] :as components}]
  (let [filename (shared/uri->filename uri)]
    (loop [state-db @db*]
      (when (>= version (get-in state-db [:documents uri :v] -1))
        (let [kondo-result (future
                             (shared/logging-time
                               (str "changes analyzed by clj-kondo took %s")
                               (lsp.kondo/run-kondo-on-text! text uri db*)))
              depend-result (future
                              (shared/logging-time
                                (str "changes analyzed by clj-depend took %s")
                                (lsp.depend/analyze-filename! filename state-db)))]
          (if (compare-and-set! db* state-db
                                (-> state-db
                                    (lsp.kondo/db-with-results @kondo-result)
                                    (lsp.depend/db-with-results @depend-result)
                                    (update :processing-changes disj uri)))
            (let [db @db*
                  old-local-analysis (get-in @db* [:analysis filename])]
              (f.diagnostic/sync-publish-diagnostics! uri db)
              (when (settings/get db [:notify-references-on-file-change] true)
                (notify-references filename old-local-analysis (get-in db [:analysis filename]) components))
              (clojure-producer/refresh-test-tree producer [uri]))
            (recur @db*)))))))

(defn did-change [uri changes version db*]
  (let [old-text (get-in @db* [:documents uri :text])
        final-text (reduce handle-change old-text changes)]
    (swap! db* (fn [state-db] (-> state-db
                                  (assoc-in [:documents uri :v] version)
                                  (assoc-in [:documents uri :text] final-text)
                                  (update :processing-changes conj uri))))
    (async/>!! db/current-changes-chan {:uri uri
                                        :text final-text
                                        :version version})))

(defn analyze-watched-created-files! [uris {:keys [db* producer]}]
  (let [filenames (map shared/uri->filename uris)
        result (shared/logging-time
                 "Created watched files analyzed, took %s"
                 (lsp.kondo/run-kondo-on-paths! filenames db* {:external? false} nil))]
    (swap! db* lsp.kondo/db-with-results result)
    (f.diagnostic/publish-all-diagnostics! filenames @db*)
    (clojure-producer/refresh-test-tree producer uris)))

(defn did-change-watched-files [changes db*]
  (doseq [{:keys [uri type]} changes]
    (case type
      :created (async/>!! db/created-watched-files-chan uri)
      ;; TODO Fix outdated changes overwriting newer changes.
      :changed nil #_(did-change uri
                                 [{:text (slurp filename)}]
                                 (inc (get-in @db* [:documents uri :v] 0))
                                 db)
      :deleted (shared/logging-task
                 :delete-watched-file
                 (let [filename (shared/uri->filename uri)]
                   (swap! db* (fn [state-db]
                                (-> state-db
                                    (shared/dissoc-in [:documents uri])
                                    (shared/dissoc-in [:analysis filename])
                                    (shared/dissoc-in [:findings filename])))))))))

(defn did-close [uri db*]
  (let [filename (shared/uri->filename uri)
        source-paths (settings/get @db* [:source-paths])]
    (when (and (not (shared/external-filename? filename source-paths))
               (not (shared/file-exists? (io/file filename))))
      (swap! db* (fn [state-db] (-> state-db
                                    (shared/dissoc-in [:documents uri])
                                    (shared/dissoc-in [:analysis filename])
                                    (shared/dissoc-in [:findings filename]))))
      (f.diagnostic/publish-empty-diagnostics! uri @db*))))

(defn force-get-document-text
  "Get document text from db, if document not found, tries to open the document"
  [uri db*]
  (or (get-in @db* [:documents uri :text])
      (do
        (did-open uri (slurp uri) db* false)
        (get-in @db* [:documents uri :text]))))

(defn did-save [uri db*]
  (swap! db* #(assoc-in % [:documents uri :saved-on-disk] true)))

(defn will-rename-files [files db*]
  (let [analysis (:analysis @db*)]
    (->> files
         (keep (fn [{:keys [oldUri newUri]}]
                 (let [old-filename (shared/uri->filename oldUri)
                       new-ns (shared/uri->namespace newUri @db*)
                       ns-definition (q/find-namespace-definition-by-filename analysis old-filename)]
                   (when ns-definition
                     (f.rename/rename-element oldUri new-ns db* old-filename ns-definition :rename-file)))))
         (reduce #(shared/deep-merge %1 %2) {:document-changes []}))))<|MERGE_RESOLUTION|>--- conflicted
+++ resolved
@@ -36,19 +36,13 @@
   (swap! db* #(assoc-in % [:documents uri] {:v 0 :text text :saved-on-disk false})))
 
 (defn did-open [uri text db* allow-create-ns]
-<<<<<<< HEAD
+  (load-document! uri text db*)
   (let [kondo-result* (future (lsp.kondo/run-kondo-on-text! text uri db*))
         depend-result* (future (lsp.depend/analyze-filename! (shared/uri->filename uri) @db*))]
     (swap! db* (fn [state-db]
                  (-> state-db
-                     (assoc-in [:documents uri] {:v 0 :text text :saved-on-disk false})
                      (lsp.kondo/db-with-results @kondo-result*)
                      (lsp.depend/db-with-results @depend-result*))))
-=======
-  (when-let [kondo-result (lsp.kondo/run-kondo-on-text! text uri db*)]
-    (load-document! uri text db*)
-    (swap! db* #(lsp.kondo/db-with-results % kondo-result))
->>>>>>> bbc19bfe
     (f.diagnostic/async-publish-diagnostics! uri @db*))
   (when allow-create-ns
     (when-let [create-ns-edits (create-ns-changes uri text @db*)]
