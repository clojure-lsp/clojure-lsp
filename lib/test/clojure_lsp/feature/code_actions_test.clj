--- conflicted
+++ resolved
@@ -144,14 +144,9 @@
                              "(deftest some-test)\n"
                              "MyClass.\n"
                              "Date.\n"
-<<<<<<< HEAD
                              "Date/parse\n"
                              "::sns/foo")
-                        (h/file-uri "file:///c.clj"))
-=======
-                             "Date/parse")
                         (h/file-uri "file:///d.clj"))
->>>>>>> 773b91f8
   (testing "when it has not unresolved-namespace diagnostic"
     (is (not-any? #(string/starts-with? (:title %) "Add require")
                   (f.code-actions/all (zloc-of (h/file-uri "file:///d.clj"))
