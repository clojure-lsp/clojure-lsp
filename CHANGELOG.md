--- conflicted
+++ resolved
@@ -6,16 +6,10 @@
   - Bump clj-kondo to `2024.02.12`.
 
 - Editor
-<<<<<<< HEAD
+  - Fix documentation resolve not working for clients without hover markdown support.
   - Added setting to allow requires and imports to be added within the current comment form during code action and completion: `:add-missing :add-to-rcf` #1316
-
-=======
-  - Fix documentation resolve not working for clients without hover markdown support.
-
-- Editor
   - Fix `suppress-diagnostics` not working on top-level forms when preceded by comment. #1678 
   
->>>>>>> a59f0c6e
 ## 2024.02.01-11.01.59
 
 - General
