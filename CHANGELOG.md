--- conflicted
+++ resolved
@@ -14,12 +14,9 @@
   - Fix removal of file analysis on didClose for external files like jars. #717
   - Fix cursor not moving when using code actions that move the cursor automatically.
   - Fix additional-snippets to work on top-level forms as well.
-<<<<<<< HEAD
+  - Fix resolve completion item not returning insertText. #719 @Cyrik
   - Remove support for LSP `codeAction/resolve`. It added complexity and was not
     used in a way that improved performance of the action menu. #722, #725, #726
-=======
-  - Fix resolve completion item not returning insertText. #719 @Cyrik
->>>>>>> 5b98bf12
 
 ## 2022.01.22-01.31.09
 
