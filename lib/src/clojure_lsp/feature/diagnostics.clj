(ns clojure-lsp.feature.diagnostics
  (:require
   [clojure-lsp.dep-graph :as dep-graph]
   [clojure-lsp.logger :as logger]
   [clojure-lsp.queries :as q]
   [clojure-lsp.settings :as settings]
   [clojure-lsp.shared :as shared]
   [clojure.core.async :as async]
   [clojure.string :as string])
  (:gen-class))

(set! *warn-on-reflection* true)

(def diagnostic-types-of-unnecessary-type
  #{:clojure-lsp/unused-public-var
    :redefined-var
    :redundant-do
    :redundant-expression
    :redundant-let
    :unused-binding
    :unreachable-code
    :unused-import
    :unused-namespace
    :unused-private-var
    :unused-referred-var})

(def deprecated-diagnostic-types
  #{:deprecated-var})

(defn ^:private diagnostics-start-char-coll? [lines* row col]
  (let [start-char (when-let [^String line (get @lines* (dec row))]
                     (try (.charAt line (dec col))
                          (catch StringIndexOutOfBoundsException _ nil)))]
    (contains? #{\( \[ \{} start-char)))

(defn ^:private kondo-finding->diagnostic
  [range-type
   lines*
   output-langs?
   {:keys [type message level row col end-row langs refers] :as finding}]
  (let [expression? (not= row end-row)
        simple-range? (and (not (identical? :full range-type))
                           (diagnostics-start-char-coll? lines* row col))
        finding (cond-> (merge {:end-row row :end-col col} finding)
                  (or expression? simple-range?) (assoc :end-row row :end-col col))]
    (shared/assoc-some
      {:range (shared/->range finding)
       :tags (cond-> []
               (diagnostic-types-of-unnecessary-type type) (conj 1)
               (deprecated-diagnostic-types type) (conj 2))
       :message (str message
                     (when (and output-langs?
                                (seq langs))
                       (str " [" (string/join ", " (map name langs)) "]")))
       :code (if-let [n (namespace type)]
               (str n "/" (name type))
               (name type))
       :langs langs
       :severity (case level
                   :error 1
                   :warning 2
                   :info 3)
       :source (if (identical? :clojure-lsp/unused-public-var type)
                 "clojure-lsp"
                 "clj-kondo")}
      :data (when refers
              {:refers refers}))))

(defn ^:private valid-finding? [{:keys [row col level] :as finding}]
  (when (not= level :off)
    (or (and row col)
        (logger/warn "Invalid clj-kondo finding. Cannot find position data for" finding))))

(defn ^:private exclude-ns? [uri linter db]
  ;; TODO: it's possible, though unusual, to have several namespaces in a file.
  ;; What should we do in that case?
  (when-let [namespace (first (dep-graph/ns-names-for-uri db uri))]
    (when-let [ns-exclude-regex-str (settings/get db [:linters linter :ns-exclude-regex])]
      (re-matches (re-pattern ns-exclude-regex-str) (str namespace)))))

(defn ^:private kondo-findings->diagnostics [uri linter db]
  (let [range-type (settings/get db [:diagnostics :range-type] :full)
        ;; we delay for performance
        lines* (delay (some-> (get-in db [:documents uri :text])
                              (string/split #"\r?\n")))
        output-langs? (some-> db :kondo-config :output :langs)]
    (when-not (exclude-ns? uri linter db)
      (->> (get-in db [:diagnostics :clj-kondo uri])
           (filter valid-finding?)
           (mapv #(kondo-finding->diagnostic range-type lines* output-langs? %))))))

(defn severity->level [severity]
  (case (int severity)
    1 :error
    2 :warning
    3 :info))

(defn severity->color [severity]
  (case (int severity)
    1 :red
    2 :yellow
    3 :cyan))

(defn ^:private clj-depend-violations->diagnostics [uri level db]
  ;; TODO: it's possible, though unusual, to have several namespaces in a file.
  ;; What should we do in that case?
  (when-let [namespace (first (dep-graph/ns-names-for-uri db uri))]
    (mapv (fn [{:keys [message]}]
            (let [ns-definition (q/find-namespace-definition-by-uri db uri)]
              {:range (shared/->range ns-definition)
               :tags []
               :message message
               :code "clj-depend"
               :severity (case level
                           :error 1
                           :warning 2
                           :info 3)
               :source "clj-depend"}))
          (get-in db [:diagnostics :clj-depend (symbol namespace)]))))

<<<<<<< HEAD
(defn ^:private custom-diagnostics->diagnostics [uri db]
  (get-in db [:diagnostics :custom uri]))
=======
(defn ^:private built-in-diagnostics [uri db]
  (get-in db [:diagnostics :built-in uri]))
>>>>>>> 60e14635

(defn find-diagnostics [^String uri db]
  (let [kondo-level (settings/get db [:linters :clj-kondo :level])
        depend-level (settings/get db [:linters :clj-depend :level] :info)]
    (if (shared/jar-file? uri)
      []
      (cond-> []
        (not= :off kondo-level)
        (concat (kondo-findings->diagnostics uri :clj-kondo db))

        (not= :off depend-level)
        (concat (clj-depend-violations->diagnostics uri depend-level db))

        :always
<<<<<<< HEAD
        (concat (custom-diagnostics->diagnostics uri db))))))
=======
        (concat (built-in-diagnostics uri db))))))
>>>>>>> 60e14635

(defn ^:private publish-diagnostic!* [{:keys [diagnostics-chan]} diagnostic]
  (async/put! diagnostics-chan diagnostic))

(defn ^:private publish-all-diagnostics!* [{:keys [diagnostics-chan]} diagnostics]
  (async/onto-chan! diagnostics-chan diagnostics false))

(defn ^:private diagnostics-of-uri [uri db]
  {:uri uri
   :diagnostics (find-diagnostics uri db)})

(defn ^:private empty-diagnostics-of-uri [uri]
  {:uri uri
   :diagnostics []})

(defn publish-diagnostics! [uri {:keys [db*] :as components}]
  (publish-diagnostic!* components (diagnostics-of-uri uri @db*)))

(defn publish-all-diagnostics! [uris publish-empty? {:keys [db*] :as components}]
  (let [db @db*
        all-diagnostics (->> uris
                             (remove #(= :unknown (shared/uri->file-type %)))
                             (map #(diagnostics-of-uri % db)))
        diagnostics (if publish-empty?
                      all-diagnostics
                      (filter #(not-empty (:diagnostics %)) all-diagnostics))]
    (publish-all-diagnostics!* components diagnostics)))

(defn publish-empty-diagnostics! [uris components]
<<<<<<< HEAD
  (publish-all-diagnostics!* components (map empty-diagnostics-of-uri uris)))

(defn ^:private namespace-alias->finding [element inconsistencies kondo-config]
  {:uri (:uri element)
   :row (:name-row element)
   :col (:name-col element)
   :end-row (:name-end-row element)
   :end-col (:name-end-col element)
   :level (-> kondo-config :linters :clojure-lsp/different-aliases :level)
   :message (format "Different aliases %s found for %s"
                    (get inconsistencies (:to element))
                    (:to element))
   :type :clojure-lsp/different-aliases})

(defn ^:private different-aliases [narrowed-db project-db kondo-config]
  (let [kondo-config (update-in kondo-config [:linters :clojure-lsp/different-aliases :level] #(or % :off))]
    (when-not (identical? :off (-> kondo-config :linters :clojure-lsp/different-aliases :level))
      (let [exclude-aliases-config (-> kondo-config :linters :clojure-lsp/different-aliases :exclude-aliases set)
            exclude-aliases (conj exclude-aliases-config nil) ;; nil here means an unaliased require
            dep-graph (:dep-graph narrowed-db)
            inconsistencies (reduce (fn [m [ns dep-graph-item]]
                                      (let [aliases-assigned (-> dep-graph-item :aliases-breakdown :internal keys set (set/difference exclude-aliases))]
                                        (if (> (count aliases-assigned) 1)
                                          (assoc m ns aliases-assigned)
                                          m)))
                                    {}
                                    dep-graph)]
        (for [{dependents :dependents} (map dep-graph (keys inconsistencies))
              [namespace _] dependents
              :let [dep-graph-item (get dep-graph namespace)]
              uri (:uris dep-graph-item)
              :let [var-definition (-> project-db :analysis (get uri))]
              namespace-alias (:namespace-alias var-definition)
              :when (let [{:keys [alias to]} namespace-alias]
                      (and (contains? inconsistencies to)
                           (some #{alias} (get inconsistencies to))))]
          (namespace-alias->finding namespace-alias inconsistencies kondo-config))))))

(defn ^:private orphans
  "Given a vector of var-definitions and a map of nses and their dependents,
   returns the var-definitions that are not used in any of the dependents."
  [var-definitions nses-and-dependents]
  (let [var-nses (set (map :ns var-definitions)) ;; optimization to limit usages to internal namespaces, or in the case of a single file, to its namespaces
        usages (into #{}
                     (comp
                       (q/xf-all-var-usages-and-symbols-to-namespaces var-nses)
                       (map (fn [{:keys [bucket] :as e}]
                              (if (identical? :symbols bucket)
                                (q/symbol-signature e)
                                (q/var-usage-signature e)))))
                     nses-and-dependents)
        var-used? (fn [var-def]
                    (some usages (q/var-definition-signatures var-def)))]
    (remove var-used? var-definitions)))

(defn ^:private unused-public-vars [narrowed-db project-db kondo-config]
  (when-not (identical? :off (-> kondo-config :linters :clojure-lsp/unused-public-var :level))
    (let [ignore-test-references? (get-in kondo-config
                                          [:linters :clojure-lsp/unused-public-var :ignore-test-references?]
                                          false)
          test-locations-regex (into #{}
                                     (map re-pattern
                                          (settings/get project-db
                                                        [:test-locations-regex]
                                                        shared/test-locations-regex-default)))
          exclude-def? (partial exclude-public-diagnostic-definition? project-db kondo-config)
          var-definitions (->> (q/find-all-var-definitions narrowed-db)
                               (remove exclude-def?))
          test-uri? (fn [{uri :uri}] (some #(re-find % uri) test-locations-regex))
          var-definitions-src (remove test-uri? var-definitions)
          var-definitions-test (filter test-uri? var-definitions)
          var-nses (set (map :ns var-definitions)) ;; optimization to limit usages to internal namespaces, or in the case of a single file, to its namespaces
          nses-and-dependents (merge (q/nses-and-dependents-analysis project-db var-nses)
                                     (q/edn-analysis project-db))
          nses-and-dependents-src (into {}
                                        (remove (fn [[uri _]]
                                                  (some #(re-find % uri) test-locations-regex))
                                                nses-and-dependents))
          unused-vars (if ignore-test-references?
                        (concat (orphans var-definitions-src
                                         nses-and-dependents-src)
                                (orphans var-definitions-test
                                         nses-and-dependents))
                        (orphans var-definitions
                                 nses-and-dependents))
          kw-definitions (->> (q/find-all-keyword-definitions narrowed-db)
                              (remove exclude-def?))
          kw-usages (if (seq kw-definitions) ;; avoid looking up thousands of keyword usages if these files don't define any keywords
                      (into #{}
                            (comp
                              q/xf-analysis->keyword-usages
                              (map q/kw-signature))
                            (:analysis project-db))
                      #{})
          kw-used? (fn [kw-def]
                     (contains? kw-usages (q/kw-signature kw-def)))]
      (->> (concat unused-vars
                   (remove kw-used? kw-definitions))
           (map (fn [unused-var]
                  (unused-public-var->finding unused-var kondo-config)))))))

(defn ^:private findings-of-project
  [db kondo-config]
  (let [project-db (q/db-with-internal-analysis db)]
    (concat (unused-public-vars project-db project-db kondo-config)
            (different-aliases project-db project-db kondo-config))))

(defn ^:private findings-of-uris
  [uris db kondo-config]
  (let [project-db (q/db-with-internal-analysis db)
        db-of-uris (update project-db :analysis select-keys uris)]
    (concat (unused-public-vars db-of-uris project-db kondo-config)
            (different-aliases db-of-uris project-db kondo-config))))

(defn ^:private finalize-findings! [findings reg-finding!]
  (let [uri->filename (memoize shared/uri->filename)]
    (run! #(reg-finding! (assoc % :filename (uri->filename (:uri %)))) findings))
  nil)

(defn custom-lint-project!
  [db {:keys [reg-finding! config]}]
  (-> (findings-of-project db config)
      (finalize-findings! reg-finding!)))

(defn custom-lint-uris!
  [uris db {:keys [reg-finding! config]}]
  (-> (findings-of-uris uris db config)
      (finalize-findings! reg-finding!)))
=======
  (publish-all-diagnostics!* components (map empty-diagnostics-of-uri uris)))
>>>>>>> 60e14635
<|MERGE_RESOLUTION|>--- conflicted
+++ resolved
@@ -118,13 +118,11 @@
                :source "clj-depend"}))
           (get-in db [:diagnostics :clj-depend (symbol namespace)]))))
 
-<<<<<<< HEAD
+(defn ^:private built-in-diagnostics [uri db]
+  (get-in db [:diagnostics :built-in uri]))
+
 (defn ^:private custom-diagnostics->diagnostics [uri db]
   (get-in db [:diagnostics :custom uri]))
-=======
-(defn ^:private built-in-diagnostics [uri db]
-  (get-in db [:diagnostics :built-in uri]))
->>>>>>> 60e14635
 
 (defn find-diagnostics [^String uri db]
   (let [kondo-level (settings/get db [:linters :clj-kondo :level])
@@ -139,11 +137,8 @@
         (concat (clj-depend-violations->diagnostics uri depend-level db))
 
         :always
-<<<<<<< HEAD
-        (concat (custom-diagnostics->diagnostics uri db))))))
-=======
-        (concat (built-in-diagnostics uri db))))))
->>>>>>> 60e14635
+        (concat (built-in-diagnostics uri db)
+                (custom-diagnostics->diagnostics uri db))))))
 
 (defn ^:private publish-diagnostic!* [{:keys [diagnostics-chan]} diagnostic]
   (async/put! diagnostics-chan diagnostic))
@@ -173,135 +168,4 @@
     (publish-all-diagnostics!* components diagnostics)))
 
 (defn publish-empty-diagnostics! [uris components]
-<<<<<<< HEAD
-  (publish-all-diagnostics!* components (map empty-diagnostics-of-uri uris)))
-
-(defn ^:private namespace-alias->finding [element inconsistencies kondo-config]
-  {:uri (:uri element)
-   :row (:name-row element)
-   :col (:name-col element)
-   :end-row (:name-end-row element)
-   :end-col (:name-end-col element)
-   :level (-> kondo-config :linters :clojure-lsp/different-aliases :level)
-   :message (format "Different aliases %s found for %s"
-                    (get inconsistencies (:to element))
-                    (:to element))
-   :type :clojure-lsp/different-aliases})
-
-(defn ^:private different-aliases [narrowed-db project-db kondo-config]
-  (let [kondo-config (update-in kondo-config [:linters :clojure-lsp/different-aliases :level] #(or % :off))]
-    (when-not (identical? :off (-> kondo-config :linters :clojure-lsp/different-aliases :level))
-      (let [exclude-aliases-config (-> kondo-config :linters :clojure-lsp/different-aliases :exclude-aliases set)
-            exclude-aliases (conj exclude-aliases-config nil) ;; nil here means an unaliased require
-            dep-graph (:dep-graph narrowed-db)
-            inconsistencies (reduce (fn [m [ns dep-graph-item]]
-                                      (let [aliases-assigned (-> dep-graph-item :aliases-breakdown :internal keys set (set/difference exclude-aliases))]
-                                        (if (> (count aliases-assigned) 1)
-                                          (assoc m ns aliases-assigned)
-                                          m)))
-                                    {}
-                                    dep-graph)]
-        (for [{dependents :dependents} (map dep-graph (keys inconsistencies))
-              [namespace _] dependents
-              :let [dep-graph-item (get dep-graph namespace)]
-              uri (:uris dep-graph-item)
-              :let [var-definition (-> project-db :analysis (get uri))]
-              namespace-alias (:namespace-alias var-definition)
-              :when (let [{:keys [alias to]} namespace-alias]
-                      (and (contains? inconsistencies to)
-                           (some #{alias} (get inconsistencies to))))]
-          (namespace-alias->finding namespace-alias inconsistencies kondo-config))))))
-
-(defn ^:private orphans
-  "Given a vector of var-definitions and a map of nses and their dependents,
-   returns the var-definitions that are not used in any of the dependents."
-  [var-definitions nses-and-dependents]
-  (let [var-nses (set (map :ns var-definitions)) ;; optimization to limit usages to internal namespaces, or in the case of a single file, to its namespaces
-        usages (into #{}
-                     (comp
-                       (q/xf-all-var-usages-and-symbols-to-namespaces var-nses)
-                       (map (fn [{:keys [bucket] :as e}]
-                              (if (identical? :symbols bucket)
-                                (q/symbol-signature e)
-                                (q/var-usage-signature e)))))
-                     nses-and-dependents)
-        var-used? (fn [var-def]
-                    (some usages (q/var-definition-signatures var-def)))]
-    (remove var-used? var-definitions)))
-
-(defn ^:private unused-public-vars [narrowed-db project-db kondo-config]
-  (when-not (identical? :off (-> kondo-config :linters :clojure-lsp/unused-public-var :level))
-    (let [ignore-test-references? (get-in kondo-config
-                                          [:linters :clojure-lsp/unused-public-var :ignore-test-references?]
-                                          false)
-          test-locations-regex (into #{}
-                                     (map re-pattern
-                                          (settings/get project-db
-                                                        [:test-locations-regex]
-                                                        shared/test-locations-regex-default)))
-          exclude-def? (partial exclude-public-diagnostic-definition? project-db kondo-config)
-          var-definitions (->> (q/find-all-var-definitions narrowed-db)
-                               (remove exclude-def?))
-          test-uri? (fn [{uri :uri}] (some #(re-find % uri) test-locations-regex))
-          var-definitions-src (remove test-uri? var-definitions)
-          var-definitions-test (filter test-uri? var-definitions)
-          var-nses (set (map :ns var-definitions)) ;; optimization to limit usages to internal namespaces, or in the case of a single file, to its namespaces
-          nses-and-dependents (merge (q/nses-and-dependents-analysis project-db var-nses)
-                                     (q/edn-analysis project-db))
-          nses-and-dependents-src (into {}
-                                        (remove (fn [[uri _]]
-                                                  (some #(re-find % uri) test-locations-regex))
-                                                nses-and-dependents))
-          unused-vars (if ignore-test-references?
-                        (concat (orphans var-definitions-src
-                                         nses-and-dependents-src)
-                                (orphans var-definitions-test
-                                         nses-and-dependents))
-                        (orphans var-definitions
-                                 nses-and-dependents))
-          kw-definitions (->> (q/find-all-keyword-definitions narrowed-db)
-                              (remove exclude-def?))
-          kw-usages (if (seq kw-definitions) ;; avoid looking up thousands of keyword usages if these files don't define any keywords
-                      (into #{}
-                            (comp
-                              q/xf-analysis->keyword-usages
-                              (map q/kw-signature))
-                            (:analysis project-db))
-                      #{})
-          kw-used? (fn [kw-def]
-                     (contains? kw-usages (q/kw-signature kw-def)))]
-      (->> (concat unused-vars
-                   (remove kw-used? kw-definitions))
-           (map (fn [unused-var]
-                  (unused-public-var->finding unused-var kondo-config)))))))
-
-(defn ^:private findings-of-project
-  [db kondo-config]
-  (let [project-db (q/db-with-internal-analysis db)]
-    (concat (unused-public-vars project-db project-db kondo-config)
-            (different-aliases project-db project-db kondo-config))))
-
-(defn ^:private findings-of-uris
-  [uris db kondo-config]
-  (let [project-db (q/db-with-internal-analysis db)
-        db-of-uris (update project-db :analysis select-keys uris)]
-    (concat (unused-public-vars db-of-uris project-db kondo-config)
-            (different-aliases db-of-uris project-db kondo-config))))
-
-(defn ^:private finalize-findings! [findings reg-finding!]
-  (let [uri->filename (memoize shared/uri->filename)]
-    (run! #(reg-finding! (assoc % :filename (uri->filename (:uri %)))) findings))
-  nil)
-
-(defn custom-lint-project!
-  [db {:keys [reg-finding! config]}]
-  (-> (findings-of-project db config)
-      (finalize-findings! reg-finding!)))
-
-(defn custom-lint-uris!
-  [uris db {:keys [reg-finding! config]}]
-  (-> (findings-of-uris uris db config)
-      (finalize-findings! reg-finding!)))
-=======
-  (publish-all-diagnostics!* components (map empty-diagnostics-of-uri uris)))
->>>>>>> 60e14635
+  (publish-all-diagnostics!* components (map empty-diagnostics-of-uri uris)))